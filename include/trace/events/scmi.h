/* SPDX-License-Identifier: GPL-2.0 */
#undef TRACE_SYSTEM
#define TRACE_SYSTEM scmi

#if !defined(_TRACE_SCMI_H) || defined(TRACE_HEADER_MULTI_READ)
#define _TRACE_SCMI_H

#include <linux/tracepoint.h>

TRACE_EVENT(scmi_fc_call,
	TP_PROTO(u8 protocol_id, u8 msg_id, u32 res_id, u32 val1, u32 val2),
	TP_ARGS(protocol_id, msg_id, res_id, val1, val2),

	TP_STRUCT__entry(
		__field(u8, protocol_id)
		__field(u8, msg_id)
		__field(u32, res_id)
		__field(u32, val1)
		__field(u32, val2)
	),

	TP_fast_assign(
		__entry->protocol_id = protocol_id;
		__entry->msg_id = msg_id;
		__entry->res_id = res_id;
		__entry->val1 = val1;
		__entry->val2 = val2;
	),

<<<<<<< HEAD
	TP_printk("[0x%02X]:[0x%02X]:[%08X]:%u:%u",
		  __entry->protocol_id, __entry->msg_id,
		  __entry->res_id, __entry->val1, __entry->val2)
=======
	TP_printk("pt=%02X msg_id=%02X res_id:%u vals=%u:%u",
		__entry->protocol_id, __entry->msg_id,
		__entry->res_id, __entry->val1, __entry->val2)
>>>>>>> 7365df19
);

TRACE_EVENT(scmi_xfer_begin,
	TP_PROTO(int transfer_id, u8 msg_id, u8 protocol_id, u16 seq,
		 bool poll),
	TP_ARGS(transfer_id, msg_id, protocol_id, seq, poll),

	TP_STRUCT__entry(
		__field(int, transfer_id)
		__field(u8, msg_id)
		__field(u8, protocol_id)
		__field(u16, seq)
		__field(bool, poll)
	),

	TP_fast_assign(
		__entry->transfer_id = transfer_id;
		__entry->msg_id = msg_id;
		__entry->protocol_id = protocol_id;
		__entry->seq = seq;
		__entry->poll = poll;
	),

	TP_printk("pt=%02X msg_id=%02X seq=%04X transfer_id=%X poll=%u",
		__entry->protocol_id, __entry->msg_id, __entry->seq,
		__entry->transfer_id, __entry->poll)
);

TRACE_EVENT(scmi_xfer_response_wait,
	TP_PROTO(int transfer_id, u8 msg_id, u8 protocol_id, u16 seq,
		 u32 timeout, bool poll),
	TP_ARGS(transfer_id, msg_id, protocol_id, seq, timeout, poll),

	TP_STRUCT__entry(
		__field(int, transfer_id)
		__field(u8, msg_id)
		__field(u8, protocol_id)
		__field(u16, seq)
		__field(u32, timeout)
		__field(bool, poll)
	),

	TP_fast_assign(
		__entry->transfer_id = transfer_id;
		__entry->msg_id = msg_id;
		__entry->protocol_id = protocol_id;
		__entry->seq = seq;
		__entry->timeout = timeout;
		__entry->poll = poll;
	),

	TP_printk("pt=%02X msg_id=%02X seq=%04X transfer_id=%X tmo_ms=%u poll=%u",
		__entry->protocol_id, __entry->msg_id, __entry->seq,
		__entry->transfer_id, __entry->timeout, __entry->poll)
);

TRACE_EVENT(scmi_xfer_end,
	TP_PROTO(int transfer_id, u8 msg_id, u8 protocol_id, u16 seq,
		 int status),
	TP_ARGS(transfer_id, msg_id, protocol_id, seq, status),

	TP_STRUCT__entry(
		__field(int, transfer_id)
		__field(u8, msg_id)
		__field(u8, protocol_id)
		__field(u16, seq)
		__field(int, status)
	),

	TP_fast_assign(
		__entry->transfer_id = transfer_id;
		__entry->msg_id = msg_id;
		__entry->protocol_id = protocol_id;
		__entry->seq = seq;
		__entry->status = status;
	),

	TP_printk("pt=%02X msg_id=%02X seq=%04X transfer_id=%X s=%d",
		__entry->protocol_id, __entry->msg_id, __entry->seq,
		__entry->transfer_id, __entry->status)
);

TRACE_EVENT(scmi_rx_done,
	TP_PROTO(int transfer_id, u8 msg_id, u8 protocol_id, u16 seq,
		 u8 msg_type),
	TP_ARGS(transfer_id, msg_id, protocol_id, seq, msg_type),

	TP_STRUCT__entry(
		__field(int, transfer_id)
		__field(u8, msg_id)
		__field(u8, protocol_id)
		__field(u16, seq)
		__field(u8, msg_type)
	),

	TP_fast_assign(
		__entry->transfer_id = transfer_id;
		__entry->msg_id = msg_id;
		__entry->protocol_id = protocol_id;
		__entry->seq = seq;
		__entry->msg_type = msg_type;
	),

	TP_printk("pt=%02X msg_id=%02X seq=%04X transfer_id=%X msg_type=%u",
		__entry->protocol_id, __entry->msg_id, __entry->seq,
		__entry->transfer_id, __entry->msg_type)
);

TRACE_EVENT(scmi_msg_dump,
	TP_PROTO(u8 protocol_id, u8 msg_id, unsigned char *tag, u16 seq,
		 int status, void *buf, size_t len),
	TP_ARGS(protocol_id, msg_id, tag, seq, status, buf, len),

	TP_STRUCT__entry(
		__field(u8, protocol_id)
		__field(u8, msg_id)
		__array(char, tag, 5)
		__field(u16, seq)
		__field(int, status)
		__field(size_t, len)
		__dynamic_array(unsigned char, cmd, len)
	),

	TP_fast_assign(
		__entry->protocol_id = protocol_id;
		__entry->msg_id = msg_id;
		strscpy(__entry->tag, tag, 5);
		__entry->seq = seq;
		__entry->status = status;
		__entry->len = len;
		memcpy(__get_dynamic_array(cmd), buf, __entry->len);
	),

	TP_printk("pt=%02X t=%s msg_id=%02X seq=%04X s=%d pyld=%s",
		  __entry->protocol_id, __entry->tag, __entry->msg_id,
		  __entry->seq, __entry->status,
		__print_hex_str(__get_dynamic_array(cmd), __entry->len))
);

TRACE_EVENT(scmi_msg_dump,
	TP_PROTO(u8 protocol_id, u8 msg_id, unsigned char *tag, u16 seq,
		 int status, void *buf, size_t len),
	TP_ARGS(protocol_id, msg_id, tag, seq, status, buf, len),

	TP_STRUCT__entry(
		__field(u8, protocol_id)
		__field(u8, msg_id)
		__array(char, tag, 5)
		__field(u16, seq)
		__field(int, status)
		__field(size_t, len)
		__dynamic_array(unsigned char, cmd, len)
	),

	TP_fast_assign(
		__entry->protocol_id = protocol_id;
		__entry->msg_id = msg_id;
		strscpy(__entry->tag, tag, 5);
		__entry->seq = seq;
		__entry->status = status;
		__entry->len = len;
		memcpy(__get_dynamic_array(cmd), buf, __entry->len);
	),

	TP_printk("pt=%02X t=%s msg_id=%02X seq=%04X s=%d pyld=%s",
		  __entry->protocol_id, __entry->tag, __entry->msg_id,
		  __entry->seq, __entry->status,
		__print_hex_str(__get_dynamic_array(cmd), __entry->len))
);
#endif /* _TRACE_SCMI_H */

/* This part must be outside protection */
#include <trace/define_trace.h><|MERGE_RESOLUTION|>--- conflicted
+++ resolved
@@ -27,15 +27,9 @@
 		__entry->val2 = val2;
 	),
 
-<<<<<<< HEAD
-	TP_printk("[0x%02X]:[0x%02X]:[%08X]:%u:%u",
-		  __entry->protocol_id, __entry->msg_id,
-		  __entry->res_id, __entry->val1, __entry->val2)
-=======
 	TP_printk("pt=%02X msg_id=%02X res_id:%u vals=%u:%u",
 		__entry->protocol_id, __entry->msg_id,
 		__entry->res_id, __entry->val1, __entry->val2)
->>>>>>> 7365df19
 );
 
 TRACE_EVENT(scmi_xfer_begin,
@@ -174,37 +168,6 @@
 		  __entry->seq, __entry->status,
 		__print_hex_str(__get_dynamic_array(cmd), __entry->len))
 );
-
-TRACE_EVENT(scmi_msg_dump,
-	TP_PROTO(u8 protocol_id, u8 msg_id, unsigned char *tag, u16 seq,
-		 int status, void *buf, size_t len),
-	TP_ARGS(protocol_id, msg_id, tag, seq, status, buf, len),
-
-	TP_STRUCT__entry(
-		__field(u8, protocol_id)
-		__field(u8, msg_id)
-		__array(char, tag, 5)
-		__field(u16, seq)
-		__field(int, status)
-		__field(size_t, len)
-		__dynamic_array(unsigned char, cmd, len)
-	),
-
-	TP_fast_assign(
-		__entry->protocol_id = protocol_id;
-		__entry->msg_id = msg_id;
-		strscpy(__entry->tag, tag, 5);
-		__entry->seq = seq;
-		__entry->status = status;
-		__entry->len = len;
-		memcpy(__get_dynamic_array(cmd), buf, __entry->len);
-	),
-
-	TP_printk("pt=%02X t=%s msg_id=%02X seq=%04X s=%d pyld=%s",
-		  __entry->protocol_id, __entry->tag, __entry->msg_id,
-		  __entry->seq, __entry->status,
-		__print_hex_str(__get_dynamic_array(cmd), __entry->len))
-);
 #endif /* _TRACE_SCMI_H */
 
 /* This part must be outside protection */

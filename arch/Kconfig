--- conflicted
+++ resolved
@@ -62,12 +62,8 @@
 	bool "Kprobes"
 	depends on HAVE_KPROBES
 	select KALLSYMS
-<<<<<<< HEAD
 	select EXECMEM
-	select TASKS_RCU if PREEMPTION
-=======
 	select NEED_TASKS_RCU
->>>>>>> b93b7b46
 	help
 	  Kprobes allows you to trap at almost any kernel address and
 	  execute a callback function.  register_kprobe() establishes

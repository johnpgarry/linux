--- conflicted
+++ resolved
@@ -340,12 +340,8 @@
 	mvc	__PT_LAST_BREAK(8,%r11),__LC_PGM_LAST_BREAK
 	stctg	%c1,%c1,__PT_CR1(%r11)
 #if IS_ENABLED(CONFIG_KVM)
-<<<<<<< HEAD
-	lg	%r12,__LC_GMAP
-=======
 	ltg	%r12,__LC_GMAP
 	jz	5f
->>>>>>> f34bf546
 	clc	__GMAP_ASCE(8,%r12), __PT_CR1(%r11)
 	jne	5f
 	BPENTER	__SF_SIE_FLAGS(%r10),_TIF_ISOLATE_BP_GUEST

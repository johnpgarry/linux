--- conflicted
+++ resolved
@@ -141,14 +141,11 @@
 		trace_kvm_mmio_nisv(*vcpu_pc(vcpu), kvm_vcpu_get_esr(vcpu),
 				    kvm_vcpu_get_hfar(vcpu), fault_ipa);
 
-<<<<<<< HEAD
-=======
 		if (vcpu_is_protected(vcpu)) {
 			kvm_inject_dabt(vcpu, kvm_vcpu_get_hfar(vcpu));
 			return 1;
 		}
 
->>>>>>> 0c383648
 		if (test_bit(KVM_ARCH_FLAG_RETURN_NISV_IO_ABORT_TO_USER,
 			     &vcpu->kvm->arch.flags)) {
 			run->exit_reason = KVM_EXIT_ARM_NISV;

--- conflicted
+++ resolved
@@ -109,8 +109,6 @@
 };
 
 &serial_0 {
-<<<<<<< HEAD
-=======
 	status = "okay";
 };
 
@@ -129,7 +127,6 @@
 };
 
 &usbdrd31_phy {
->>>>>>> 6d1434a7
 	status = "okay";
 };
 

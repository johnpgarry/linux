--- conflicted
+++ resolved
@@ -333,10 +333,6 @@
 	b	3f
 
 2:
-<<<<<<< HEAD
-	pre_disable_mmu_workaround
-=======
->>>>>>> f34bf546
 	msr	sctlr_el1, x1
 	mov	x2, xzr
 3:

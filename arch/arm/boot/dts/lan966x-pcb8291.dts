--- conflicted
+++ resolved
@@ -17,15 +17,6 @@
 	aliases {
 		serial0 = &usart3;
 	};
-<<<<<<< HEAD
-
-	gpio-restart {
-		compatible = "gpio-restart";
-		gpios = <&gpio 56 GPIO_ACTIVE_LOW>;
-		priority = <200>;
-	};
-};
-=======
 
 	gpio-restart {
 		compatible = "gpio-restart";
@@ -65,7 +56,6 @@
 &aes {
 	status = "disabled"; /* Reserved by secure OS */
 };
->>>>>>> 7365df19
 
 &gpio {
 	fc3_b_pins: fc3-b-pins {

#ifndef __ASMARM_ELF_H
#define __ASMARM_ELF_H

#include <asm/hwcap.h>

/*
 * ELF register definitions..
 */
#include <asm/ptrace.h>
#include <asm/user.h>

typedef unsigned long elf_greg_t;
typedef unsigned long elf_freg_t[3];

#define ELF_NGREG (sizeof (struct pt_regs) / sizeof(elf_greg_t))
typedef elf_greg_t elf_gregset_t[ELF_NGREG];

typedef struct user_fp elf_fpregset_t;

#define EM_ARM	40

#define EF_ARM_EABI_MASK	0xff000000
#define EF_ARM_EABI_UNKNOWN	0x00000000
#define EF_ARM_EABI_VER1	0x01000000
#define EF_ARM_EABI_VER2	0x02000000
#define EF_ARM_EABI_VER3	0x03000000
#define EF_ARM_EABI_VER4	0x04000000
#define EF_ARM_EABI_VER5	0x05000000

#define EF_ARM_BE8		0x00800000	/* ABI 4,5 */
#define EF_ARM_LE8		0x00400000	/* ABI 4,5 */
#define EF_ARM_MAVERICK_FLOAT	0x00000800	/* ABI 0 */
#define EF_ARM_VFP_FLOAT	0x00000400	/* ABI 0 */
#define EF_ARM_SOFT_FLOAT	0x00000200	/* ABI 0 */
#define EF_ARM_OLD_ABI		0x00000100	/* ABI 0 */
#define EF_ARM_NEW_ABI		0x00000080	/* ABI 0 */
#define EF_ARM_ALIGN8		0x00000040	/* ABI 0 */
#define EF_ARM_PIC		0x00000020	/* ABI 0 */
#define EF_ARM_MAPSYMSFIRST	0x00000010	/* ABI 2 */
#define EF_ARM_APCS_FLOAT	0x00000010	/* ABI 0, floats in fp regs */
#define EF_ARM_DYNSYMSUSESEGIDX	0x00000008	/* ABI 2 */
#define EF_ARM_APCS_26		0x00000008	/* ABI 0 */
#define EF_ARM_SYMSARESORTED	0x00000004	/* ABI 1,2 */
#define EF_ARM_INTERWORK	0x00000004	/* ABI 0 */
#define EF_ARM_HASENTRY		0x00000002	/* All */
#define EF_ARM_RELEXEC		0x00000001	/* All */

#define R_ARM_NONE	0
#define R_ARM_PC24	1
#define R_ARM_ABS32	2
#define R_ARM_CALL	28
#define R_ARM_JUMP24	29
<<<<<<< HEAD
#define R_ARM_PREL31	42
=======
#define R_ARM_V4BX	40
>>>>>>> f0bba9f9

/*
 * These are used to set parameters in the core dumps.
 */
#define ELF_CLASS	ELFCLASS32
#ifdef __ARMEB__
#define ELF_DATA	ELFDATA2MSB
#else
#define ELF_DATA	ELFDATA2LSB
#endif
#define ELF_ARCH	EM_ARM

/*
 * This yields a string that ld.so will use to load implementation
 * specific libraries for optimization.  This is more specific in
 * intent than poking at uname or /proc/cpuinfo.
 *
 * For now we just provide a fairly general string that describes the
 * processor family.  This could be made more specific later if someone
 * implemented optimisations that require it.  26-bit CPUs give you
 * "v1l" for ARM2 (no SWP) and "v2l" for anything else (ARM1 isn't
 * supported).  32-bit CPUs give you "v3[lb]" for anything based on an
 * ARM6 or ARM7 core and "armv4[lb]" for anything based on a StrongARM-1
 * core.
 */
#define ELF_PLATFORM_SIZE 8
#define ELF_PLATFORM	(elf_platform)

extern char elf_platform[];

struct elf32_hdr;

/*
 * This is used to ensure we don't load something for the wrong architecture.
 */
extern int elf_check_arch(const struct elf32_hdr *);
#define elf_check_arch elf_check_arch

extern int arm_elf_read_implies_exec(const struct elf32_hdr *, int);
#define elf_read_implies_exec(ex,stk) arm_elf_read_implies_exec(&(ex), stk)

#define USE_ELF_CORE_DUMP
#define ELF_EXEC_PAGESIZE	4096

/* This is the location that an ET_DYN program is loaded if exec'ed.  Typical
   use of this is to invoke "./ld.so someprog" to test out a new version of
   the loader.  We need to make sure that it is out of the way of the program
   that it will "exec", and that there is sufficient room for the brk.  */

#define ELF_ET_DYN_BASE	(2 * TASK_SIZE / 3)

/* When the program starts, a1 contains a pointer to a function to be 
   registered with atexit, as per the SVR4 ABI.  A value of 0 means we 
   have no such handler.  */
#define ELF_PLAT_INIT(_r, load_addr)	(_r)->ARM_r0 = 0

extern void elf_set_personality(const struct elf32_hdr *);
#define SET_PERSONALITY(ex)	elf_set_personality(&(ex))

#endif<|MERGE_RESOLUTION|>--- conflicted
+++ resolved
@@ -50,11 +50,8 @@
 #define R_ARM_ABS32	2
 #define R_ARM_CALL	28
 #define R_ARM_JUMP24	29
-<<<<<<< HEAD
+#define R_ARM_V4BX	40
 #define R_ARM_PREL31	42
-=======
-#define R_ARM_V4BX	40
->>>>>>> f0bba9f9
 
 /*
  * These are used to set parameters in the core dumps.

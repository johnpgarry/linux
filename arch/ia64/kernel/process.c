// SPDX-License-Identifier: GPL-2.0
/*
 * Architecture-specific setup.
 *
 * Copyright (C) 1998-2003 Hewlett-Packard Co
 *	David Mosberger-Tang <davidm@hpl.hp.com>
 * 04/11/17 Ashok Raj	<ashok.raj@intel.com> Added CPU Hotplug Support
 *
 * 2005-10-07 Keith Owens <kaos@sgi.com>
 *	      Add notify_die() hooks.
 */
#include <linux/cpu.h>
#include <linux/pm.h>
#include <linux/elf.h>
#include <linux/errno.h>
#include <linux/kernel.h>
#include <linux/mm.h>
#include <linux/slab.h>
#include <linux/module.h>
#include <linux/notifier.h>
#include <linux/personality.h>
#include <linux/sched.h>
#include <linux/sched/debug.h>
#include <linux/sched/hotplug.h>
#include <linux/sched/task.h>
#include <linux/sched/task_stack.h>
#include <linux/stddef.h>
#include <linux/thread_info.h>
#include <linux/unistd.h>
#include <linux/efi.h>
#include <linux/interrupt.h>
#include <linux/delay.h>
#include <linux/kdebug.h>
#include <linux/utsname.h>
#include <linux/tracehook.h>
#include <linux/rcupdate.h>

#include <asm/cpu.h>
#include <asm/delay.h>
#include <asm/elf.h>
#include <asm/irq.h>
#include <asm/kexec.h>
#include <asm/processor.h>
#include <asm/sal.h>
#include <asm/switch_to.h>
#include <asm/tlbflush.h>
#include <linux/uaccess.h>
#include <asm/unwind.h>
#include <asm/user.h>
#include <asm/xtp.h>

#include "entry.h"

#include "sigframe.h"

void (*ia64_mark_idle)(int);

unsigned long boot_option_idle_override = IDLE_NO_OVERRIDE;
EXPORT_SYMBOL(boot_option_idle_override);
void (*pm_power_off) (void);
EXPORT_SYMBOL(pm_power_off);

static void
ia64_do_show_stack (struct unw_frame_info *info, void *arg)
{
	unsigned long ip, sp, bsp;
	const char *loglvl = arg;

	printk("%s\nCall Trace:\n", loglvl);
	do {
		unw_get_ip(info, &ip);
		if (ip == 0)
			break;

		unw_get_sp(info, &sp);
		unw_get_bsp(info, &bsp);
		printk("%s [<%016lx>] %pS\n"
			 "                                sp=%016lx bsp=%016lx\n",
			 loglvl, ip, (void *)ip, sp, bsp);
	} while (unw_unwind(info) >= 0);
}

void
show_stack (struct task_struct *task, unsigned long *sp, const char *loglvl)
{
	if (!task)
		unw_init_running(ia64_do_show_stack, (void *)loglvl);
	else {
		struct unw_frame_info info;

		unw_init_from_blocked_task(&info, task);
		ia64_do_show_stack(&info, (void *)loglvl);
	}
}

void
show_regs (struct pt_regs *regs)
{
	unsigned long ip = regs->cr_iip + ia64_psr(regs)->ri;

	print_modules();
	printk("\n");
	show_regs_print_info(KERN_DEFAULT);
	printk("psr : %016lx ifs : %016lx ip  : [<%016lx>]    %s (%s)\n",
	       regs->cr_ipsr, regs->cr_ifs, ip, print_tainted(),
	       init_utsname()->release);
	printk("ip is at %pS\n", (void *)ip);
	printk("unat: %016lx pfs : %016lx rsc : %016lx\n",
	       regs->ar_unat, regs->ar_pfs, regs->ar_rsc);
	printk("rnat: %016lx bsps: %016lx pr  : %016lx\n",
	       regs->ar_rnat, regs->ar_bspstore, regs->pr);
	printk("ldrs: %016lx ccv : %016lx fpsr: %016lx\n",
	       regs->loadrs, regs->ar_ccv, regs->ar_fpsr);
	printk("csd : %016lx ssd : %016lx\n", regs->ar_csd, regs->ar_ssd);
	printk("b0  : %016lx b6  : %016lx b7  : %016lx\n", regs->b0, regs->b6, regs->b7);
	printk("f6  : %05lx%016lx f7  : %05lx%016lx\n",
	       regs->f6.u.bits[1], regs->f6.u.bits[0],
	       regs->f7.u.bits[1], regs->f7.u.bits[0]);
	printk("f8  : %05lx%016lx f9  : %05lx%016lx\n",
	       regs->f8.u.bits[1], regs->f8.u.bits[0],
	       regs->f9.u.bits[1], regs->f9.u.bits[0]);
	printk("f10 : %05lx%016lx f11 : %05lx%016lx\n",
	       regs->f10.u.bits[1], regs->f10.u.bits[0],
	       regs->f11.u.bits[1], regs->f11.u.bits[0]);

	printk("r1  : %016lx r2  : %016lx r3  : %016lx\n", regs->r1, regs->r2, regs->r3);
	printk("r8  : %016lx r9  : %016lx r10 : %016lx\n", regs->r8, regs->r9, regs->r10);
	printk("r11 : %016lx r12 : %016lx r13 : %016lx\n", regs->r11, regs->r12, regs->r13);
	printk("r14 : %016lx r15 : %016lx r16 : %016lx\n", regs->r14, regs->r15, regs->r16);
	printk("r17 : %016lx r18 : %016lx r19 : %016lx\n", regs->r17, regs->r18, regs->r19);
	printk("r20 : %016lx r21 : %016lx r22 : %016lx\n", regs->r20, regs->r21, regs->r22);
	printk("r23 : %016lx r24 : %016lx r25 : %016lx\n", regs->r23, regs->r24, regs->r25);
	printk("r26 : %016lx r27 : %016lx r28 : %016lx\n", regs->r26, regs->r27, regs->r28);
	printk("r29 : %016lx r30 : %016lx r31 : %016lx\n", regs->r29, regs->r30, regs->r31);

	if (user_mode(regs)) {
		/* print the stacked registers */
		unsigned long val, *bsp, ndirty;
		int i, sof, is_nat = 0;

		sof = regs->cr_ifs & 0x7f;	/* size of frame */
		ndirty = (regs->loadrs >> 19);
		bsp = ia64_rse_skip_regs((unsigned long *) regs->ar_bspstore, ndirty);
		for (i = 0; i < sof; ++i) {
			get_user(val, (unsigned long __user *) ia64_rse_skip_regs(bsp, i));
			printk("r%-3u:%c%016lx%s", 32 + i, is_nat ? '*' : ' ', val,
			       ((i == sof - 1) || (i % 3) == 2) ? "\n" : " ");
		}
	} else
		show_stack(NULL, NULL, KERN_DEFAULT);
}

/* local support for deprecated console_print */
void
console_print(const char *s)
{
	printk(KERN_EMERG "%s", s);
}

void
do_notify_resume_user(sigset_t *unused, struct sigscratch *scr, long in_syscall)
{
	if (fsys_mode(current, &scr->pt)) {
		/*
		 * defer signal-handling etc. until we return to
		 * privilege-level 0.
		 */
		if (!ia64_psr(&scr->pt)->lp)
			ia64_psr(&scr->pt)->lp = 1;
		return;
	}

	/* deal with pending signal delivery */
	if (test_thread_flag(TIF_SIGPENDING) ||
	    test_thread_flag(TIF_NOTIFY_SIGNAL)) {
		local_irq_enable();	/* force interrupt enable */
		ia64_do_signal(scr, in_syscall);
	}

	if (test_thread_flag(TIF_NOTIFY_RESUME)) {
		local_irq_enable();	/* force interrupt enable */
		tracehook_notify_resume(&scr->pt);
	}

	/* copy user rbs to kernel rbs */
	if (unlikely(test_thread_flag(TIF_RESTORE_RSE))) {
		local_irq_enable();	/* force interrupt enable */
		ia64_sync_krbs();
	}

	local_irq_disable();	/* force interrupt disable */
}

static int __init nohalt_setup(char * str)
{
	cpu_idle_poll_ctrl(true);
	return 1;
}
__setup("nohalt", nohalt_setup);

#ifdef CONFIG_HOTPLUG_CPU
/* We don't actually take CPU down, just spin without interrupts. */
static inline void play_dead(void)
{
	unsigned int this_cpu = smp_processor_id();

	/* Ack it */
	__this_cpu_write(cpu_state, CPU_DEAD);

	max_xtp();
	local_irq_disable();
	idle_task_exit();
	ia64_jump_to_sal(&sal_boot_rendez_state[this_cpu]);
	/*
	 * The above is a point of no-return, the processor is
	 * expected to be in SAL loop now.
	 */
	BUG();
}
#else
static inline void play_dead(void)
{
	BUG();
}
#endif /* CONFIG_HOTPLUG_CPU */

void arch_cpu_idle_dead(void)
{
	play_dead();
}

void arch_cpu_idle(void)
{
	void (*mark_idle)(int) = ia64_mark_idle;

#ifdef CONFIG_SMP
	min_xtp();
#endif
	rmb();
	if (mark_idle)
		(*mark_idle)(1);

	raw_safe_halt();

	if (mark_idle)
		(*mark_idle)(0);
#ifdef CONFIG_SMP
	normal_xtp();
#endif
}

void
ia64_save_extra (struct task_struct *task)
{
	if ((task->thread.flags & IA64_THREAD_DBG_VALID) != 0)
		ia64_save_debug_regs(&task->thread.dbr[0]);
}

void
ia64_load_extra (struct task_struct *task)
{
	if ((task->thread.flags & IA64_THREAD_DBG_VALID) != 0)
		ia64_load_debug_regs(&task->thread.dbr[0]);
}

/*
 * Copy the state of an ia-64 thread.
 *
 * We get here through the following  call chain:
 *
 *	from user-level:	from kernel:
 *
 *	<clone syscall>	        <some kernel call frames>
 *	sys_clone		   :
 *	kernel_clone		kernel_clone
 *	copy_thread		copy_thread
 *
 * This means that the stack layout is as follows:
 *
 *	+---------------------+ (highest addr)
 *	|   struct pt_regs    |
 *	+---------------------+
 *	| struct switch_stack |
 *	+---------------------+
 *	|                     |
 *	|    memory stack     |
 *	|                     | <-- sp (lowest addr)
 *	+---------------------+
 *
 * Observe that we copy the unat values that are in pt_regs and switch_stack.  Spilling an
 * integer to address X causes bit N in ar.unat to be set to the NaT bit of the register,
 * with N=(X & 0x1ff)/8.  Thus, copying the unat value preserves the NaT bits ONLY if the
 * pt_regs structure in the parent is congruent to that of the child, modulo 512.  Since
 * the stack is page aligned and the page size is at least 4KB, this is always the case,
 * so there is nothing to worry about.
 */
int
copy_thread(unsigned long clone_flags, unsigned long user_stack_base,
	    unsigned long user_stack_size, struct task_struct *p, unsigned long tls)
{
	extern char ia64_ret_from_clone;
	struct switch_stack *child_stack, *stack;
	unsigned long rbs, child_rbs, rbs_size;
	struct pt_regs *child_ptregs;
	struct pt_regs *regs = current_pt_regs();
	int retval = 0;

	child_ptregs = (struct pt_regs *) ((unsigned long) p + IA64_STK_OFFSET) - 1;
	child_stack = (struct switch_stack *) child_ptregs - 1;

	rbs = (unsigned long) current + IA64_RBS_OFFSET;
	child_rbs = (unsigned long) p + IA64_RBS_OFFSET;

	/* copy parts of thread_struct: */
	p->thread.ksp = (unsigned long) child_stack - 16;

	/*
	 * NOTE: The calling convention considers all floating point
	 * registers in the high partition (fph) to be scratch.  Since
	 * the only way to get to this point is through a system call,
	 * we know that the values in fph are all dead.  Hence, there
	 * is no need to inherit the fph state from the parent to the
	 * child and all we have to do is to make sure that
	 * IA64_THREAD_FPH_VALID is cleared in the child.
	 *
	 * XXX We could push this optimization a bit further by
	 * clearing IA64_THREAD_FPH_VALID on ANY system call.
	 * However, it's not clear this is worth doing.  Also, it
	 * would be a slight deviation from the normal Linux system
	 * call behavior where scratch registers are preserved across
	 * system calls (unless used by the system call itself).
	 */
#	define THREAD_FLAGS_TO_CLEAR	(IA64_THREAD_FPH_VALID | IA64_THREAD_DBG_VALID \
					 | IA64_THREAD_PM_VALID)
#	define THREAD_FLAGS_TO_SET	0
	p->thread.flags = ((current->thread.flags & ~THREAD_FLAGS_TO_CLEAR)
			   | THREAD_FLAGS_TO_SET);

	ia64_drop_fpu(p);	/* don't pick up stale state from a CPU's fph */

	if (unlikely(p->flags & (PF_KTHREAD | PF_IO_WORKER))) {
		if (unlikely(!user_stack_base)) {
			/* fork_idle() called us */
			return 0;
		}
		memset(child_stack, 0, sizeof(*child_ptregs) + sizeof(*child_stack));
		child_stack->r4 = user_stack_base;	/* payload */
		child_stack->r5 = user_stack_size;	/* argument */
		/*
		 * Preserve PSR bits, except for bits 32-34 and 37-45,
		 * which we can't read.
		 */
		child_ptregs->cr_ipsr = ia64_getreg(_IA64_REG_PSR) | IA64_PSR_BN;
		/* mark as valid, empty frame */
		child_ptregs->cr_ifs = 1UL << 63;
		child_stack->ar_fpsr = child_ptregs->ar_fpsr
			= ia64_getreg(_IA64_REG_AR_FPSR);
		child_stack->pr = (1 << PRED_KERNEL_STACK);
		child_stack->ar_bspstore = child_rbs;
		child_stack->b0 = (unsigned long) &ia64_ret_from_clone;

		/* stop some PSR bits from being inherited.
		 * the psr.up/psr.pp bits must be cleared on fork but inherited on execve()
		 * therefore we must specify them explicitly here and not include them in
		 * IA64_PSR_BITS_TO_CLEAR.
		 */
		child_ptregs->cr_ipsr = ((child_ptregs->cr_ipsr | IA64_PSR_BITS_TO_SET)
				 & ~(IA64_PSR_BITS_TO_CLEAR | IA64_PSR_PP | IA64_PSR_UP));

		return 0;
	}
	stack = ((struct switch_stack *) regs) - 1;
	/* copy parent's switch_stack & pt_regs to child: */
	memcpy(child_stack, stack, sizeof(*child_ptregs) + sizeof(*child_stack));

	/* copy the parent's register backing store to the child: */
	rbs_size = stack->ar_bspstore - rbs;
	memcpy((void *) child_rbs, (void *) rbs, rbs_size);
	if (clone_flags & CLONE_SETTLS)
		child_ptregs->r13 = tls;
	if (user_stack_base) {
		child_ptregs->r12 = user_stack_base + user_stack_size - 16;
		child_ptregs->ar_bspstore = user_stack_base;
		child_ptregs->ar_rnat = 0;
		child_ptregs->loadrs = 0;
	}
	child_stack->ar_bspstore = child_rbs + rbs_size;
	child_stack->b0 = (unsigned long) &ia64_ret_from_clone;

	/* stop some PSR bits from being inherited.
	 * the psr.up/psr.pp bits must be cleared on fork but inherited on execve()
	 * therefore we must specify them explicitly here and not include them in
	 * IA64_PSR_BITS_TO_CLEAR.
	 */
	child_ptregs->cr_ipsr = ((child_ptregs->cr_ipsr | IA64_PSR_BITS_TO_SET)
				 & ~(IA64_PSR_BITS_TO_CLEAR | IA64_PSR_PP | IA64_PSR_UP));
	return retval;
}

asmlinkage long ia64_clone(unsigned long clone_flags, unsigned long stack_start,
			   unsigned long stack_size, unsigned long parent_tidptr,
			   unsigned long child_tidptr, unsigned long tls)
{
	struct kernel_clone_args args = {
		.flags		= (lower_32_bits(clone_flags) & ~CSIGNAL),
		.pidfd		= (int __user *)parent_tidptr,
		.child_tid	= (int __user *)child_tidptr,
		.parent_tid	= (int __user *)parent_tidptr,
		.exit_signal	= (lower_32_bits(clone_flags) & CSIGNAL),
		.stack		= stack_start,
		.stack_size	= stack_size,
		.tls		= tls,
	};

	return kernel_clone(&args);
}

static void
do_copy_task_regs (struct task_struct *task, struct unw_frame_info *info, void *arg)
{
	unsigned long mask, sp, nat_bits = 0, ar_rnat, urbs_end, cfm;
	unsigned long ip;
	elf_greg_t *dst = arg;
	struct pt_regs *pt;
	char nat;
	int i;

	memset(dst, 0, sizeof(elf_gregset_t));	/* don't leak any kernel bits to user-level */

	if (unw_unwind_to_user(info) < 0)
		return;

	unw_get_sp(info, &sp);
	pt = (struct pt_regs *) (sp + 16);

	urbs_end = ia64_get_user_rbs_end(task, pt, &cfm);

	if (ia64_sync_user_rbs(task, info->sw, pt->ar_bspstore, urbs_end) < 0)
		return;

	ia64_peek(task, info->sw, urbs_end, (long) ia64_rse_rnat_addr((long *) urbs_end),
		  &ar_rnat);

	/*
	 * coredump format:
	 *	r0-r31
	 *	NaT bits (for r0-r31; bit N == 1 iff rN is a NaT)
	 *	predicate registers (p0-p63)
	 *	b0-b7
	 *	ip cfm user-mask
	 *	ar.rsc ar.bsp ar.bspstore ar.rnat
	 *	ar.ccv ar.unat ar.fpsr ar.pfs ar.lc ar.ec
	 */

	/* r0 is zero */
	for (i = 1, mask = (1UL << i); i < 32; ++i) {
		unw_get_gr(info, i, &dst[i], &nat);
		if (nat)
			nat_bits |= mask;
		mask <<= 1;
	}
	dst[32] = nat_bits;
	unw_get_pr(info, &dst[33]);

	for (i = 0; i < 8; ++i)
		unw_get_br(info, i, &dst[34 + i]);

	unw_get_rp(info, &ip);
	dst[42] = ip + ia64_psr(pt)->ri;
	dst[43] = cfm;
	dst[44] = pt->cr_ipsr & IA64_PSR_UM;

	unw_get_ar(info, UNW_AR_RSC, &dst[45]);
	/*
	 * For bsp and bspstore, unw_get_ar() would return the kernel
	 * addresses, but we need the user-level addresses instead:
	 */
	dst[46] = urbs_end;	/* note: by convention PT_AR_BSP points to the end of the urbs! */
	dst[47] = pt->ar_bspstore;
	dst[48] = ar_rnat;
	unw_get_ar(info, UNW_AR_CCV, &dst[49]);
	unw_get_ar(info, UNW_AR_UNAT, &dst[50]);
	unw_get_ar(info, UNW_AR_FPSR, &dst[51]);
	dst[52] = pt->ar_pfs;	/* UNW_AR_PFS is == to pt->cr_ifs for interrupt frames */
	unw_get_ar(info, UNW_AR_LC, &dst[53]);
	unw_get_ar(info, UNW_AR_EC, &dst[54]);
	unw_get_ar(info, UNW_AR_CSD, &dst[55]);
	unw_get_ar(info, UNW_AR_SSD, &dst[56]);
}

static void
do_copy_regs (struct unw_frame_info *info, void *arg)
{
	do_copy_task_regs(current, info, arg);
}

void
ia64_elf_core_copy_regs (struct pt_regs *pt, elf_gregset_t dst)
{
	unw_init_running(do_copy_regs, dst);
}

/*
 * Flush thread state.  This is called when a thread does an execve().
 */
void
flush_thread (void)
{
	/* drop floating-point and debug-register state if it exists: */
	current->thread.flags &= ~(IA64_THREAD_FPH_VALID | IA64_THREAD_DBG_VALID);
	ia64_drop_fpu(current);
}

/*
 * Clean up state associated with a thread.  This is called when
 * the thread calls exit().
 */
void
exit_thread (struct task_struct *tsk)
{

	ia64_drop_fpu(tsk);
}

unsigned long
__get_wchan (struct task_struct *p)
{
	struct unw_frame_info info;
	unsigned long ip;
	int count = 0;

<<<<<<< HEAD
	if (!p || p == current || task_is_running(p))
		return 0;

=======
>>>>>>> df0cc57e
	/*
	 * Note: p may not be a blocked task (it could be current or
	 * another process running on some other CPU.  Rather than
	 * trying to determine if p is really blocked, we just assume
	 * it's blocked and rely on the unwind routines to fail
	 * gracefully if the process wasn't really blocked after all.
	 * --davidm 99/12/15
	 */
	unw_init_from_blocked_task(&info, p);
	do {
		if (task_is_running(p))
			return 0;
		if (unw_unwind(&info) < 0)
			return 0;
		unw_get_ip(&info, &ip);
		if (!in_sched_functions(ip))
			return ip;
	} while (count++ < 16);
	return 0;
}

void
cpu_halt (void)
{
	pal_power_mgmt_info_u_t power_info[8];
	unsigned long min_power;
	int i, min_power_state;

	if (ia64_pal_halt_info(power_info) != 0)
		return;

	min_power_state = 0;
	min_power = power_info[0].pal_power_mgmt_info_s.power_consumption;
	for (i = 1; i < 8; ++i)
		if (power_info[i].pal_power_mgmt_info_s.im
		    && power_info[i].pal_power_mgmt_info_s.power_consumption < min_power) {
			min_power = power_info[i].pal_power_mgmt_info_s.power_consumption;
			min_power_state = i;
		}

	while (1)
		ia64_pal_halt(min_power_state);
}

void machine_shutdown(void)
{
	smp_shutdown_nonboot_cpus(reboot_cpu);

#ifdef CONFIG_KEXEC
	kexec_disable_iosapic();
#endif
}

void
machine_restart (char *restart_cmd)
{
	(void) notify_die(DIE_MACHINE_RESTART, restart_cmd, NULL, 0, 0, 0);
	efi_reboot(REBOOT_WARM, NULL);
}

void
machine_halt (void)
{
	(void) notify_die(DIE_MACHINE_HALT, "", NULL, 0, 0, 0);
	cpu_halt();
}

void
machine_power_off (void)
{
	if (pm_power_off)
		pm_power_off();
	machine_halt();
}

EXPORT_SYMBOL(ia64_delay_loop);<|MERGE_RESOLUTION|>--- conflicted
+++ resolved
@@ -529,12 +529,6 @@
 	unsigned long ip;
 	int count = 0;
 
-<<<<<<< HEAD
-	if (!p || p == current || task_is_running(p))
-		return 0;
-
-=======
->>>>>>> df0cc57e
 	/*
 	 * Note: p may not be a blocked task (it could be current or
 	 * another process running on some other CPU.  Rather than

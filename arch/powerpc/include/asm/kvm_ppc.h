--- conflicted
+++ resolved
@@ -128,11 +128,6 @@
 				struct kvm_create_spapr_tce *args);
 extern long kvmppc_h_put_tce(struct kvm_vcpu *vcpu, unsigned long liobn,
 			     unsigned long ioba, unsigned long tce);
-<<<<<<< HEAD
-extern long kvm_vm_ioctl_allocate_rma(struct kvm *kvm,
-				struct kvm_allocate_rma *rma);
-=======
->>>>>>> d8ec26d7
 extern struct kvm_rma_info *kvm_alloc_rma(void);
 extern void kvm_release_rma(struct kvm_rma_info *ri);
 extern struct page *kvm_alloc_hpt(unsigned long nr_pages);
@@ -313,11 +308,7 @@
 
 struct openpic;
 
-<<<<<<< HEAD
-#ifdef CONFIG_KVM_BOOK3S_64_HV
-=======
 #ifdef CONFIG_KVM_BOOK3S_HV_POSSIBLE
->>>>>>> d8ec26d7
 extern void kvm_cma_reserve(void) __init;
 static inline void kvmppc_set_xics_phys(int cpu, unsigned long addr)
 {
@@ -338,14 +329,10 @@
 	paca[cpu].kvm_hstate.host_ipi = host_ipi;
 }
 
-<<<<<<< HEAD
-extern void kvmppc_fast_vcpu_kick(struct kvm_vcpu *vcpu);
-=======
 static inline void kvmppc_fast_vcpu_kick(struct kvm_vcpu *vcpu)
 {
 	vcpu->kvm->arch.kvm_ops->fast_vcpu_kick(vcpu);
 }
->>>>>>> d8ec26d7
 
 #else
 static inline void __init kvm_cma_reserve(void)

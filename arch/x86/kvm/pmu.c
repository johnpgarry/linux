// SPDX-License-Identifier: GPL-2.0-only
/*
 * Kernel-based Virtual Machine -- Performance Monitoring Unit support
 *
 * Copyright 2015 Red Hat, Inc. and/or its affiliates.
 *
 * Authors:
 *   Avi Kivity   <avi@redhat.com>
 *   Gleb Natapov <gleb@redhat.com>
 *   Wei Huang    <wei@redhat.com>
 */
#define pr_fmt(fmt) KBUILD_MODNAME ": " fmt

#include <linux/types.h>
#include <linux/kvm_host.h>
#include <linux/perf_event.h>
#include <linux/bsearch.h>
#include <linux/sort.h>
#include <asm/perf_event.h>
#include <asm/cpu_device_id.h>
#include "x86.h"
#include "cpuid.h"
#include "lapic.h"
#include "pmu.h"

/* This is enough to filter the vast majority of currently defined events. */
#define KVM_PMU_EVENT_FILTER_MAX_EVENTS 300

struct x86_pmu_capability __read_mostly kvm_pmu_cap;
EXPORT_SYMBOL_GPL(kvm_pmu_cap);

struct kvm_pmu_emulated_event_selectors __read_mostly kvm_pmu_eventsel;
EXPORT_SYMBOL_GPL(kvm_pmu_eventsel);

/* Precise Distribution of Instructions Retired (PDIR) */
static const struct x86_cpu_id vmx_pebs_pdir_cpu[] = {
	X86_MATCH_INTEL_FAM6_MODEL(ICELAKE_D, NULL),
	X86_MATCH_INTEL_FAM6_MODEL(ICELAKE_X, NULL),
	/* Instruction-Accurate PDIR (PDIR++) */
	X86_MATCH_INTEL_FAM6_MODEL(SAPPHIRERAPIDS_X, NULL),
	{}
};

/* Precise Distribution (PDist) */
static const struct x86_cpu_id vmx_pebs_pdist_cpu[] = {
	X86_MATCH_INTEL_FAM6_MODEL(SAPPHIRERAPIDS_X, NULL),
	{}
};

/* NOTE:
 * - Each perf counter is defined as "struct kvm_pmc";
 * - There are two types of perf counters: general purpose (gp) and fixed.
 *   gp counters are stored in gp_counters[] and fixed counters are stored
 *   in fixed_counters[] respectively. Both of them are part of "struct
 *   kvm_pmu";
 * - pmu.c understands the difference between gp counters and fixed counters.
 *   However AMD doesn't support fixed-counters;
 * - There are three types of index to access perf counters (PMC):
 *     1. MSR (named msr): For example Intel has MSR_IA32_PERFCTRn and AMD
 *        has MSR_K7_PERFCTRn and, for families 15H and later,
 *        MSR_F15H_PERF_CTRn, where MSR_F15H_PERF_CTR[0-3] are
 *        aliased to MSR_K7_PERFCTRn.
 *     2. MSR Index (named idx): This normally is used by RDPMC instruction.
 *        For instance AMD RDPMC instruction uses 0000_0003h in ECX to access
 *        C001_0007h (MSR_K7_PERCTR3). Intel has a similar mechanism, except
 *        that it also supports fixed counters. idx can be used to as index to
 *        gp and fixed counters.
 *     3. Global PMC Index (named pmc): pmc is an index specific to PMU
 *        code. Each pmc, stored in kvm_pmc.idx field, is unique across
 *        all perf counters (both gp and fixed). The mapping relationship
 *        between pmc and perf counters is as the following:
 *        * Intel: [0 .. KVM_INTEL_PMC_MAX_GENERIC-1] <=> gp counters
 *                 [KVM_FIXED_PMC_BASE_IDX .. KVM_FIXED_PMC_BASE_IDX + 2] <=> fixed
 *        * AMD:   [0 .. AMD64_NUM_COUNTERS-1] and, for families 15H
 *          and later, [0 .. AMD64_NUM_COUNTERS_CORE-1] <=> gp counters
 */

static struct kvm_pmu_ops kvm_pmu_ops __read_mostly;

#define KVM_X86_PMU_OP(func)					     \
	DEFINE_STATIC_CALL_NULL(kvm_x86_pmu_##func,			     \
				*(((struct kvm_pmu_ops *)0)->func));
#define KVM_X86_PMU_OP_OPTIONAL KVM_X86_PMU_OP
#include <asm/kvm-x86-pmu-ops.h>

void kvm_pmu_ops_update(const struct kvm_pmu_ops *pmu_ops)
{
	memcpy(&kvm_pmu_ops, pmu_ops, sizeof(kvm_pmu_ops));

#define __KVM_X86_PMU_OP(func) \
	static_call_update(kvm_x86_pmu_##func, kvm_pmu_ops.func);
#define KVM_X86_PMU_OP(func) \
	WARN_ON(!kvm_pmu_ops.func); __KVM_X86_PMU_OP(func)
#define KVM_X86_PMU_OP_OPTIONAL __KVM_X86_PMU_OP
#include <asm/kvm-x86-pmu-ops.h>
#undef __KVM_X86_PMU_OP
}

static inline void __kvm_perf_overflow(struct kvm_pmc *pmc, bool in_pmi)
{
	struct kvm_pmu *pmu = pmc_to_pmu(pmc);
	bool skip_pmi = false;

	if (pmc->perf_event && pmc->perf_event->attr.precise_ip) {
		if (!in_pmi) {
			/*
			 * TODO: KVM is currently _choosing_ to not generate records
			 * for emulated instructions, avoiding BUFFER_OVF PMI when
			 * there are no records. Strictly speaking, it should be done
			 * as well in the right context to improve sampling accuracy.
			 */
			skip_pmi = true;
		} else {
			/* Indicate PEBS overflow PMI to guest. */
			skip_pmi = __test_and_set_bit(GLOBAL_STATUS_BUFFER_OVF_BIT,
						      (unsigned long *)&pmu->global_status);
		}
	} else {
		__set_bit(pmc->idx, (unsigned long *)&pmu->global_status);
	}

	if (pmc->intr && !skip_pmi)
		kvm_make_request(KVM_REQ_PMI, pmc->vcpu);
}

static void kvm_perf_overflow(struct perf_event *perf_event,
			      struct perf_sample_data *data,
			      struct pt_regs *regs)
{
	struct kvm_pmc *pmc = perf_event->overflow_handler_context;

	/*
	 * Ignore asynchronous overflow events for counters that are scheduled
	 * to be reprogrammed, e.g. if a PMI for the previous event races with
	 * KVM's handling of a related guest WRMSR.
	 */
	if (test_and_set_bit(pmc->idx, pmc_to_pmu(pmc)->reprogram_pmi))
		return;

	__kvm_perf_overflow(pmc, true);

	kvm_make_request(KVM_REQ_PMU, pmc->vcpu);
}

static u64 pmc_get_pebs_precise_level(struct kvm_pmc *pmc)
{
	/*
	 * For some model specific pebs counters with special capabilities
	 * (PDIR, PDIR++, PDIST), KVM needs to raise the event precise
	 * level to the maximum value (currently 3, backwards compatible)
	 * so that the perf subsystem would assign specific hardware counter
	 * with that capability for vPMC.
	 */
	if ((pmc->idx == 0 && x86_match_cpu(vmx_pebs_pdist_cpu)) ||
	    (pmc->idx == 32 && x86_match_cpu(vmx_pebs_pdir_cpu)))
		return 3;

	/*
	 * The non-zero precision level of guest event makes the ordinary
	 * guest event becomes a guest PEBS event and triggers the host
	 * PEBS PMI handler to determine whether the PEBS overflow PMI
	 * comes from the host counters or the guest.
	 */
	return 1;
}

static u64 get_sample_period(struct kvm_pmc *pmc, u64 counter_value)
{
	u64 sample_period = (-counter_value) & pmc_bitmask(pmc);

	if (!sample_period)
		sample_period = pmc_bitmask(pmc) + 1;
	return sample_period;
}

static int pmc_reprogram_counter(struct kvm_pmc *pmc, u32 type, u64 config,
				 bool exclude_user, bool exclude_kernel,
				 bool intr)
{
	struct kvm_pmu *pmu = pmc_to_pmu(pmc);
	struct perf_event *event;
	struct perf_event_attr attr = {
		.type = type,
		.size = sizeof(attr),
		.pinned = true,
		.exclude_idle = true,
		.exclude_host = 1,
		.exclude_user = exclude_user,
		.exclude_kernel = exclude_kernel,
		.config = config,
	};
	bool pebs = test_bit(pmc->idx, (unsigned long *)&pmu->pebs_enable);

	attr.sample_period = get_sample_period(pmc, pmc->counter);

	if ((attr.config & HSW_IN_TX_CHECKPOINTED) &&
	    guest_cpuid_is_intel(pmc->vcpu)) {
		/*
		 * HSW_IN_TX_CHECKPOINTED is not supported with nonzero
		 * period. Just clear the sample period so at least
		 * allocating the counter doesn't fail.
		 */
		attr.sample_period = 0;
	}
	if (pebs) {
		/*
		 * For most PEBS hardware events, the difference in the software
		 * precision levels of guest and host PEBS events will not affect
		 * the accuracy of the PEBS profiling result, because the "event IP"
		 * in the PEBS record is calibrated on the guest side.
		 */
		attr.precise_ip = pmc_get_pebs_precise_level(pmc);
	}

	event = perf_event_create_kernel_counter(&attr, -1, current,
						 kvm_perf_overflow, pmc);
	if (IS_ERR(event)) {
		pr_debug_ratelimited("kvm_pmu: event creation failed %ld for pmc->idx = %d\n",
			    PTR_ERR(event), pmc->idx);
		return PTR_ERR(event);
	}

	pmc->perf_event = event;
	pmc_to_pmu(pmc)->event_count++;
	pmc->is_paused = false;
	pmc->intr = intr || pebs;
	return 0;
}

static bool pmc_pause_counter(struct kvm_pmc *pmc)
{
	u64 counter = pmc->counter;
	u64 prev_counter;

	/* update counter, reset event value to avoid redundant accumulation */
	if (pmc->perf_event && !pmc->is_paused)
		counter += perf_event_pause(pmc->perf_event, true);

	/*
	 * Snapshot the previous counter *after* accumulating state from perf.
	 * If overflow already happened, hardware (via perf) is responsible for
	 * generating a PMI.  KVM just needs to detect overflow on emulated
	 * counter events that haven't yet been processed.
	 */
	prev_counter = counter & pmc_bitmask(pmc);

	counter += pmc->emulated_counter;
	pmc->counter = counter & pmc_bitmask(pmc);

	pmc->emulated_counter = 0;
	pmc->is_paused = true;

	return pmc->counter < prev_counter;
}

static bool pmc_resume_counter(struct kvm_pmc *pmc)
{
	if (!pmc->perf_event)
		return false;

	/* recalibrate sample period and check if it's accepted by perf core */
	if (is_sampling_event(pmc->perf_event) &&
	    perf_event_period(pmc->perf_event,
			      get_sample_period(pmc, pmc->counter)))
		return false;

	if (test_bit(pmc->idx, (unsigned long *)&pmc_to_pmu(pmc)->pebs_enable) !=
	    (!!pmc->perf_event->attr.precise_ip))
		return false;

	/* reuse perf_event to serve as pmc_reprogram_counter() does*/
	perf_event_enable(pmc->perf_event);
	pmc->is_paused = false;

	return true;
}

static void pmc_release_perf_event(struct kvm_pmc *pmc)
{
	if (pmc->perf_event) {
		perf_event_release_kernel(pmc->perf_event);
		pmc->perf_event = NULL;
		pmc->current_config = 0;
		pmc_to_pmu(pmc)->event_count--;
	}
}

static void pmc_stop_counter(struct kvm_pmc *pmc)
{
	if (pmc->perf_event) {
		pmc->counter = pmc_read_counter(pmc);
		pmc_release_perf_event(pmc);
	}
}

static void pmc_update_sample_period(struct kvm_pmc *pmc)
{
	if (!pmc->perf_event || pmc->is_paused ||
	    !is_sampling_event(pmc->perf_event))
		return;

	perf_event_period(pmc->perf_event,
			  get_sample_period(pmc, pmc->counter));
}

void pmc_write_counter(struct kvm_pmc *pmc, u64 val)
{
	/*
	 * Drop any unconsumed accumulated counts, the WRMSR is a write, not a
	 * read-modify-write.  Adjust the counter value so that its value is
	 * relative to the current count, as reading the current count from
	 * perf is faster than pausing and repgrogramming the event in order to
	 * reset it to '0'.  Note, this very sneakily offsets the accumulated
	 * emulated count too, by using pmc_read_counter()!
	 */
	pmc->emulated_counter = 0;
	pmc->counter += val - pmc_read_counter(pmc);
	pmc->counter &= pmc_bitmask(pmc);
	pmc_update_sample_period(pmc);
}
EXPORT_SYMBOL_GPL(pmc_write_counter);

static int filter_cmp(const void *pa, const void *pb, u64 mask)
{
	u64 a = *(u64 *)pa & mask;
	u64 b = *(u64 *)pb & mask;

	return (a > b) - (a < b);
}


static int filter_sort_cmp(const void *pa, const void *pb)
{
	return filter_cmp(pa, pb, (KVM_PMU_MASKED_ENTRY_EVENT_SELECT |
				   KVM_PMU_MASKED_ENTRY_EXCLUDE));
}

/*
 * For the event filter, searching is done on the 'includes' list and
 * 'excludes' list separately rather than on the 'events' list (which
 * has both).  As a result the exclude bit can be ignored.
 */
static int filter_event_cmp(const void *pa, const void *pb)
{
	return filter_cmp(pa, pb, (KVM_PMU_MASKED_ENTRY_EVENT_SELECT));
}

static int find_filter_index(u64 *events, u64 nevents, u64 key)
{
	u64 *fe = bsearch(&key, events, nevents, sizeof(events[0]),
			  filter_event_cmp);

	if (!fe)
		return -1;

	return fe - events;
}

static bool is_filter_entry_match(u64 filter_event, u64 umask)
{
	u64 mask = filter_event >> (KVM_PMU_MASKED_ENTRY_UMASK_MASK_SHIFT - 8);
	u64 match = filter_event & KVM_PMU_MASKED_ENTRY_UMASK_MATCH;

	BUILD_BUG_ON((KVM_PMU_ENCODE_MASKED_ENTRY(0, 0xff, 0, false) >>
		     (KVM_PMU_MASKED_ENTRY_UMASK_MASK_SHIFT - 8)) !=
		     ARCH_PERFMON_EVENTSEL_UMASK);

	return (umask & mask) == match;
}

static bool filter_contains_match(u64 *events, u64 nevents, u64 eventsel)
{
	u64 event_select = eventsel & kvm_pmu_ops.EVENTSEL_EVENT;
	u64 umask = eventsel & ARCH_PERFMON_EVENTSEL_UMASK;
	int i, index;

	index = find_filter_index(events, nevents, event_select);
	if (index < 0)
		return false;

	/*
	 * Entries are sorted by the event select.  Walk the list in both
	 * directions to process all entries with the targeted event select.
	 */
	for (i = index; i < nevents; i++) {
		if (filter_event_cmp(&events[i], &event_select))
			break;

		if (is_filter_entry_match(events[i], umask))
			return true;
	}

	for (i = index - 1; i >= 0; i--) {
		if (filter_event_cmp(&events[i], &event_select))
			break;

		if (is_filter_entry_match(events[i], umask))
			return true;
	}

	return false;
}

static bool is_gp_event_allowed(struct kvm_x86_pmu_event_filter *f,
				u64 eventsel)
{
	if (filter_contains_match(f->includes, f->nr_includes, eventsel) &&
	    !filter_contains_match(f->excludes, f->nr_excludes, eventsel))
		return f->action == KVM_PMU_EVENT_ALLOW;

	return f->action == KVM_PMU_EVENT_DENY;
}

static bool is_fixed_event_allowed(struct kvm_x86_pmu_event_filter *filter,
				   int idx)
{
	int fixed_idx = idx - KVM_FIXED_PMC_BASE_IDX;

	if (filter->action == KVM_PMU_EVENT_DENY &&
	    test_bit(fixed_idx, (ulong *)&filter->fixed_counter_bitmap))
		return false;
	if (filter->action == KVM_PMU_EVENT_ALLOW &&
	    !test_bit(fixed_idx, (ulong *)&filter->fixed_counter_bitmap))
		return false;

	return true;
}

static bool check_pmu_event_filter(struct kvm_pmc *pmc)
{
	struct kvm_x86_pmu_event_filter *filter;
	struct kvm *kvm = pmc->vcpu->kvm;

	filter = srcu_dereference(kvm->arch.pmu_event_filter, &kvm->srcu);
	if (!filter)
		return true;

	if (pmc_is_gp(pmc))
		return is_gp_event_allowed(filter, pmc->eventsel);

	return is_fixed_event_allowed(filter, pmc->idx);
}

static bool pmc_event_is_allowed(struct kvm_pmc *pmc)
{
	return pmc_is_globally_enabled(pmc) && pmc_speculative_in_use(pmc) &&
	       check_pmu_event_filter(pmc);
}

static int reprogram_counter(struct kvm_pmc *pmc)
{
	struct kvm_pmu *pmu = pmc_to_pmu(pmc);
	u64 eventsel = pmc->eventsel;
	u64 new_config = eventsel;
	bool emulate_overflow;
	u8 fixed_ctr_ctrl;

	emulate_overflow = pmc_pause_counter(pmc);

	if (!pmc_event_is_allowed(pmc))
		return 0;

	if (emulate_overflow)
		__kvm_perf_overflow(pmc, false);

	if (eventsel & ARCH_PERFMON_EVENTSEL_PIN_CONTROL)
		printk_once("kvm pmu: pin control bit is ignored\n");

	if (pmc_is_fixed(pmc)) {
		fixed_ctr_ctrl = fixed_ctrl_field(pmu->fixed_ctr_ctrl,
						  pmc->idx - KVM_FIXED_PMC_BASE_IDX);
		if (fixed_ctr_ctrl & 0x1)
			eventsel |= ARCH_PERFMON_EVENTSEL_OS;
		if (fixed_ctr_ctrl & 0x2)
			eventsel |= ARCH_PERFMON_EVENTSEL_USR;
		if (fixed_ctr_ctrl & 0x8)
			eventsel |= ARCH_PERFMON_EVENTSEL_INT;
		new_config = (u64)fixed_ctr_ctrl;
	}

	if (pmc->current_config == new_config && pmc_resume_counter(pmc))
		return 0;

	pmc_release_perf_event(pmc);

	pmc->current_config = new_config;

	return pmc_reprogram_counter(pmc, PERF_TYPE_RAW,
				     (eventsel & pmu->raw_event_mask),
				     !(eventsel & ARCH_PERFMON_EVENTSEL_USR),
				     !(eventsel & ARCH_PERFMON_EVENTSEL_OS),
				     eventsel & ARCH_PERFMON_EVENTSEL_INT);
}

void kvm_pmu_handle_event(struct kvm_vcpu *vcpu)
{
	DECLARE_BITMAP(bitmap, X86_PMC_IDX_MAX);
	struct kvm_pmu *pmu = vcpu_to_pmu(vcpu);
	struct kvm_pmc *pmc;
	int bit;

	bitmap_copy(bitmap, pmu->reprogram_pmi, X86_PMC_IDX_MAX);

	/*
	 * The reprogramming bitmap can be written asynchronously by something
	 * other than the task that holds vcpu->mutex, take care to clear only
	 * the bits that will actually processed.
	 */
	BUILD_BUG_ON(sizeof(bitmap) != sizeof(atomic64_t));
	atomic64_andnot(*(s64 *)bitmap, &pmu->__reprogram_pmi);

	kvm_for_each_pmc(pmu, pmc, bit, bitmap) {
		/*
		 * If reprogramming fails, e.g. due to contention, re-set the
		 * regprogram bit set, i.e. opportunistically try again on the
		 * next PMU refresh.  Don't make a new request as doing so can
		 * stall the guest if reprogramming repeatedly fails.
		 */
		if (reprogram_counter(pmc))
			set_bit(pmc->idx, pmu->reprogram_pmi);
	}

	/*
	 * Unused perf_events are only released if the corresponding MSRs
	 * weren't accessed during the last vCPU time slice. kvm_arch_sched_in
	 * triggers KVM_REQ_PMU if cleanup is needed.
	 */
	if (unlikely(pmu->need_cleanup))
		kvm_pmu_cleanup(vcpu);
}

int kvm_pmu_check_rdpmc_early(struct kvm_vcpu *vcpu, unsigned int idx)
{
	/*
	 * On Intel, VMX interception has priority over RDPMC exceptions that
	 * aren't already handled by the emulator, i.e. there are no additional
	 * check needed for Intel PMUs.
	 *
	 * On AMD, _all_ exceptions on RDPMC have priority over SVM intercepts,
	 * i.e. an invalid PMC results in a #GP, not #VMEXIT.
	 */
	if (!kvm_pmu_ops.check_rdpmc_early)
		return 0;

	return static_call(kvm_x86_pmu_check_rdpmc_early)(vcpu, idx);
}

bool is_vmware_backdoor_pmc(u32 pmc_idx)
{
	switch (pmc_idx) {
	case VMWARE_BACKDOOR_PMC_HOST_TSC:
	case VMWARE_BACKDOOR_PMC_REAL_TIME:
	case VMWARE_BACKDOOR_PMC_APPARENT_TIME:
		return true;
	}
	return false;
}

static int kvm_pmu_rdpmc_vmware(struct kvm_vcpu *vcpu, unsigned idx, u64 *data)
{
	u64 ctr_val;

	switch (idx) {
	case VMWARE_BACKDOOR_PMC_HOST_TSC:
		ctr_val = rdtsc();
		break;
	case VMWARE_BACKDOOR_PMC_REAL_TIME:
		ctr_val = ktime_get_boottime_ns();
		break;
	case VMWARE_BACKDOOR_PMC_APPARENT_TIME:
		ctr_val = ktime_get_boottime_ns() +
			vcpu->kvm->arch.kvmclock_offset;
		break;
	default:
		return 1;
	}

	*data = ctr_val;
	return 0;
}

int kvm_pmu_rdpmc(struct kvm_vcpu *vcpu, unsigned idx, u64 *data)
{
	struct kvm_pmu *pmu = vcpu_to_pmu(vcpu);
	struct kvm_pmc *pmc;
	u64 mask = ~0ull;

	if (!pmu->version)
		return 1;

	if (is_vmware_backdoor_pmc(idx))
		return kvm_pmu_rdpmc_vmware(vcpu, idx, data);

	pmc = static_call(kvm_x86_pmu_rdpmc_ecx_to_pmc)(vcpu, idx, &mask);
	if (!pmc)
		return 1;

	if (!kvm_is_cr4_bit_set(vcpu, X86_CR4_PCE) &&
	    (static_call(kvm_x86_get_cpl)(vcpu) != 0) &&
	    kvm_is_cr0_bit_set(vcpu, X86_CR0_PE))
		return 1;

	*data = pmc_read_counter(pmc) & mask;
	return 0;
}

void kvm_pmu_deliver_pmi(struct kvm_vcpu *vcpu)
{
	if (lapic_in_kernel(vcpu)) {
		static_call_cond(kvm_x86_pmu_deliver_pmi)(vcpu);
		kvm_apic_local_deliver(vcpu->arch.apic, APIC_LVTPC);
	}
}

bool kvm_pmu_is_valid_msr(struct kvm_vcpu *vcpu, u32 msr)
{
	switch (msr) {
	case MSR_CORE_PERF_GLOBAL_STATUS:
	case MSR_CORE_PERF_GLOBAL_CTRL:
	case MSR_CORE_PERF_GLOBAL_OVF_CTRL:
		return kvm_pmu_has_perf_global_ctrl(vcpu_to_pmu(vcpu));
	default:
		break;
	}
	return static_call(kvm_x86_pmu_msr_idx_to_pmc)(vcpu, msr) ||
		static_call(kvm_x86_pmu_is_valid_msr)(vcpu, msr);
}

static void kvm_pmu_mark_pmc_in_use(struct kvm_vcpu *vcpu, u32 msr)
{
	struct kvm_pmu *pmu = vcpu_to_pmu(vcpu);
	struct kvm_pmc *pmc = static_call(kvm_x86_pmu_msr_idx_to_pmc)(vcpu, msr);

	if (pmc)
		__set_bit(pmc->idx, pmu->pmc_in_use);
}

int kvm_pmu_get_msr(struct kvm_vcpu *vcpu, struct msr_data *msr_info)
{
	struct kvm_pmu *pmu = vcpu_to_pmu(vcpu);
	u32 msr = msr_info->index;

	switch (msr) {
	case MSR_CORE_PERF_GLOBAL_STATUS:
	case MSR_AMD64_PERF_CNTR_GLOBAL_STATUS:
		msr_info->data = pmu->global_status;
		break;
	case MSR_AMD64_PERF_CNTR_GLOBAL_CTL:
	case MSR_CORE_PERF_GLOBAL_CTRL:
		msr_info->data = pmu->global_ctrl;
		break;
	case MSR_AMD64_PERF_CNTR_GLOBAL_STATUS_CLR:
	case MSR_CORE_PERF_GLOBAL_OVF_CTRL:
		msr_info->data = 0;
		break;
	default:
		return static_call(kvm_x86_pmu_get_msr)(vcpu, msr_info);
	}

	return 0;
}

int kvm_pmu_set_msr(struct kvm_vcpu *vcpu, struct msr_data *msr_info)
{
	struct kvm_pmu *pmu = vcpu_to_pmu(vcpu);
	u32 msr = msr_info->index;
	u64 data = msr_info->data;
	u64 diff;

	/*
	 * Note, AMD ignores writes to reserved bits and read-only PMU MSRs,
	 * whereas Intel generates #GP on attempts to write reserved/RO MSRs.
	 */
	switch (msr) {
	case MSR_CORE_PERF_GLOBAL_STATUS:
		if (!msr_info->host_initiated)
			return 1; /* RO MSR */
		fallthrough;
	case MSR_AMD64_PERF_CNTR_GLOBAL_STATUS:
		/* Per PPR, Read-only MSR. Writes are ignored. */
		if (!msr_info->host_initiated)
			break;

		if (data & pmu->global_status_mask)
			return 1;

		pmu->global_status = data;
		break;
	case MSR_AMD64_PERF_CNTR_GLOBAL_CTL:
		data &= ~pmu->global_ctrl_mask;
		fallthrough;
	case MSR_CORE_PERF_GLOBAL_CTRL:
		if (!kvm_valid_perf_global_ctrl(pmu, data))
			return 1;

		if (pmu->global_ctrl != data) {
			diff = pmu->global_ctrl ^ data;
			pmu->global_ctrl = data;
			reprogram_counters(pmu, diff);
		}
		break;
	case MSR_CORE_PERF_GLOBAL_OVF_CTRL:
		/*
		 * GLOBAL_OVF_CTRL, a.k.a. GLOBAL STATUS_RESET, clears bits in
		 * GLOBAL_STATUS, and so the set of reserved bits is the same.
		 */
		if (data & pmu->global_status_mask)
			return 1;
		fallthrough;
	case MSR_AMD64_PERF_CNTR_GLOBAL_STATUS_CLR:
		if (!msr_info->host_initiated)
			pmu->global_status &= ~data;
		break;
	default:
		kvm_pmu_mark_pmc_in_use(vcpu, msr_info->index);
		return static_call(kvm_x86_pmu_set_msr)(vcpu, msr_info);
	}

	return 0;
}

static void kvm_pmu_reset(struct kvm_vcpu *vcpu)
{
	struct kvm_pmu *pmu = vcpu_to_pmu(vcpu);
	struct kvm_pmc *pmc;
	int i;

	pmu->need_cleanup = false;

	bitmap_zero(pmu->reprogram_pmi, X86_PMC_IDX_MAX);

	kvm_for_each_pmc(pmu, pmc, i, pmu->all_valid_pmc_idx) {
		pmc_stop_counter(pmc);
		pmc->counter = 0;
		pmc->emulated_counter = 0;

		if (pmc_is_gp(pmc))
			pmc->eventsel = 0;
	}

	pmu->fixed_ctr_ctrl = pmu->global_ctrl = pmu->global_status = 0;

	static_call_cond(kvm_x86_pmu_reset)(vcpu);
}


/*
 * Refresh the PMU configuration for the vCPU, e.g. if userspace changes CPUID
 * and/or PERF_CAPABILITIES.
 */
void kvm_pmu_refresh(struct kvm_vcpu *vcpu)
{
	struct kvm_pmu *pmu = vcpu_to_pmu(vcpu);

	if (KVM_BUG_ON(kvm_vcpu_has_run(vcpu), vcpu->kvm))
		return;

	/*
	 * Stop/release all existing counters/events before realizing the new
	 * vPMU model.
	 */
	kvm_pmu_reset(vcpu);

	pmu->version = 0;
	pmu->nr_arch_gp_counters = 0;
	pmu->nr_arch_fixed_counters = 0;
	pmu->counter_bitmask[KVM_PMC_GP] = 0;
	pmu->counter_bitmask[KVM_PMC_FIXED] = 0;
	pmu->reserved_bits = 0xffffffff00200000ull;
	pmu->raw_event_mask = X86_RAW_EVENT_MASK;
	pmu->global_ctrl_mask = ~0ull;
	pmu->global_status_mask = ~0ull;
	pmu->fixed_ctr_ctrl_mask = ~0ull;
	pmu->pebs_enable_mask = ~0ull;
	pmu->pebs_data_cfg_mask = ~0ull;
	bitmap_zero(pmu->all_valid_pmc_idx, X86_PMC_IDX_MAX);

<<<<<<< HEAD
	if (vcpu->kvm->arch.enable_pmu)
		static_call(kvm_x86_pmu_refresh)(vcpu);
=======
	if (!vcpu->kvm->arch.enable_pmu)
		return;

	static_call(kvm_x86_pmu_refresh)(vcpu);

	/*
	 * At RESET, both Intel and AMD CPUs set all enable bits for general
	 * purpose counters in IA32_PERF_GLOBAL_CTRL (so that software that
	 * was written for v1 PMUs don't unknowingly leave GP counters disabled
	 * in the global controls).  Emulate that behavior when refreshing the
	 * PMU so that userspace doesn't need to manually set PERF_GLOBAL_CTRL.
	 */
	if (kvm_pmu_has_perf_global_ctrl(pmu) && pmu->nr_arch_gp_counters)
		pmu->global_ctrl = GENMASK_ULL(pmu->nr_arch_gp_counters - 1, 0);
>>>>>>> f34bf546
}

void kvm_pmu_init(struct kvm_vcpu *vcpu)
{
	struct kvm_pmu *pmu = vcpu_to_pmu(vcpu);

	memset(pmu, 0, sizeof(*pmu));
	static_call(kvm_x86_pmu_init)(vcpu);
	kvm_pmu_refresh(vcpu);
}

/* Release perf_events for vPMCs that have been unused for a full time slice.  */
void kvm_pmu_cleanup(struct kvm_vcpu *vcpu)
{
	struct kvm_pmu *pmu = vcpu_to_pmu(vcpu);
	struct kvm_pmc *pmc = NULL;
	DECLARE_BITMAP(bitmask, X86_PMC_IDX_MAX);
	int i;

	pmu->need_cleanup = false;

	bitmap_andnot(bitmask, pmu->all_valid_pmc_idx,
		      pmu->pmc_in_use, X86_PMC_IDX_MAX);

	kvm_for_each_pmc(pmu, pmc, i, bitmask) {
		if (pmc->perf_event && !pmc_speculative_in_use(pmc))
			pmc_stop_counter(pmc);
	}

	static_call_cond(kvm_x86_pmu_cleanup)(vcpu);

	bitmap_zero(pmu->pmc_in_use, X86_PMC_IDX_MAX);
}

void kvm_pmu_destroy(struct kvm_vcpu *vcpu)
{
	kvm_pmu_reset(vcpu);
}

static void kvm_pmu_incr_counter(struct kvm_pmc *pmc)
{
	pmc->emulated_counter++;
	kvm_pmu_request_counter_reprogram(pmc);
}

static inline bool cpl_is_matched(struct kvm_pmc *pmc)
{
	bool select_os, select_user;
	u64 config;

	if (pmc_is_gp(pmc)) {
		config = pmc->eventsel;
		select_os = config & ARCH_PERFMON_EVENTSEL_OS;
		select_user = config & ARCH_PERFMON_EVENTSEL_USR;
	} else {
		config = fixed_ctrl_field(pmc_to_pmu(pmc)->fixed_ctr_ctrl,
					  pmc->idx - KVM_FIXED_PMC_BASE_IDX);
		select_os = config & 0x1;
		select_user = config & 0x2;
	}

	/*
	 * Skip the CPL lookup, which isn't free on Intel, if the result will
	 * be the same regardless of the CPL.
	 */
	if (select_os == select_user)
		return select_os;

	return (static_call(kvm_x86_get_cpl)(pmc->vcpu) == 0) ? select_os : select_user;
}

void kvm_pmu_trigger_event(struct kvm_vcpu *vcpu, u64 eventsel)
{
	DECLARE_BITMAP(bitmap, X86_PMC_IDX_MAX);
	struct kvm_pmu *pmu = vcpu_to_pmu(vcpu);
	struct kvm_pmc *pmc;
	int i;

	BUILD_BUG_ON(sizeof(pmu->global_ctrl) * BITS_PER_BYTE != X86_PMC_IDX_MAX);

	if (!kvm_pmu_has_perf_global_ctrl(pmu))
		bitmap_copy(bitmap, pmu->all_valid_pmc_idx, X86_PMC_IDX_MAX);
	else if (!bitmap_and(bitmap, pmu->all_valid_pmc_idx,
			     (unsigned long *)&pmu->global_ctrl, X86_PMC_IDX_MAX))
		return;

	kvm_for_each_pmc(pmu, pmc, i, bitmap) {
		/*
		 * Ignore checks for edge detect (all events currently emulated
		 * but KVM are always rising edges), pin control (unsupported
		 * by modern CPUs), and counter mask and its invert flag (KVM
		 * doesn't emulate multiple events in a single clock cycle).
		 *
		 * Note, the uppermost nibble of AMD's mask overlaps Intel's
		 * IN_TX (bit 32) and IN_TXCP (bit 33), as well as two reserved
		 * bits (bits 35:34).  Checking the "in HLE/RTM transaction"
		 * flags is correct as the vCPU can't be in a transaction if
		 * KVM is emulating an instruction.  Checking the reserved bits
		 * might be wrong if they are defined in the future, but so
		 * could ignoring them, so do the simple thing for now.
		 */
		if (((pmc->eventsel ^ eventsel) & AMD64_RAW_EVENT_MASK_NB) ||
		    !pmc_event_is_allowed(pmc) || !cpl_is_matched(pmc))
			continue;

		kvm_pmu_incr_counter(pmc);
	}
}
EXPORT_SYMBOL_GPL(kvm_pmu_trigger_event);

static bool is_masked_filter_valid(const struct kvm_x86_pmu_event_filter *filter)
{
	u64 mask = kvm_pmu_ops.EVENTSEL_EVENT |
		   KVM_PMU_MASKED_ENTRY_UMASK_MASK |
		   KVM_PMU_MASKED_ENTRY_UMASK_MATCH |
		   KVM_PMU_MASKED_ENTRY_EXCLUDE;
	int i;

	for (i = 0; i < filter->nevents; i++) {
		if (filter->events[i] & ~mask)
			return false;
	}

	return true;
}

static void convert_to_masked_filter(struct kvm_x86_pmu_event_filter *filter)
{
	int i, j;

	for (i = 0, j = 0; i < filter->nevents; i++) {
		/*
		 * Skip events that are impossible to match against a guest
		 * event.  When filtering, only the event select + unit mask
		 * of the guest event is used.  To maintain backwards
		 * compatibility, impossible filters can't be rejected :-(
		 */
		if (filter->events[i] & ~(kvm_pmu_ops.EVENTSEL_EVENT |
					  ARCH_PERFMON_EVENTSEL_UMASK))
			continue;
		/*
		 * Convert userspace events to a common in-kernel event so
		 * only one code path is needed to support both events.  For
		 * the in-kernel events use masked events because they are
		 * flexible enough to handle both cases.  To convert to masked
		 * events all that's needed is to add an "all ones" umask_mask,
		 * (unmasked filter events don't support EXCLUDE).
		 */
		filter->events[j++] = filter->events[i] |
				      (0xFFULL << KVM_PMU_MASKED_ENTRY_UMASK_MASK_SHIFT);
	}

	filter->nevents = j;
}

static int prepare_filter_lists(struct kvm_x86_pmu_event_filter *filter)
{
	int i;

	if (!(filter->flags & KVM_PMU_EVENT_FLAG_MASKED_EVENTS))
		convert_to_masked_filter(filter);
	else if (!is_masked_filter_valid(filter))
		return -EINVAL;

	/*
	 * Sort entries by event select and includes vs. excludes so that all
	 * entries for a given event select can be processed efficiently during
	 * filtering.  The EXCLUDE flag uses a more significant bit than the
	 * event select, and so the sorted list is also effectively split into
	 * includes and excludes sub-lists.
	 */
	sort(&filter->events, filter->nevents, sizeof(filter->events[0]),
	     filter_sort_cmp, NULL);

	i = filter->nevents;
	/* Find the first EXCLUDE event (only supported for masked events). */
	if (filter->flags & KVM_PMU_EVENT_FLAG_MASKED_EVENTS) {
		for (i = 0; i < filter->nevents; i++) {
			if (filter->events[i] & KVM_PMU_MASKED_ENTRY_EXCLUDE)
				break;
		}
	}

	filter->nr_includes = i;
	filter->nr_excludes = filter->nevents - filter->nr_includes;
	filter->includes = filter->events;
	filter->excludes = filter->events + filter->nr_includes;

	return 0;
}

int kvm_vm_ioctl_set_pmu_event_filter(struct kvm *kvm, void __user *argp)
{
	struct kvm_pmu_event_filter __user *user_filter = argp;
	struct kvm_x86_pmu_event_filter *filter;
	struct kvm_pmu_event_filter tmp;
	struct kvm_vcpu *vcpu;
	unsigned long i;
	size_t size;
	int r;

	if (copy_from_user(&tmp, user_filter, sizeof(tmp)))
		return -EFAULT;

	if (tmp.action != KVM_PMU_EVENT_ALLOW &&
	    tmp.action != KVM_PMU_EVENT_DENY)
		return -EINVAL;

	if (tmp.flags & ~KVM_PMU_EVENT_FLAGS_VALID_MASK)
		return -EINVAL;

	if (tmp.nevents > KVM_PMU_EVENT_FILTER_MAX_EVENTS)
		return -E2BIG;

	size = struct_size(filter, events, tmp.nevents);
	filter = kzalloc(size, GFP_KERNEL_ACCOUNT);
	if (!filter)
		return -ENOMEM;

	filter->action = tmp.action;
	filter->nevents = tmp.nevents;
	filter->fixed_counter_bitmap = tmp.fixed_counter_bitmap;
	filter->flags = tmp.flags;

	r = -EFAULT;
	if (copy_from_user(filter->events, user_filter->events,
			   sizeof(filter->events[0]) * filter->nevents))
		goto cleanup;

	r = prepare_filter_lists(filter);
	if (r)
		goto cleanup;

	mutex_lock(&kvm->lock);
	filter = rcu_replace_pointer(kvm->arch.pmu_event_filter, filter,
				     mutex_is_locked(&kvm->lock));
	mutex_unlock(&kvm->lock);
	synchronize_srcu_expedited(&kvm->srcu);

	BUILD_BUG_ON(sizeof(((struct kvm_pmu *)0)->reprogram_pmi) >
		     sizeof(((struct kvm_pmu *)0)->__reprogram_pmi));

	kvm_for_each_vcpu(i, vcpu, kvm)
		atomic64_set(&vcpu_to_pmu(vcpu)->__reprogram_pmi, -1ull);

	kvm_make_all_cpus_request(kvm, KVM_REQ_PMU);

	r = 0;
cleanup:
	kfree(filter);
	return r;
}<|MERGE_RESOLUTION|>--- conflicted
+++ resolved
@@ -775,10 +775,6 @@
 	pmu->pebs_data_cfg_mask = ~0ull;
 	bitmap_zero(pmu->all_valid_pmc_idx, X86_PMC_IDX_MAX);
 
-<<<<<<< HEAD
-	if (vcpu->kvm->arch.enable_pmu)
-		static_call(kvm_x86_pmu_refresh)(vcpu);
-=======
 	if (!vcpu->kvm->arch.enable_pmu)
 		return;
 
@@ -793,7 +789,6 @@
 	 */
 	if (kvm_pmu_has_perf_global_ctrl(pmu) && pmu->nr_arch_gp_counters)
 		pmu->global_ctrl = GENMASK_ULL(pmu->nr_arch_gp_counters - 1, 0);
->>>>>>> f34bf546
 }
 
 void kvm_pmu_init(struct kvm_vcpu *vcpu)

--- conflicted
+++ resolved
@@ -348,12 +348,6 @@
 
 2:	cli
 
-<<<<<<< HEAD
-	/* Pop @svm to RDI, guest registers have been saved already. */
-	pop %_ASM_DI
-
-=======
->>>>>>> f34bf546
 #ifdef CONFIG_MITIGATION_RETPOLINE
 	/* IMPORTANT: Stuff the RSB immediately after VM-Exit, before RET! */
 	FILL_RETURN_BUFFER %rax, RSB_CLEAR_LOOPS, X86_FEATURE_RETPOLINE

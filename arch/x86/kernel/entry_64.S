/*
 *  linux/arch/x86_64/entry.S
 *
 *  Copyright (C) 1991, 1992  Linus Torvalds
 *  Copyright (C) 2000, 2001, 2002  Andi Kleen SuSE Labs
 *  Copyright (C) 2000  Pavel Machek <pavel@suse.cz>
 */

/*
 * entry.S contains the system-call and fault low-level handling routines.
 *
 * NOTE: This code handles signal-recognition, which happens every time
 * after an interrupt and after each system call.
 *
 * Normal syscalls and interrupts don't save a full stack frame, this is
 * only done for syscall tracing, signals or fork/exec et.al.
 *
 * A note on terminology:
 * - top of stack: Architecture defined interrupt frame from SS to RIP
 * at the top of the kernel process stack.
 * - partial stack frame: partially saved registers upto R11.
 * - full stack frame: Like partial stack frame, but all register saved.
 *
 * Some macro usage:
 * - CFI macros are used to generate dwarf2 unwind information for better
 * backtraces. They don't change any code.
 * - SAVE_ALL/RESTORE_ALL - Save/restore all registers
 * - SAVE_ARGS/RESTORE_ARGS - Save/restore registers that C functions modify.
 * There are unfortunately lots of special cases where some registers
 * not touched. The macro is a big mess that should be cleaned up.
 * - SAVE_REST/RESTORE_REST - Handle the registers not saved by SAVE_ARGS.
 * Gives a full stack frame.
 * - ENTRY/END Define functions in the symbol table.
 * - FIXUP_TOP_OF_STACK/RESTORE_TOP_OF_STACK - Fix up the hardware stack
 * frame that is otherwise undefined after a SYSCALL
 * - TRACE_IRQ_* - Trace hard interrupt state for lock debugging.
 * - errorentry/paranoidentry/zeroentry - Define exception entry points.
 */

#include <linux/linkage.h>
#include <asm/segment.h>
#include <asm/cache.h>
#include <asm/errno.h>
#include <asm/dwarf2.h>
#include <asm/calling.h>
#include <asm/asm-offsets.h>
#include <asm/msr.h>
#include <asm/unistd.h>
#include <asm/thread_info.h>
#include <asm/hw_irq.h>
#include <asm/page.h>
#include <asm/irqflags.h>
#include <asm/paravirt.h>
#include <asm/ftrace.h>

/* Avoid __ASSEMBLER__'ifying <linux/audit.h> just for this.  */
#include <linux/elf-em.h>
#define AUDIT_ARCH_X86_64	(EM_X86_64|__AUDIT_ARCH_64BIT|__AUDIT_ARCH_LE)
#define __AUDIT_ARCH_64BIT 0x80000000
#define __AUDIT_ARCH_LE	   0x40000000

	.code64
#ifdef CONFIG_FUNCTION_TRACER
#ifdef CONFIG_DYNAMIC_FTRACE
ENTRY(mcount)
	retq
END(mcount)

ENTRY(ftrace_caller)

	/* taken from glibc */
	subq $0x38, %rsp
	movq %rax, (%rsp)
	movq %rcx, 8(%rsp)
	movq %rdx, 16(%rsp)
	movq %rsi, 24(%rsp)
	movq %rdi, 32(%rsp)
	movq %r8, 40(%rsp)
	movq %r9, 48(%rsp)

	movq 0x38(%rsp), %rdi
	movq 8(%rbp), %rsi
	subq $MCOUNT_INSN_SIZE, %rdi

.globl ftrace_call
ftrace_call:
	call ftrace_stub

	movq 48(%rsp), %r9
	movq 40(%rsp), %r8
	movq 32(%rsp), %rdi
	movq 24(%rsp), %rsi
	movq 16(%rsp), %rdx
	movq 8(%rsp), %rcx
	movq (%rsp), %rax
	addq $0x38, %rsp

.globl ftrace_stub
ftrace_stub:
	retq
END(ftrace_caller)

#else /* ! CONFIG_DYNAMIC_FTRACE */
ENTRY(mcount)
	cmpq $ftrace_stub, ftrace_trace_function
	jnz trace
.globl ftrace_stub
ftrace_stub:
	retq

trace:
	/* taken from glibc */
	subq $0x38, %rsp
	movq %rax, (%rsp)
	movq %rcx, 8(%rsp)
	movq %rdx, 16(%rsp)
	movq %rsi, 24(%rsp)
	movq %rdi, 32(%rsp)
	movq %r8, 40(%rsp)
	movq %r9, 48(%rsp)

	movq 0x38(%rsp), %rdi
	movq 8(%rbp), %rsi
	subq $MCOUNT_INSN_SIZE, %rdi

	call   *ftrace_trace_function

	movq 48(%rsp), %r9
	movq 40(%rsp), %r8
	movq 32(%rsp), %rdi
	movq 24(%rsp), %rsi
	movq 16(%rsp), %rdx
	movq 8(%rsp), %rcx
	movq (%rsp), %rax
	addq $0x38, %rsp

	jmp ftrace_stub
END(mcount)
#endif /* CONFIG_DYNAMIC_FTRACE */
#endif /* CONFIG_FUNCTION_TRACER */

#ifndef CONFIG_PREEMPT
#define retint_kernel retint_restore_args
#endif

#ifdef CONFIG_PARAVIRT
ENTRY(native_usergs_sysret64)
	swapgs
	sysretq
#endif /* CONFIG_PARAVIRT */


.macro TRACE_IRQS_IRETQ offset=ARGOFFSET
#ifdef CONFIG_TRACE_IRQFLAGS
	bt   $9,EFLAGS-\offset(%rsp)	/* interrupts off? */
	jnc  1f
	TRACE_IRQS_ON
1:
#endif
.endm

/*
 * C code is not supposed to know about undefined top of stack. Every time
 * a C function with an pt_regs argument is called from the SYSCALL based
 * fast path FIXUP_TOP_OF_STACK is needed.
 * RESTORE_TOP_OF_STACK syncs the syscall state after any possible ptregs
 * manipulation.
 */

	/* %rsp:at FRAMEEND */
<<<<<<< HEAD
	.macro FIXUP_TOP_OF_STACK tmp
	movq	%gs:pda_oldrsp,\tmp
	movq  	\tmp,RSP(%rsp)
	movq    $__USER_DS,SS(%rsp)
	movq    $__USER_CS,CS(%rsp)
	movq 	$-1,RCX(%rsp)
	movq	R11(%rsp),\tmp  /* get eflags */
	movq	\tmp,EFLAGS(%rsp)
=======
	.macro FIXUP_TOP_OF_STACK tmp offset=0
	movq %gs:pda_oldrsp,\tmp
	movq \tmp,RSP+\offset(%rsp)
	movq $__USER_DS,SS+\offset(%rsp)
	movq $__USER_CS,CS+\offset(%rsp)
	movq $-1,RCX+\offset(%rsp)
	movq R11+\offset(%rsp),\tmp  /* get eflags */
	movq \tmp,EFLAGS+\offset(%rsp)
>>>>>>> bf8bd66d
	.endm

	.macro RESTORE_TOP_OF_STACK tmp offset=0
	movq RSP+\offset(%rsp),\tmp
	movq \tmp,%gs:pda_oldrsp
	movq EFLAGS+\offset(%rsp),\tmp
	movq \tmp,R11+\offset(%rsp)
	.endm

	.macro FAKE_STACK_FRAME child_rip
	/* push in order ss, rsp, eflags, cs, rip */
	xorl %eax, %eax
	pushq $__KERNEL_DS /* ss */
	CFI_ADJUST_CFA_OFFSET	8
	/*CFI_REL_OFFSET	ss,0*/
	pushq %rax /* rsp */
	CFI_ADJUST_CFA_OFFSET	8
	CFI_REL_OFFSET	rsp,0
	pushq $X86_EFLAGS_IF /* eflags - interrupts on */
	CFI_ADJUST_CFA_OFFSET	8
	/*CFI_REL_OFFSET	rflags,0*/
	pushq $__KERNEL_CS /* cs */
	CFI_ADJUST_CFA_OFFSET	8
	/*CFI_REL_OFFSET	cs,0*/
	pushq \child_rip /* rip */
	CFI_ADJUST_CFA_OFFSET	8
	CFI_REL_OFFSET	rip,0
	pushq	%rax /* orig rax */
	CFI_ADJUST_CFA_OFFSET	8
	.endm

	.macro UNFAKE_STACK_FRAME
	addq $8*6, %rsp
	CFI_ADJUST_CFA_OFFSET	-(6*8)
	.endm

/*
 * initial frame state for interrupts (and exceptions without error code)
 */
	.macro EMPTY_FRAME start=1 offset=0
	.if \start
	CFI_STARTPROC simple
	CFI_SIGNAL_FRAME
	CFI_DEF_CFA rsp,8+\offset
	.else
	CFI_DEF_CFA_OFFSET 8+\offset
	.endif
	.endm

/*
 * initial frame state for interrupts (and exceptions without error code)
 */
	.macro INTR_FRAME start=1 offset=0
	EMPTY_FRAME \start, SS+8+\offset-RIP
	/*CFI_REL_OFFSET ss, SS+\offset-RIP*/
	CFI_REL_OFFSET rsp, RSP+\offset-RIP
	/*CFI_REL_OFFSET rflags, EFLAGS+\offset-RIP*/
	/*CFI_REL_OFFSET cs, CS+\offset-RIP*/
	CFI_REL_OFFSET rip, RIP+\offset-RIP
	.endm

/*
 * initial frame state for exceptions with error code (and interrupts
 * with vector already pushed)
 */
	.macro XCPT_FRAME start=1 offset=0
	INTR_FRAME \start, RIP+\offset-ORIG_RAX
	/*CFI_REL_OFFSET orig_rax, ORIG_RAX-ORIG_RAX*/
	.endm

/*
 * frame that enables calling into C.
 */
	.macro PARTIAL_FRAME start=1 offset=0
	XCPT_FRAME \start, ORIG_RAX+\offset-ARGOFFSET
	CFI_REL_OFFSET rdi, RDI+\offset-ARGOFFSET
	CFI_REL_OFFSET rsi, RSI+\offset-ARGOFFSET
	CFI_REL_OFFSET rdx, RDX+\offset-ARGOFFSET
	CFI_REL_OFFSET rcx, RCX+\offset-ARGOFFSET
	CFI_REL_OFFSET rax, RAX+\offset-ARGOFFSET
	CFI_REL_OFFSET r8, R8+\offset-ARGOFFSET
	CFI_REL_OFFSET r9, R9+\offset-ARGOFFSET
	CFI_REL_OFFSET r10, R10+\offset-ARGOFFSET
	CFI_REL_OFFSET r11, R11+\offset-ARGOFFSET
	.endm

/*
 * frame that enables passing a complete pt_regs to a C function.
 */
	.macro DEFAULT_FRAME start=1 offset=0
	PARTIAL_FRAME \start, R11+\offset-R15
	CFI_REL_OFFSET rbx, RBX+\offset
	CFI_REL_OFFSET rbp, RBP+\offset
	CFI_REL_OFFSET r12, R12+\offset
	CFI_REL_OFFSET r13, R13+\offset
	CFI_REL_OFFSET r14, R14+\offset
	CFI_REL_OFFSET r15, R15+\offset
	.endm

/* save partial stack frame */
ENTRY(save_args)
	XCPT_FRAME
	cld
	movq_cfi rdi, RDI+16-ARGOFFSET
	movq_cfi rsi, RSI+16-ARGOFFSET
	movq_cfi rdx, RDX+16-ARGOFFSET
	movq_cfi rcx, RCX+16-ARGOFFSET
	movq_cfi rax, RAX+16-ARGOFFSET
	movq_cfi  r8,  R8+16-ARGOFFSET
	movq_cfi  r9,  R9+16-ARGOFFSET
	movq_cfi r10, R10+16-ARGOFFSET
	movq_cfi r11, R11+16-ARGOFFSET

	leaq -ARGOFFSET+16(%rsp),%rdi	/* arg1 for handler */
	movq_cfi rbp, 8		/* push %rbp */
	leaq 8(%rsp), %rbp		/* mov %rsp, %ebp */
	testl $3, CS(%rdi)
	je 1f
	SWAPGS
	/*
	 * irqcount is used to check if a CPU is already on an interrupt stack
	 * or not. While this is essentially redundant with preempt_count it is
	 * a little cheaper to use a separate counter in the PDA (short of
	 * moving irq_enter into assembly, which would be too much work)
	 */
1:	incl %gs:pda_irqcount
	jne 2f
	popq_cfi %rax			/* move return address... */
	mov %gs:pda_irqstackptr,%rsp
	EMPTY_FRAME 0
	pushq_cfi %rax			/* ... to the new stack */
	/*
	 * We entered an interrupt context - irqs are off:
	 */
2:	TRACE_IRQS_OFF
	ret
	CFI_ENDPROC
END(save_args)

ENTRY(save_rest)
	PARTIAL_FRAME 1 REST_SKIP+8
	movq 5*8+16(%rsp), %r11	/* save return address */
	movq_cfi rbx, RBX+16
	movq_cfi rbp, RBP+16
	movq_cfi r12, R12+16
	movq_cfi r13, R13+16
	movq_cfi r14, R14+16
	movq_cfi r15, R15+16
	movq %r11, 8(%rsp)	/* return address */
	FIXUP_TOP_OF_STACK %r11, 16
	ret
	CFI_ENDPROC
END(save_rest)

/* save complete stack frame */
ENTRY(save_paranoid)
	XCPT_FRAME 1 RDI+8
	cld
	movq_cfi rdi, RDI+8
	movq_cfi rsi, RSI+8
	movq_cfi rdx, RDX+8
	movq_cfi rcx, RCX+8
	movq_cfi rax, RAX+8
	movq_cfi r8, R8+8
	movq_cfi r9, R9+8
	movq_cfi r10, R10+8
	movq_cfi r11, R11+8
	movq_cfi rbx, RBX+8
	movq_cfi rbp, RBP+8
	movq_cfi r12, R12+8
	movq_cfi r13, R13+8
	movq_cfi r14, R14+8
	movq_cfi r15, R15+8
	movl $1,%ebx
	movl $MSR_GS_BASE,%ecx
	rdmsr
	testl %edx,%edx
	js 1f	/* negative -> in kernel */
	SWAPGS
	xorl %ebx,%ebx
1:	ret
	CFI_ENDPROC
END(save_paranoid)

/*
<<<<<<< HEAD
 * A newly forked process directly context switches into this.
 */
/* rdi:	prev */
=======
 * A newly forked process directly context switches into this address.
 *
 * rdi: prev task we switched from
 */
>>>>>>> bf8bd66d
ENTRY(ret_from_fork)
	DEFAULT_FRAME

	push kernel_eflags(%rip)
	CFI_ADJUST_CFA_OFFSET 8
	popf					# reset kernel eflags
	CFI_ADJUST_CFA_OFFSET -8

	call schedule_tail			# rdi: 'prev' task parameter

	GET_THREAD_INFO(%rcx)
<<<<<<< HEAD
	testl $(_TIF_SYSCALL_TRACE|_TIF_SYSCALL_AUDIT),TI_flags(%rcx)
	CFI_REMEMBER_STATE
	jnz rff_trace
rff_action:
=======

	CFI_REMEMBER_STATE
>>>>>>> bf8bd66d
	RESTORE_REST

	testl $3, CS-ARGOFFSET(%rsp)		# from kernel_thread?
	je   int_ret_from_sys_call

	testl $_TIF_IA32, TI_flags(%rcx)	# 32-bit compat task needs IRET
	jnz  int_ret_from_sys_call
<<<<<<< HEAD
	RESTORE_TOP_OF_STACK %rdi,ARGOFFSET
	jmp ret_from_sys_call
	CFI_RESTORE_STATE
rff_trace:
	movq %rsp,%rdi
	call syscall_trace_leave
	GET_THREAD_INFO(%rcx)
	jmp rff_action
=======

	RESTORE_TOP_OF_STACK %rdi, -ARGOFFSET
	jmp ret_from_sys_call			# go to the SYSRET fastpath

	CFI_RESTORE_STATE
>>>>>>> bf8bd66d
	CFI_ENDPROC
END(ret_from_fork)

/*
 * System call entry. Upto 6 arguments in registers are supported.
 *
 * SYSCALL does not save anything on the stack and does not change the
 * stack pointer.
 */

/*
 * Register setup:
 * rax  system call number
 * rdi  arg0
 * rcx  return address for syscall/sysret, C arg3
 * rsi  arg1
 * rdx  arg2
 * r10  arg3 	(--> moved to rcx for C)
 * r8   arg4
 * r9   arg5
 * r11  eflags for syscall/sysret, temporary for C
 * r12-r15,rbp,rbx saved by C code, not touched.
 *
 * Interrupts are off on entry.
 * Only called from user space.
 *
 * XXX	if we had a free scratch register we could save the RSP into the stack frame
 *      and report it properly in ps. Unfortunately we haven't.
 *
 * When user can change the frames always force IRET. That is because
 * it deals with uncanonical addresses better. SYSRET has trouble
 * with them due to bugs in both AMD and Intel CPUs.
 */

ENTRY(system_call)
	CFI_STARTPROC	simple
	CFI_SIGNAL_FRAME
	CFI_DEF_CFA	rsp,PDA_STACKOFFSET
	CFI_REGISTER	rip,rcx
	/*CFI_REGISTER	rflags,r11*/
	SWAPGS_UNSAFE_STACK
	/*
	 * A hypervisor implementation might want to use a label
	 * after the swapgs, so that it can do the swapgs
	 * for the guest and jump here on syscall.
	 */
ENTRY(system_call_after_swapgs)

	movq	%rsp,%gs:pda_oldrsp
	movq	%gs:pda_kernelstack,%rsp
	/*
	 * No need to follow this irqs off/on section - it's straight
	 * and short:
	 */
	ENABLE_INTERRUPTS(CLBR_NONE)
	SAVE_ARGS 8,1
	movq  %rax,ORIG_RAX-ARGOFFSET(%rsp)
	movq  %rcx,RIP-ARGOFFSET(%rsp)
	CFI_REL_OFFSET rip,RIP-ARGOFFSET
	GET_THREAD_INFO(%rcx)
	testl $_TIF_WORK_SYSCALL_ENTRY,TI_flags(%rcx)
	jnz tracesys
system_call_fastpath:
	cmpq $__NR_syscall_max,%rax
	ja badsys
	movq %r10,%rcx
	call *sys_call_table(,%rax,8)  # XXX:	 rip relative
	movq %rax,RAX-ARGOFFSET(%rsp)
/*
 * Syscall return path ending with SYSRET (fast path)
 * Has incomplete stack frame and undefined top of stack.
 */
ret_from_sys_call:
	movl $_TIF_ALLWORK_MASK,%edi
	/* edi:	flagmask */
sysret_check:
	LOCKDEP_SYS_EXIT
	GET_THREAD_INFO(%rcx)
	DISABLE_INTERRUPTS(CLBR_NONE)
	TRACE_IRQS_OFF
	movl TI_flags(%rcx),%edx
	andl %edi,%edx
	jnz  sysret_careful
	CFI_REMEMBER_STATE
	/*
	 * sysretq will re-enable interrupts:
	 */
	TRACE_IRQS_ON
	movq RIP-ARGOFFSET(%rsp),%rcx
	CFI_REGISTER	rip,rcx
	RESTORE_ARGS 0,-ARG_SKIP,1
	/*CFI_REGISTER	rflags,r11*/
	movq	%gs:pda_oldrsp, %rsp
	USERGS_SYSRET64

	CFI_RESTORE_STATE
	/* Handle reschedules */
	/* edx:	work, edi: workmask */
sysret_careful:
	bt $TIF_NEED_RESCHED,%edx
	jnc sysret_signal
	TRACE_IRQS_ON
	ENABLE_INTERRUPTS(CLBR_NONE)
	pushq %rdi
	CFI_ADJUST_CFA_OFFSET 8
	call schedule
	popq  %rdi
	CFI_ADJUST_CFA_OFFSET -8
	jmp sysret_check

	/* Handle a signal */
sysret_signal:
	TRACE_IRQS_ON
	ENABLE_INTERRUPTS(CLBR_NONE)
#ifdef CONFIG_AUDITSYSCALL
	bt $TIF_SYSCALL_AUDIT,%edx
	jc sysret_audit
#endif
	/* edx:	work flags (arg3) */
	leaq -ARGOFFSET(%rsp),%rdi # &pt_regs -> arg1
	xorl %esi,%esi # oldset -> arg2
	SAVE_REST
	FIXUP_TOP_OF_STACK %r11
	call do_notify_resume
	RESTORE_TOP_OF_STACK %r11
	RESTORE_REST
	movl $_TIF_WORK_MASK,%edi
	/* Use IRET because user could have changed frame. This
	   works because ptregscall_common has called FIXUP_TOP_OF_STACK. */
	DISABLE_INTERRUPTS(CLBR_NONE)
	TRACE_IRQS_OFF
	jmp int_with_check

badsys:
	movq $-ENOSYS,RAX-ARGOFFSET(%rsp)
	jmp ret_from_sys_call

#ifdef CONFIG_AUDITSYSCALL
	/*
	 * Fast path for syscall audit without full syscall trace.
	 * We just call audit_syscall_entry() directly, and then
	 * jump back to the normal fast path.
	 */
auditsys:
	movq %r10,%r9			/* 6th arg: 4th syscall arg */
	movq %rdx,%r8			/* 5th arg: 3rd syscall arg */
	movq %rsi,%rcx			/* 4th arg: 2nd syscall arg */
	movq %rdi,%rdx			/* 3rd arg: 1st syscall arg */
	movq %rax,%rsi			/* 2nd arg: syscall number */
	movl $AUDIT_ARCH_X86_64,%edi	/* 1st arg: audit arch */
	call audit_syscall_entry
	LOAD_ARGS 0		/* reload call-clobbered registers */
	jmp system_call_fastpath

	/*
	 * Return fast path for syscall audit.  Call audit_syscall_exit()
	 * directly and then jump back to the fast path with TIF_SYSCALL_AUDIT
	 * masked off.
	 */
sysret_audit:
	movq %rax,%rsi		/* second arg, syscall return value */
	cmpq $0,%rax		/* is it < 0? */
	setl %al		/* 1 if so, 0 if not */
	movzbl %al,%edi		/* zero-extend that into %edi */
	inc %edi /* first arg, 0->1(AUDITSC_SUCCESS), 1->2(AUDITSC_FAILURE) */
	call audit_syscall_exit
	movl $(_TIF_ALLWORK_MASK & ~_TIF_SYSCALL_AUDIT),%edi
	jmp sysret_check
#endif	/* CONFIG_AUDITSYSCALL */

	/* Do syscall tracing */
tracesys:
#ifdef CONFIG_AUDITSYSCALL
	testl $(_TIF_WORK_SYSCALL_ENTRY & ~_TIF_SYSCALL_AUDIT),TI_flags(%rcx)
	jz auditsys
#endif
	SAVE_REST
	movq $-ENOSYS,RAX(%rsp) /* ptrace can change this for a bad syscall */
	FIXUP_TOP_OF_STACK %rdi
	movq %rsp,%rdi
	call syscall_trace_enter
	/*
	 * Reload arg registers from stack in case ptrace changed them.
	 * We don't reload %rax because syscall_trace_enter() returned
	 * the value it wants us to use in the table lookup.
	 */
	LOAD_ARGS ARGOFFSET, 1
	RESTORE_REST
	cmpq $__NR_syscall_max,%rax
	ja   int_ret_from_sys_call	/* RAX(%rsp) set to -ENOSYS above */
	movq %r10,%rcx	/* fixup for C */
	call *sys_call_table(,%rax,8)
	movq %rax,RAX-ARGOFFSET(%rsp)
	/* Use IRET because user could have changed frame */

/*
 * Syscall return path ending with IRET.
 * Has correct top of stack, but partial stack frame.
 */
	.globl int_ret_from_sys_call
	.globl int_with_check
int_ret_from_sys_call:
	DISABLE_INTERRUPTS(CLBR_NONE)
	TRACE_IRQS_OFF
	testl $3,CS-ARGOFFSET(%rsp)
	je retint_restore_args
	movl $_TIF_ALLWORK_MASK,%edi
	/* edi:	mask to check */
int_with_check:
	LOCKDEP_SYS_EXIT_IRQ
	GET_THREAD_INFO(%rcx)
	movl TI_flags(%rcx),%edx
	andl %edi,%edx
	jnz   int_careful
	andl    $~TS_COMPAT,TI_status(%rcx)
	jmp   retint_swapgs

	/* Either reschedule or signal or syscall exit tracking needed. */
	/* First do a reschedule test. */
	/* edx:	work, edi: workmask */
int_careful:
	bt $TIF_NEED_RESCHED,%edx
	jnc  int_very_careful
	TRACE_IRQS_ON
	ENABLE_INTERRUPTS(CLBR_NONE)
	pushq %rdi
	CFI_ADJUST_CFA_OFFSET 8
	call schedule
	popq %rdi
	CFI_ADJUST_CFA_OFFSET -8
	DISABLE_INTERRUPTS(CLBR_NONE)
	TRACE_IRQS_OFF
	jmp int_with_check

	/* handle signals and tracing -- both require a full stack frame */
int_very_careful:
	TRACE_IRQS_ON
	ENABLE_INTERRUPTS(CLBR_NONE)
	SAVE_REST
	/* Check for syscall exit trace */
	testl $_TIF_WORK_SYSCALL_EXIT,%edx
	jz int_signal
	pushq %rdi
	CFI_ADJUST_CFA_OFFSET 8
	leaq 8(%rsp),%rdi	# &ptregs -> arg1
	call syscall_trace_leave
	popq %rdi
	CFI_ADJUST_CFA_OFFSET -8
	andl $~(_TIF_WORK_SYSCALL_EXIT|_TIF_SYSCALL_EMU),%edi
	jmp int_restore_rest

int_signal:
	testl $_TIF_DO_NOTIFY_MASK,%edx
	jz 1f
	movq %rsp,%rdi		# &ptregs -> arg1
	xorl %esi,%esi		# oldset -> arg2
	call do_notify_resume
1:	movl $_TIF_WORK_MASK,%edi
int_restore_rest:
	RESTORE_REST
	DISABLE_INTERRUPTS(CLBR_NONE)
	TRACE_IRQS_OFF
	jmp int_with_check
	CFI_ENDPROC
END(system_call)

/*
 * Certain special system calls that need to save a complete full stack frame.
 */
<<<<<<< HEAD

=======
>>>>>>> bf8bd66d
	.macro PTREGSCALL label,func,arg
ENTRY(\label)
	PARTIAL_FRAME 1 8		/* offset 8: return address */
	subq $REST_SKIP, %rsp
	CFI_ADJUST_CFA_OFFSET REST_SKIP
	call save_rest
	DEFAULT_FRAME 0 8		/* offset 8: return address */
	leaq 8(%rsp), \arg	/* pt_regs pointer */
	call \func
	jmp ptregscall_common
	CFI_ENDPROC
END(\label)
	.endm

	PTREGSCALL stub_clone, sys_clone, %r8
	PTREGSCALL stub_fork, sys_fork, %rdi
	PTREGSCALL stub_vfork, sys_vfork, %rdi
	PTREGSCALL stub_sigaltstack, sys_sigaltstack, %rdx
	PTREGSCALL stub_iopl, sys_iopl, %rsi

ENTRY(ptregscall_common)
	DEFAULT_FRAME 1 8	/* offset 8: return address */
	RESTORE_TOP_OF_STACK %r11, 8
	movq_cfi_restore R15+8, r15
	movq_cfi_restore R14+8, r14
	movq_cfi_restore R13+8, r13
	movq_cfi_restore R12+8, r12
	movq_cfi_restore RBP+8, rbp
	movq_cfi_restore RBX+8, rbx
	ret $REST_SKIP		/* pop extended registers */
	CFI_ENDPROC
END(ptregscall_common)

ENTRY(stub_execve)
	CFI_STARTPROC
	popq %r11
	CFI_ADJUST_CFA_OFFSET -8
	CFI_REGISTER rip, r11
	SAVE_REST
	FIXUP_TOP_OF_STACK %r11
	movq %rsp, %rcx
	call sys_execve
	RESTORE_TOP_OF_STACK %r11
	movq %rax,RAX(%rsp)
	RESTORE_REST
	jmp int_ret_from_sys_call
	CFI_ENDPROC
END(stub_execve)

/*
 * sigreturn is special because it needs to restore all registers on return.
 * This cannot be done with SYSRET, so use the IRET return path instead.
 */
ENTRY(stub_rt_sigreturn)
	CFI_STARTPROC
	addq $8, %rsp
	CFI_ADJUST_CFA_OFFSET	-8
	SAVE_REST
	movq %rsp,%rdi
	FIXUP_TOP_OF_STACK %r11
	call sys_rt_sigreturn
	movq %rax,RAX(%rsp) # fixme, this could be done at the higher layer
	RESTORE_REST
	jmp int_ret_from_sys_call
	CFI_ENDPROC
END(stub_rt_sigreturn)

/*
 * Build the entry stubs and pointer table with some assembler magic.
 * We pack 7 stubs into a single 32-byte chunk, which will fit in a
 * single cache line on all modern x86 implementations.
 */
	.section .init.rodata,"a"
ENTRY(interrupt)
	.text
	.p2align 5
	.p2align CONFIG_X86_L1_CACHE_SHIFT
ENTRY(irq_entries_start)
	INTR_FRAME
vector=FIRST_EXTERNAL_VECTOR
.rept (NR_VECTORS-FIRST_EXTERNAL_VECTOR+6)/7
	.balign 32
  .rept	7
    .if vector < NR_VECTORS
      .if vector <> FIRST_EXTERNAL_VECTOR
	CFI_ADJUST_CFA_OFFSET -8
      .endif
1:	pushq $(~vector+0x80)	/* Note: always in signed byte range */
	CFI_ADJUST_CFA_OFFSET 8
      .if ((vector-FIRST_EXTERNAL_VECTOR)%7) <> 6
	jmp 2f
      .endif
      .previous
	.quad 1b
      .text
vector=vector+1
    .endif
  .endr
2:	jmp common_interrupt
.endr
	CFI_ENDPROC
END(irq_entries_start)

.previous
END(interrupt)
.previous

/*
 * Interrupt entry/exit.
 *
 * Interrupt entry points save only callee clobbered registers in fast path.
 *
 * Entry runs with interrupts off.
 */

/* 0(%rsp): ~(interrupt number) */
	.macro interrupt func
	subq $10*8, %rsp
	CFI_ADJUST_CFA_OFFSET 10*8
	call save_args
	PARTIAL_FRAME 0
	call \func
	.endm

	/*
	 * The interrupt stubs push (~vector+0x80) onto the stack and
	 * then jump to common_interrupt.
	 */
	.p2align CONFIG_X86_L1_CACHE_SHIFT
common_interrupt:
	XCPT_FRAME
	addq $-0x80,(%rsp)		/* Adjust vector to [-256,-1] range */
	interrupt do_IRQ
	/* 0(%rsp): oldrsp-ARGOFFSET */
ret_from_intr:
	DISABLE_INTERRUPTS(CLBR_NONE)
	TRACE_IRQS_OFF
	decl %gs:pda_irqcount
	leaveq
	CFI_DEF_CFA_REGISTER	rsp
	CFI_ADJUST_CFA_OFFSET	-8
exit_intr:
	GET_THREAD_INFO(%rcx)
	testl $3,CS-ARGOFFSET(%rsp)
	je retint_kernel

	/* Interrupt came from user space */
	/*
	 * Has a correct top of stack, but a partial stack frame
	 * %rcx: thread info. Interrupts off.
	 */
retint_with_reschedule:
	movl $_TIF_WORK_MASK,%edi
retint_check:
	LOCKDEP_SYS_EXIT_IRQ
	movl TI_flags(%rcx),%edx
	andl %edi,%edx
	CFI_REMEMBER_STATE
	jnz  retint_careful

retint_swapgs:		/* return to user-space */
	/*
	 * The iretq could re-enable interrupts:
	 */
	DISABLE_INTERRUPTS(CLBR_ANY)
	TRACE_IRQS_IRETQ
	SWAPGS
	jmp restore_args

retint_restore_args:	/* return to kernel space */
	DISABLE_INTERRUPTS(CLBR_ANY)
	/*
	 * The iretq could re-enable interrupts:
	 */
	TRACE_IRQS_IRETQ
restore_args:
	RESTORE_ARGS 0,8,0

irq_return:
	INTERRUPT_RETURN

	.section __ex_table, "a"
	.quad irq_return, bad_iret
	.previous

#ifdef CONFIG_PARAVIRT
ENTRY(native_iret)
	iretq

	.section __ex_table,"a"
	.quad native_iret, bad_iret
	.previous
#endif

	.section .fixup,"ax"
bad_iret:
	/*
	 * The iret traps when the %cs or %ss being restored is bogus.
	 * We've lost the original trap vector and error code.
	 * #GPF is the most likely one to get for an invalid selector.
	 * So pretend we completed the iret and took the #GPF in user mode.
	 *
	 * We are now running with the kernel GS after exception recovery.
	 * But error_entry expects us to have user GS to match the user %cs,
	 * so swap back.
	 */
	pushq $0

	SWAPGS
	jmp general_protection

	.previous

	/* edi: workmask, edx: work */
retint_careful:
	CFI_RESTORE_STATE
	bt    $TIF_NEED_RESCHED,%edx
	jnc   retint_signal
	TRACE_IRQS_ON
	ENABLE_INTERRUPTS(CLBR_NONE)
	pushq %rdi
	CFI_ADJUST_CFA_OFFSET	8
	call  schedule
	popq %rdi
	CFI_ADJUST_CFA_OFFSET	-8
	GET_THREAD_INFO(%rcx)
	DISABLE_INTERRUPTS(CLBR_NONE)
	TRACE_IRQS_OFF
	jmp retint_check

retint_signal:
	testl $_TIF_DO_NOTIFY_MASK,%edx
	jz    retint_swapgs
	TRACE_IRQS_ON
	ENABLE_INTERRUPTS(CLBR_NONE)
	SAVE_REST
	movq $-1,ORIG_RAX(%rsp)
	xorl %esi,%esi		# oldset
	movq %rsp,%rdi		# &pt_regs
	call do_notify_resume
	RESTORE_REST
	DISABLE_INTERRUPTS(CLBR_NONE)
	TRACE_IRQS_OFF
	GET_THREAD_INFO(%rcx)
	jmp retint_with_reschedule

#ifdef CONFIG_PREEMPT
	/* Returning to kernel space. Check if we need preemption */
	/* rcx:	 threadinfo. interrupts off. */
ENTRY(retint_kernel)
	cmpl $0,TI_preempt_count(%rcx)
	jnz  retint_restore_args
	bt  $TIF_NEED_RESCHED,TI_flags(%rcx)
	jnc  retint_restore_args
	bt   $9,EFLAGS-ARGOFFSET(%rsp)	/* interrupts off? */
	jnc  retint_restore_args
	call preempt_schedule_irq
	jmp exit_intr
#endif

	CFI_ENDPROC
END(common_interrupt)

/*
 * APIC interrupts.
 */
<<<<<<< HEAD
	.macro apicinterrupt num,func
=======
.macro apicinterrupt num sym do_sym
ENTRY(\sym)
>>>>>>> bf8bd66d
	INTR_FRAME
	pushq $~(\num)
	CFI_ADJUST_CFA_OFFSET 8
	interrupt \do_sym
	jmp ret_from_intr
	CFI_ENDPROC
<<<<<<< HEAD
	.endm

ENTRY(thermal_interrupt)
	apicinterrupt THERMAL_APIC_VECTOR,smp_thermal_interrupt
END(thermal_interrupt)

ENTRY(threshold_interrupt)
	apicinterrupt THRESHOLD_APIC_VECTOR,mce_threshold_interrupt
END(threshold_interrupt)

#ifdef CONFIG_SMP
ENTRY(reschedule_interrupt)
	apicinterrupt RESCHEDULE_VECTOR,smp_reschedule_interrupt
END(reschedule_interrupt)

	.macro INVALIDATE_ENTRY num
ENTRY(invalidate_interrupt\num)
	apicinterrupt INVALIDATE_TLB_VECTOR_START+\num,smp_invalidate_interrupt
END(invalidate_interrupt\num)
	.endm
=======
END(\sym)
.endm
>>>>>>> bf8bd66d

#ifdef CONFIG_SMP
apicinterrupt IRQ_MOVE_CLEANUP_VECTOR \
	irq_move_cleanup_interrupt smp_irq_move_cleanup_interrupt
#endif

apicinterrupt UV_BAU_MESSAGE \
	uv_bau_message_intr1 uv_bau_message_interrupt
apicinterrupt LOCAL_TIMER_VECTOR \
	apic_timer_interrupt smp_apic_timer_interrupt

#ifdef CONFIG_SMP
apicinterrupt INVALIDATE_TLB_VECTOR_START+0 \
	invalidate_interrupt0 smp_invalidate_interrupt
apicinterrupt INVALIDATE_TLB_VECTOR_START+1 \
	invalidate_interrupt1 smp_invalidate_interrupt
apicinterrupt INVALIDATE_TLB_VECTOR_START+2 \
	invalidate_interrupt2 smp_invalidate_interrupt
apicinterrupt INVALIDATE_TLB_VECTOR_START+3 \
	invalidate_interrupt3 smp_invalidate_interrupt
apicinterrupt INVALIDATE_TLB_VECTOR_START+4 \
	invalidate_interrupt4 smp_invalidate_interrupt
apicinterrupt INVALIDATE_TLB_VECTOR_START+5 \
	invalidate_interrupt5 smp_invalidate_interrupt
apicinterrupt INVALIDATE_TLB_VECTOR_START+6 \
	invalidate_interrupt6 smp_invalidate_interrupt
apicinterrupt INVALIDATE_TLB_VECTOR_START+7 \
	invalidate_interrupt7 smp_invalidate_interrupt
#endif

apicinterrupt THRESHOLD_APIC_VECTOR \
	threshold_interrupt mce_threshold_interrupt
apicinterrupt THERMAL_APIC_VECTOR \
	thermal_interrupt smp_thermal_interrupt

#ifdef CONFIG_SMP
apicinterrupt CALL_FUNCTION_SINGLE_VECTOR \
	call_function_single_interrupt smp_call_function_single_interrupt
apicinterrupt CALL_FUNCTION_VECTOR \
	call_function_interrupt smp_call_function_interrupt
apicinterrupt RESCHEDULE_VECTOR \
	reschedule_interrupt smp_reschedule_interrupt
#endif

apicinterrupt ERROR_APIC_VECTOR \
	error_interrupt smp_error_interrupt
apicinterrupt SPURIOUS_APIC_VECTOR \
	spurious_interrupt smp_spurious_interrupt

<<<<<<< HEAD
ENTRY(spurious_interrupt)
	apicinterrupt SPURIOUS_APIC_VECTOR,smp_spurious_interrupt
END(spurious_interrupt)

/*
 * Exception entry points.
 */
	.macro zeroentry sym
	INTR_FRAME
	PARAVIRT_ADJUST_EXCEPTION_FRAME
	pushq $0	/* push error code/oldrax */
	CFI_ADJUST_CFA_OFFSET 8
	pushq %rax	/* push real oldrax to the rdi slot */
	CFI_ADJUST_CFA_OFFSET 8
	CFI_REL_OFFSET rax,0
	leaq  \sym(%rip),%rax
	jmp error_entry
	CFI_ENDPROC
	.endm
=======
/*
 * Exception entry points.
 */
.macro zeroentry sym do_sym
ENTRY(\sym)
	INTR_FRAME
	PARAVIRT_ADJUST_EXCEPTION_FRAME
	pushq_cfi $-1		/* ORIG_RAX: no syscall to restart */
	subq $15*8,%rsp
	CFI_ADJUST_CFA_OFFSET 15*8
	call error_entry
	DEFAULT_FRAME 0
	movq %rsp,%rdi		/* pt_regs pointer */
	xorl %esi,%esi		/* no error code */
	call \do_sym
	jmp error_exit		/* %ebx: no swapgs flag */
	CFI_ENDPROC
END(\sym)
.endm
>>>>>>> bf8bd66d

.macro paranoidzeroentry sym do_sym
ENTRY(\sym)
	INTR_FRAME
	PARAVIRT_ADJUST_EXCEPTION_FRAME
	pushq $-1		/* ORIG_RAX: no syscall to restart */
	CFI_ADJUST_CFA_OFFSET 8
	subq $15*8, %rsp
	call save_paranoid
	TRACE_IRQS_OFF
	movq %rsp,%rdi		/* pt_regs pointer */
	xorl %esi,%esi		/* no error code */
	call \do_sym
	jmp paranoid_exit	/* %ebx: no swapgs flag */
	CFI_ENDPROC
END(\sym)
.endm

.macro paranoidzeroentry_ist sym do_sym ist
ENTRY(\sym)
	INTR_FRAME
	PARAVIRT_ADJUST_EXCEPTION_FRAME
	pushq $-1		/* ORIG_RAX: no syscall to restart */
	CFI_ADJUST_CFA_OFFSET 8
	subq $15*8, %rsp
	call save_paranoid
	TRACE_IRQS_OFF
	movq %rsp,%rdi		/* pt_regs pointer */
	xorl %esi,%esi		/* no error code */
	movq %gs:pda_data_offset, %rbp
	subq $EXCEPTION_STKSZ, per_cpu__init_tss + TSS_ist + (\ist - 1) * 8(%rbp)
	call \do_sym
	addq $EXCEPTION_STKSZ, per_cpu__init_tss + TSS_ist + (\ist - 1) * 8(%rbp)
	jmp paranoid_exit	/* %ebx: no swapgs flag */
	CFI_ENDPROC
END(\sym)
.endm

.macro errorentry sym do_sym
ENTRY(\sym)
	XCPT_FRAME
	PARAVIRT_ADJUST_EXCEPTION_FRAME
	subq $15*8,%rsp
	CFI_ADJUST_CFA_OFFSET 15*8
	call error_entry
	DEFAULT_FRAME 0
	movq %rsp,%rdi			/* pt_regs pointer */
	movq ORIG_RAX(%rsp),%rsi	/* get error code */
	movq $-1,ORIG_RAX(%rsp)		/* no syscall to restart */
	call \do_sym
	jmp error_exit			/* %ebx: no swapgs flag */
	CFI_ENDPROC
END(\sym)
.endm

<<<<<<< HEAD
/*
 * Exception entry point. This expects an error code/orig_rax on the stack
 * and the exception handler in %rax.
 */
KPROBE_ENTRY(error_entry)
	_frame RDI
	CFI_REL_OFFSET rax,0
	/* rdi slot contains rax, oldrax contains error code */
	cld
	subq  $14*8,%rsp
	CFI_ADJUST_CFA_OFFSET	(14*8)
	movq %rsi,13*8(%rsp)
	CFI_REL_OFFSET	rsi,RSI
	movq 14*8(%rsp),%rsi	/* load rax from rdi slot */
	CFI_REGISTER	rax,rsi
	movq %rdx,12*8(%rsp)
	CFI_REL_OFFSET	rdx,RDX
	movq %rcx,11*8(%rsp)
	CFI_REL_OFFSET	rcx,RCX
	movq %rsi,10*8(%rsp)	/* store rax */
	CFI_REL_OFFSET	rax,RAX
	movq %r8, 9*8(%rsp)
	CFI_REL_OFFSET	r8,R8
	movq %r9, 8*8(%rsp)
	CFI_REL_OFFSET	r9,R9
	movq %r10,7*8(%rsp)
	CFI_REL_OFFSET	r10,R10
	movq %r11,6*8(%rsp)
	CFI_REL_OFFSET	r11,R11
	movq %rbx,5*8(%rsp)
	CFI_REL_OFFSET	rbx,RBX
	movq %rbp,4*8(%rsp)
	CFI_REL_OFFSET	rbp,RBP
	movq %r12,3*8(%rsp)
	CFI_REL_OFFSET	r12,R12
	movq %r13,2*8(%rsp)
	CFI_REL_OFFSET	r13,R13
	movq %r14,1*8(%rsp)
	CFI_REL_OFFSET	r14,R14
	movq %r15,(%rsp)
	CFI_REL_OFFSET	r15,R15
	xorl %ebx,%ebx
	testl $3,CS(%rsp)
	je  error_kernelspace
error_swapgs:
	SWAPGS
error_sti:
	TRACE_IRQS_OFF
	movq %rdi,RDI(%rsp)
	CFI_REL_OFFSET	rdi,RDI
	movq %rsp,%rdi
	movq ORIG_RAX(%rsp),%rsi	/* get error code */
	movq $-1,ORIG_RAX(%rsp)
	call *%rax
	/* ebx:	no swapgs flag (1: don't need swapgs, 0: need it) */
error_exit:
	movl %ebx,%eax
	RESTORE_REST
	DISABLE_INTERRUPTS(CLBR_NONE)
	TRACE_IRQS_OFF
	GET_THREAD_INFO(%rcx)
	testl %eax,%eax
	jne  retint_kernel
	LOCKDEP_SYS_EXIT_IRQ
	movl  TI_flags(%rcx),%edx
	movl  $_TIF_WORK_MASK,%edi
	andl  %edi,%edx
	jnz  retint_careful
	jmp retint_swapgs
=======
	/* error code is on the stack already */
.macro paranoiderrorentry sym do_sym
ENTRY(\sym)
	XCPT_FRAME
	PARAVIRT_ADJUST_EXCEPTION_FRAME
	subq $15*8,%rsp
	CFI_ADJUST_CFA_OFFSET 15*8
	call save_paranoid
	DEFAULT_FRAME 0
	TRACE_IRQS_OFF
	movq %rsp,%rdi			/* pt_regs pointer */
	movq ORIG_RAX(%rsp),%rsi	/* get error code */
	movq $-1,ORIG_RAX(%rsp)		/* no syscall to restart */
	call \do_sym
	jmp paranoid_exit		/* %ebx: no swapgs flag */
>>>>>>> bf8bd66d
	CFI_ENDPROC
END(\sym)
.endm

<<<<<<< HEAD
error_kernelspace:
	incl %ebx
       /* There are two places in the kernel that can potentially fault with
          usergs. Handle them here. The exception handlers after
	   iret run with kernel gs again, so don't set the user space flag.
	   B stepping K8s sometimes report an truncated RIP for IRET
	   exceptions returning to compat mode. Check for these here too. */
	leaq irq_return(%rip),%rcx
	cmpq %rcx,RIP(%rsp)
	je   error_swapgs
	movl %ecx,%ecx	/* zero extend */
	cmpq %rcx,RIP(%rsp)
	je   error_swapgs
	cmpq $gs_change,RIP(%rsp)
        je   error_swapgs
	jmp  error_sti
KPROBE_END(error_entry)

       /* Reload gs selector with exception handling */
       /* edi:  new selector */
=======
zeroentry divide_error do_divide_error
zeroentry overflow do_overflow
zeroentry bounds do_bounds
zeroentry invalid_op do_invalid_op
zeroentry device_not_available do_device_not_available
paranoiderrorentry double_fault do_double_fault
zeroentry coprocessor_segment_overrun do_coprocessor_segment_overrun
errorentry invalid_TSS do_invalid_TSS
errorentry segment_not_present do_segment_not_present
zeroentry spurious_interrupt_bug do_spurious_interrupt_bug
zeroentry coprocessor_error do_coprocessor_error
errorentry alignment_check do_alignment_check
zeroentry simd_coprocessor_error do_simd_coprocessor_error

	/* Reload gs selector with exception handling */
	/* edi:  new selector */
>>>>>>> bf8bd66d
ENTRY(native_load_gs_index)
	CFI_STARTPROC
	pushf
	CFI_ADJUST_CFA_OFFSET 8
	DISABLE_INTERRUPTS(CLBR_ANY | ~(CLBR_RDI))
<<<<<<< HEAD
        SWAPGS
gs_change:
        movl %edi,%gs
=======
	SWAPGS
gs_change:
	movl %edi,%gs
>>>>>>> bf8bd66d
2:	mfence		/* workaround */
	SWAPGS
	popf
	CFI_ADJUST_CFA_OFFSET -8
	ret
	CFI_ENDPROC
<<<<<<< HEAD
ENDPROC(native_load_gs_index)

        .section __ex_table,"a"
        .align 8
        .quad gs_change,bad_gs
        .previous
        .section .fixup,"ax"
=======
END(native_load_gs_index)

	.section __ex_table,"a"
	.align 8
	.quad gs_change,bad_gs
	.previous
	.section .fixup,"ax"
>>>>>>> bf8bd66d
	/* running with kernelgs */
bad_gs:
	SWAPGS			/* switch back to user gs */
	xorl %eax,%eax
<<<<<<< HEAD
        movl %eax,%gs
        jmp  2b
        .previous
=======
	movl %eax,%gs
	jmp  2b
	.previous
>>>>>>> bf8bd66d

/*
 * Create a kernel thread.
 *
 * C extern interface:
 *	extern long kernel_thread(int (*fn)(void *), void * arg, unsigned long flags)
 *
 * asm input arguments:
 *	rdi: fn, rsi: arg, rdx: flags
 */
ENTRY(kernel_thread)
	CFI_STARTPROC
	FAKE_STACK_FRAME $child_rip
	SAVE_ALL

	# rdi: flags, rsi: usp, rdx: will be &pt_regs
	movq %rdx,%rdi
	orq  kernel_thread_flags(%rip),%rdi
	movq $-1, %rsi
	movq %rsp, %rdx

	xorl %r8d,%r8d
	xorl %r9d,%r9d

	# clone now
	call do_fork
	movq %rax,RAX(%rsp)
	xorl %edi,%edi

	/*
	 * It isn't worth to check for reschedule here,
	 * so internally to the x86_64 port you can rely on kernel_thread()
	 * not to reschedule the child before returning, this avoids the need
	 * of hacks for example to fork off the per-CPU idle tasks.
<<<<<<< HEAD
         * [Hopefully no generic code relies on the reschedule -AK]
=======
	 * [Hopefully no generic code relies on the reschedule -AK]
>>>>>>> bf8bd66d
	 */
	RESTORE_ALL
	UNFAKE_STACK_FRAME
	ret
	CFI_ENDPROC
<<<<<<< HEAD
ENDPROC(kernel_thread)

child_rip:
=======
END(kernel_thread)

ENTRY(child_rip)
>>>>>>> bf8bd66d
	pushq $0		# fake return address
	CFI_STARTPROC
	/*
	 * Here we are in the child and the registers are set as they were
	 * at kernel_thread() invocation in the parent.
	 */
	movq %rdi, %rax
	movq %rsi, %rdi
	call *%rax
	# exit
	mov %eax, %edi
	call do_exit
	ud2			# padding for call trace
	CFI_ENDPROC
END(child_rip)

/*
 * execve(). This function needs to use IRET, not SYSRET, to set up all state properly.
 *
 * C extern interface:
 *	 extern long execve(char *name, char **argv, char **envp)
 *
 * asm input arguments:
 *	rdi: name, rsi: argv, rdx: envp
 *
 * We want to fallback into:
 *	extern long sys_execve(char *name, char **argv,char **envp, struct pt_regs *regs)
 *
 * do_sys_execve asm fallback arguments:
 *	rdi: name, rsi: argv, rdx: envp, rcx: fake frame on the stack
 */
ENTRY(kernel_execve)
	CFI_STARTPROC
	FAKE_STACK_FRAME $0
	SAVE_ALL
	movq %rsp,%rcx
	call sys_execve
	movq %rax, RAX(%rsp)
	RESTORE_REST
	testq %rax,%rax
	je int_ret_from_sys_call
	RESTORE_ARGS
	UNFAKE_STACK_FRAME
	ret
	CFI_ENDPROC
<<<<<<< HEAD
ENDPROC(kernel_execve)

KPROBE_ENTRY(page_fault)
	errorentry do_page_fault
KPROBE_END(page_fault)

ENTRY(coprocessor_error)
	zeroentry do_coprocessor_error
END(coprocessor_error)

ENTRY(simd_coprocessor_error)
	zeroentry do_simd_coprocessor_error
END(simd_coprocessor_error)

ENTRY(device_not_available)
	zeroentry do_device_not_available
END(device_not_available)

	/* runs on exception stack */
KPROBE_ENTRY(debug)
 	INTR_FRAME
	PARAVIRT_ADJUST_EXCEPTION_FRAME
	pushq $0
	CFI_ADJUST_CFA_OFFSET 8
	paranoidentry do_debug, DEBUG_STACK
	paranoidexit
KPROBE_END(debug)

	/* runs on exception stack */
KPROBE_ENTRY(nmi)
	INTR_FRAME
	PARAVIRT_ADJUST_EXCEPTION_FRAME
	pushq $-1
	CFI_ADJUST_CFA_OFFSET 8
	paranoidentry do_nmi, 0, 0
#ifdef CONFIG_TRACE_IRQFLAGS
	paranoidexit 0
#else
	jmp paranoid_exit1
 	CFI_ENDPROC
#endif
KPROBE_END(nmi)

KPROBE_ENTRY(int3)
 	INTR_FRAME
	PARAVIRT_ADJUST_EXCEPTION_FRAME
 	pushq $0
 	CFI_ADJUST_CFA_OFFSET 8
 	paranoidentry do_int3, DEBUG_STACK
 	jmp paranoid_exit1
 	CFI_ENDPROC
KPROBE_END(int3)

ENTRY(overflow)
	zeroentry do_overflow
END(overflow)

ENTRY(bounds)
	zeroentry do_bounds
END(bounds)

ENTRY(invalid_op)
	zeroentry do_invalid_op
END(invalid_op)

ENTRY(coprocessor_segment_overrun)
	zeroentry do_coprocessor_segment_overrun
END(coprocessor_segment_overrun)

	/* runs on exception stack */
ENTRY(double_fault)
	XCPT_FRAME
	PARAVIRT_ADJUST_EXCEPTION_FRAME
	paranoidentry do_double_fault
	jmp paranoid_exit1
	CFI_ENDPROC
END(double_fault)

ENTRY(invalid_TSS)
	errorentry do_invalid_TSS
END(invalid_TSS)

ENTRY(segment_not_present)
	errorentry do_segment_not_present
END(segment_not_present)

	/* runs on exception stack */
ENTRY(stack_segment)
	XCPT_FRAME
	PARAVIRT_ADJUST_EXCEPTION_FRAME
	paranoidentry do_stack_segment
	jmp paranoid_exit1
	CFI_ENDPROC
END(stack_segment)

KPROBE_ENTRY(general_protection)
	errorentry do_general_protection
KPROBE_END(general_protection)

ENTRY(alignment_check)
	errorentry do_alignment_check
END(alignment_check)

ENTRY(divide_error)
	zeroentry do_divide_error
END(divide_error)

ENTRY(spurious_interrupt_bug)
	zeroentry do_spurious_interrupt_bug
END(spurious_interrupt_bug)

#ifdef CONFIG_X86_MCE
	/* runs on exception stack */
ENTRY(machine_check)
	INTR_FRAME
	PARAVIRT_ADJUST_EXCEPTION_FRAME
	pushq $0
	CFI_ADJUST_CFA_OFFSET 8
	paranoidentry do_machine_check
	jmp paranoid_exit1
	CFI_ENDPROC
END(machine_check)
#endif
=======
END(kernel_execve)
>>>>>>> bf8bd66d

/* Call softirq on interrupt stack. Interrupts are off. */
ENTRY(call_softirq)
	CFI_STARTPROC
	push %rbp
	CFI_ADJUST_CFA_OFFSET	8
	CFI_REL_OFFSET rbp,0
	mov  %rsp,%rbp
	CFI_DEF_CFA_REGISTER rbp
	incl %gs:pda_irqcount
	cmove %gs:pda_irqstackptr,%rsp
	push  %rbp			# backlink for old unwinder
	call __do_softirq
	leaveq
	CFI_DEF_CFA_REGISTER	rsp
	CFI_ADJUST_CFA_OFFSET   -8
	decl %gs:pda_irqcount
	ret
	CFI_ENDPROC
END(call_softirq)

#ifdef CONFIG_XEN
zeroentry xen_hypervisor_callback xen_do_hypervisor_callback

/*
 * A note on the "critical region" in our callback handler.
 * We want to avoid stacking callback handlers due to events occurring
 * during handling of the last event. To do this, we keep events disabled
 * until we've done all processing. HOWEVER, we must enable events before
 * popping the stack frame (can't be done atomically) and so it would still
 * be possible to get enough handler activations to overflow the stack.
 * Although unlikely, bugs of that kind are hard to track down, so we'd
 * like to avoid the possibility.
 * So, on entry to the handler we detect whether we interrupted an
 * existing activation in its critical region -- if so, we pop the current
 * activation and restart the handler using the previous one.
 */
ENTRY(xen_do_hypervisor_callback)   # do_hypervisor_callback(struct *pt_regs)
	CFI_STARTPROC
/*
 * Since we don't modify %rdi, evtchn_do_upall(struct *pt_regs) will
 * see the correct pointer to the pt_regs
 */
	movq %rdi, %rsp            # we don't return, adjust the stack frame
	CFI_ENDPROC
	DEFAULT_FRAME
11:	incl %gs:pda_irqcount
	movq %rsp,%rbp
	CFI_DEF_CFA_REGISTER rbp
	cmovzq %gs:pda_irqstackptr,%rsp
	pushq %rbp			# backlink for old unwinder
	call xen_evtchn_do_upcall
	popq %rsp
	CFI_DEF_CFA_REGISTER rsp
	decl %gs:pda_irqcount
	jmp  error_exit
	CFI_ENDPROC
END(do_hypervisor_callback)

/*
 * Hypervisor uses this for application faults while it executes.
 * We get here for two reasons:
 *  1. Fault while reloading DS, ES, FS or GS
 *  2. Fault while executing IRET
 * Category 1 we do not need to fix up as Xen has already reloaded all segment
 * registers that could be reloaded and zeroed the others.
 * Category 2 we fix up by killing the current process. We cannot use the
 * normal Linux return path in this case because if we use the IRET hypercall
 * to pop the stack frame we end up in an infinite loop of failsafe callbacks.
 * We distinguish between categories by comparing each saved segment register
 * with its current contents: any discrepancy means we in category 1.
 */
ENTRY(xen_failsafe_callback)
	INTR_FRAME 1 (6*8)
	/*CFI_REL_OFFSET gs,GS*/
	/*CFI_REL_OFFSET fs,FS*/
	/*CFI_REL_OFFSET es,ES*/
	/*CFI_REL_OFFSET ds,DS*/
	CFI_REL_OFFSET r11,8
	CFI_REL_OFFSET rcx,0
	movw %ds,%cx
	cmpw %cx,0x10(%rsp)
	CFI_REMEMBER_STATE
	jne 1f
	movw %es,%cx
	cmpw %cx,0x18(%rsp)
	jne 1f
	movw %fs,%cx
	cmpw %cx,0x20(%rsp)
	jne 1f
	movw %gs,%cx
	cmpw %cx,0x28(%rsp)
	jne 1f
	/* All segments match their saved values => Category 2 (Bad IRET). */
	movq (%rsp),%rcx
	CFI_RESTORE rcx
	movq 8(%rsp),%r11
	CFI_RESTORE r11
	addq $0x30,%rsp
	CFI_ADJUST_CFA_OFFSET -0x30
	pushq_cfi $0	/* RIP */
	pushq_cfi %r11
	pushq_cfi %rcx
	jmp general_protection
	CFI_RESTORE_STATE
1:	/* Segment mismatch => Category 1 (Bad segment). Retry the IRET. */
	movq (%rsp),%rcx
	CFI_RESTORE rcx
	movq 8(%rsp),%r11
	CFI_RESTORE r11
	addq $0x30,%rsp
	CFI_ADJUST_CFA_OFFSET -0x30
	pushq_cfi $0
	SAVE_ALL
	jmp error_exit
	CFI_ENDPROC
END(xen_failsafe_callback)

#endif /* CONFIG_XEN */

/*
 * Some functions should be protected against kprobes
 */
	.pushsection .kprobes.text, "ax"

paranoidzeroentry_ist debug do_debug DEBUG_STACK
paranoidzeroentry_ist int3 do_int3 DEBUG_STACK
paranoiderrorentry stack_segment do_stack_segment
errorentry general_protection do_general_protection
errorentry page_fault do_page_fault
#ifdef CONFIG_X86_MCE
paranoidzeroentry machine_check do_machine_check
#endif

	/*
	 * "Paranoid" exit path from exception stack.
	 * Paranoid because this is used by NMIs and cannot take
	 * any kernel state for granted.
	 * We don't do kernel preemption checks here, because only
	 * NMI should be common and it does not enable IRQs and
	 * cannot get reschedule ticks.
	 *
	 * "trace" is 0 for the NMI handler only, because irq-tracing
	 * is fundamentally NMI-unsafe. (we cannot change the soft and
	 * hard flags at once, atomically)
	 */

	/* ebx:	no swapgs flag */
ENTRY(paranoid_exit)
	INTR_FRAME
	DISABLE_INTERRUPTS(CLBR_NONE)
	TRACE_IRQS_OFF
	testl %ebx,%ebx				/* swapgs needed? */
	jnz paranoid_restore
	testl $3,CS(%rsp)
	jnz   paranoid_userspace
paranoid_swapgs:
	TRACE_IRQS_IRETQ 0
	SWAPGS_UNSAFE_STACK
paranoid_restore:
	RESTORE_ALL 8
	jmp irq_return
paranoid_userspace:
	GET_THREAD_INFO(%rcx)
	movl TI_flags(%rcx),%ebx
	andl $_TIF_WORK_MASK,%ebx
	jz paranoid_swapgs
	movq %rsp,%rdi			/* &pt_regs */
	call sync_regs
	movq %rax,%rsp			/* switch stack for scheduling */
	testl $_TIF_NEED_RESCHED,%ebx
	jnz paranoid_schedule
	movl %ebx,%edx			/* arg3: thread flags */
	TRACE_IRQS_ON
	ENABLE_INTERRUPTS(CLBR_NONE)
	xorl %esi,%esi 			/* arg2: oldset */
	movq %rsp,%rdi 			/* arg1: &pt_regs */
	call do_notify_resume
	DISABLE_INTERRUPTS(CLBR_NONE)
	TRACE_IRQS_OFF
	jmp paranoid_userspace
paranoid_schedule:
	TRACE_IRQS_ON
	ENABLE_INTERRUPTS(CLBR_ANY)
	call schedule
	DISABLE_INTERRUPTS(CLBR_ANY)
	TRACE_IRQS_OFF
	jmp paranoid_userspace
	CFI_ENDPROC
END(paranoid_exit)

/*
 * Exception entry point. This expects an error code/orig_rax on the stack.
 * returns in "no swapgs flag" in %ebx.
 */
ENTRY(error_entry)
	XCPT_FRAME
	CFI_ADJUST_CFA_OFFSET 15*8
	/* oldrax contains error code */
	cld
	movq_cfi rdi, RDI+8
	movq_cfi rsi, RSI+8
	movq_cfi rdx, RDX+8
	movq_cfi rcx, RCX+8
	movq_cfi rax, RAX+8
	movq_cfi  r8,  R8+8
	movq_cfi  r9,  R9+8
	movq_cfi r10, R10+8
	movq_cfi r11, R11+8
	movq_cfi rbx, RBX+8
	movq_cfi rbp, RBP+8
	movq_cfi r12, R12+8
	movq_cfi r13, R13+8
	movq_cfi r14, R14+8
	movq_cfi r15, R15+8
	xorl %ebx,%ebx
	testl $3,CS+8(%rsp)
	je error_kernelspace
error_swapgs:
	SWAPGS
error_sti:
	TRACE_IRQS_OFF
	ret
	CFI_ENDPROC

/*
 * There are two places in the kernel that can potentially fault with
 * usergs. Handle them here. The exception handlers after iret run with
 * kernel gs again, so don't set the user space flag. B stepping K8s
 * sometimes report an truncated RIP for IRET exceptions returning to
 * compat mode. Check for these here too.
 */
error_kernelspace:
	incl %ebx
	leaq irq_return(%rip),%rcx
	cmpq %rcx,RIP+8(%rsp)
	je error_swapgs
	movl %ecx,%ecx	/* zero extend */
	cmpq %rcx,RIP+8(%rsp)
	je error_swapgs
	cmpq $gs_change,RIP+8(%rsp)
	je error_swapgs
	jmp error_sti
END(error_entry)


/* ebx:	no swapgs flag (1: don't need swapgs, 0: need it) */
ENTRY(error_exit)
	DEFAULT_FRAME
	movl %ebx,%eax
	RESTORE_REST
	DISABLE_INTERRUPTS(CLBR_NONE)
	TRACE_IRQS_OFF
	GET_THREAD_INFO(%rcx)
	testl %eax,%eax
	jne retint_kernel
	LOCKDEP_SYS_EXIT_IRQ
	movl TI_flags(%rcx),%edx
	movl $_TIF_WORK_MASK,%edi
	andl %edi,%edx
	jnz retint_careful
	jmp retint_swapgs
	CFI_ENDPROC
END(error_exit)


	/* runs on exception stack */
ENTRY(nmi)
	INTR_FRAME
	PARAVIRT_ADJUST_EXCEPTION_FRAME
	pushq_cfi $-1
	subq $15*8, %rsp
	CFI_ADJUST_CFA_OFFSET 15*8
	call save_paranoid
	DEFAULT_FRAME 0
	/* paranoidentry do_nmi, 0; without TRACE_IRQS_OFF */
	movq %rsp,%rdi
	movq $-1,%rsi
	call do_nmi
#ifdef CONFIG_TRACE_IRQFLAGS
	/* paranoidexit; without TRACE_IRQS_OFF */
	/* ebx:	no swapgs flag */
	DISABLE_INTERRUPTS(CLBR_NONE)
	testl %ebx,%ebx				/* swapgs needed? */
	jnz nmi_restore
	testl $3,CS(%rsp)
	jnz nmi_userspace
nmi_swapgs:
	SWAPGS_UNSAFE_STACK
nmi_restore:
	RESTORE_ALL 8
	jmp irq_return
nmi_userspace:
	GET_THREAD_INFO(%rcx)
	movl TI_flags(%rcx),%ebx
	andl $_TIF_WORK_MASK,%ebx
	jz nmi_swapgs
	movq %rsp,%rdi			/* &pt_regs */
	call sync_regs
	movq %rax,%rsp			/* switch stack for scheduling */
	testl $_TIF_NEED_RESCHED,%ebx
	jnz nmi_schedule
	movl %ebx,%edx			/* arg3: thread flags */
	ENABLE_INTERRUPTS(CLBR_NONE)
	xorl %esi,%esi 			/* arg2: oldset */
	movq %rsp,%rdi 			/* arg1: &pt_regs */
	call do_notify_resume
	DISABLE_INTERRUPTS(CLBR_NONE)
	jmp nmi_userspace
nmi_schedule:
	ENABLE_INTERRUPTS(CLBR_ANY)
	call schedule
	DISABLE_INTERRUPTS(CLBR_ANY)
	jmp nmi_userspace
	CFI_ENDPROC
#else
	jmp paranoid_exit
	CFI_ENDPROC
#endif
END(nmi)

ENTRY(ignore_sysret)
	CFI_STARTPROC
	mov $-ENOSYS,%eax
	sysret
	CFI_ENDPROC
END(ignore_sysret)

/*
 * End of kprobes section
 */
	.popsection<|MERGE_RESOLUTION|>--- conflicted
+++ resolved
@@ -168,16 +168,6 @@
  */
 
 	/* %rsp:at FRAMEEND */
-<<<<<<< HEAD
-	.macro FIXUP_TOP_OF_STACK tmp
-	movq	%gs:pda_oldrsp,\tmp
-	movq  	\tmp,RSP(%rsp)
-	movq    $__USER_DS,SS(%rsp)
-	movq    $__USER_CS,CS(%rsp)
-	movq 	$-1,RCX(%rsp)
-	movq	R11(%rsp),\tmp  /* get eflags */
-	movq	\tmp,EFLAGS(%rsp)
-=======
 	.macro FIXUP_TOP_OF_STACK tmp offset=0
 	movq %gs:pda_oldrsp,\tmp
 	movq \tmp,RSP+\offset(%rsp)
@@ -186,7 +176,6 @@
 	movq $-1,RCX+\offset(%rsp)
 	movq R11+\offset(%rsp),\tmp  /* get eflags */
 	movq \tmp,EFLAGS+\offset(%rsp)
->>>>>>> bf8bd66d
 	.endm
 
 	.macro RESTORE_TOP_OF_STACK tmp offset=0
@@ -372,16 +361,10 @@
 END(save_paranoid)
 
 /*
-<<<<<<< HEAD
- * A newly forked process directly context switches into this.
- */
-/* rdi:	prev */
-=======
  * A newly forked process directly context switches into this address.
  *
  * rdi: prev task we switched from
  */
->>>>>>> bf8bd66d
 ENTRY(ret_from_fork)
 	DEFAULT_FRAME
 
@@ -393,15 +376,8 @@
 	call schedule_tail			# rdi: 'prev' task parameter
 
 	GET_THREAD_INFO(%rcx)
-<<<<<<< HEAD
-	testl $(_TIF_SYSCALL_TRACE|_TIF_SYSCALL_AUDIT),TI_flags(%rcx)
+
 	CFI_REMEMBER_STATE
-	jnz rff_trace
-rff_action:
-=======
-
-	CFI_REMEMBER_STATE
->>>>>>> bf8bd66d
 	RESTORE_REST
 
 	testl $3, CS-ARGOFFSET(%rsp)		# from kernel_thread?
@@ -409,22 +385,11 @@
 
 	testl $_TIF_IA32, TI_flags(%rcx)	# 32-bit compat task needs IRET
 	jnz  int_ret_from_sys_call
-<<<<<<< HEAD
-	RESTORE_TOP_OF_STACK %rdi,ARGOFFSET
-	jmp ret_from_sys_call
-	CFI_RESTORE_STATE
-rff_trace:
-	movq %rsp,%rdi
-	call syscall_trace_leave
-	GET_THREAD_INFO(%rcx)
-	jmp rff_action
-=======
 
 	RESTORE_TOP_OF_STACK %rdi, -ARGOFFSET
 	jmp ret_from_sys_call			# go to the SYSRET fastpath
 
 	CFI_RESTORE_STATE
->>>>>>> bf8bd66d
 	CFI_ENDPROC
 END(ret_from_fork)
 
@@ -694,10 +659,6 @@
 /*
  * Certain special system calls that need to save a complete full stack frame.
  */
-<<<<<<< HEAD
-
-=======
->>>>>>> bf8bd66d
 	.macro PTREGSCALL label,func,arg
 ENTRY(\label)
 	PARTIAL_FRAME 1 8		/* offset 8: return address */
@@ -964,43 +925,16 @@
 /*
  * APIC interrupts.
  */
-<<<<<<< HEAD
-	.macro apicinterrupt num,func
-=======
 .macro apicinterrupt num sym do_sym
 ENTRY(\sym)
->>>>>>> bf8bd66d
 	INTR_FRAME
 	pushq $~(\num)
 	CFI_ADJUST_CFA_OFFSET 8
 	interrupt \do_sym
 	jmp ret_from_intr
 	CFI_ENDPROC
-<<<<<<< HEAD
-	.endm
-
-ENTRY(thermal_interrupt)
-	apicinterrupt THERMAL_APIC_VECTOR,smp_thermal_interrupt
-END(thermal_interrupt)
-
-ENTRY(threshold_interrupt)
-	apicinterrupt THRESHOLD_APIC_VECTOR,mce_threshold_interrupt
-END(threshold_interrupt)
-
-#ifdef CONFIG_SMP
-ENTRY(reschedule_interrupt)
-	apicinterrupt RESCHEDULE_VECTOR,smp_reschedule_interrupt
-END(reschedule_interrupt)
-
-	.macro INVALIDATE_ENTRY num
-ENTRY(invalidate_interrupt\num)
-	apicinterrupt INVALIDATE_TLB_VECTOR_START+\num,smp_invalidate_interrupt
-END(invalidate_interrupt\num)
-	.endm
-=======
 END(\sym)
 .endm
->>>>>>> bf8bd66d
 
 #ifdef CONFIG_SMP
 apicinterrupt IRQ_MOVE_CLEANUP_VECTOR \
@@ -1050,27 +984,6 @@
 apicinterrupt SPURIOUS_APIC_VECTOR \
 	spurious_interrupt smp_spurious_interrupt
 
-<<<<<<< HEAD
-ENTRY(spurious_interrupt)
-	apicinterrupt SPURIOUS_APIC_VECTOR,smp_spurious_interrupt
-END(spurious_interrupt)
-
-/*
- * Exception entry points.
- */
-	.macro zeroentry sym
-	INTR_FRAME
-	PARAVIRT_ADJUST_EXCEPTION_FRAME
-	pushq $0	/* push error code/oldrax */
-	CFI_ADJUST_CFA_OFFSET 8
-	pushq %rax	/* push real oldrax to the rdi slot */
-	CFI_ADJUST_CFA_OFFSET 8
-	CFI_REL_OFFSET rax,0
-	leaq  \sym(%rip),%rax
-	jmp error_entry
-	CFI_ENDPROC
-	.endm
-=======
 /*
  * Exception entry points.
  */
@@ -1090,7 +1003,6 @@
 	CFI_ENDPROC
 END(\sym)
 .endm
->>>>>>> bf8bd66d
 
 .macro paranoidzeroentry sym do_sym
 ENTRY(\sym)
@@ -1146,77 +1058,6 @@
 END(\sym)
 .endm
 
-<<<<<<< HEAD
-/*
- * Exception entry point. This expects an error code/orig_rax on the stack
- * and the exception handler in %rax.
- */
-KPROBE_ENTRY(error_entry)
-	_frame RDI
-	CFI_REL_OFFSET rax,0
-	/* rdi slot contains rax, oldrax contains error code */
-	cld
-	subq  $14*8,%rsp
-	CFI_ADJUST_CFA_OFFSET	(14*8)
-	movq %rsi,13*8(%rsp)
-	CFI_REL_OFFSET	rsi,RSI
-	movq 14*8(%rsp),%rsi	/* load rax from rdi slot */
-	CFI_REGISTER	rax,rsi
-	movq %rdx,12*8(%rsp)
-	CFI_REL_OFFSET	rdx,RDX
-	movq %rcx,11*8(%rsp)
-	CFI_REL_OFFSET	rcx,RCX
-	movq %rsi,10*8(%rsp)	/* store rax */
-	CFI_REL_OFFSET	rax,RAX
-	movq %r8, 9*8(%rsp)
-	CFI_REL_OFFSET	r8,R8
-	movq %r9, 8*8(%rsp)
-	CFI_REL_OFFSET	r9,R9
-	movq %r10,7*8(%rsp)
-	CFI_REL_OFFSET	r10,R10
-	movq %r11,6*8(%rsp)
-	CFI_REL_OFFSET	r11,R11
-	movq %rbx,5*8(%rsp)
-	CFI_REL_OFFSET	rbx,RBX
-	movq %rbp,4*8(%rsp)
-	CFI_REL_OFFSET	rbp,RBP
-	movq %r12,3*8(%rsp)
-	CFI_REL_OFFSET	r12,R12
-	movq %r13,2*8(%rsp)
-	CFI_REL_OFFSET	r13,R13
-	movq %r14,1*8(%rsp)
-	CFI_REL_OFFSET	r14,R14
-	movq %r15,(%rsp)
-	CFI_REL_OFFSET	r15,R15
-	xorl %ebx,%ebx
-	testl $3,CS(%rsp)
-	je  error_kernelspace
-error_swapgs:
-	SWAPGS
-error_sti:
-	TRACE_IRQS_OFF
-	movq %rdi,RDI(%rsp)
-	CFI_REL_OFFSET	rdi,RDI
-	movq %rsp,%rdi
-	movq ORIG_RAX(%rsp),%rsi	/* get error code */
-	movq $-1,ORIG_RAX(%rsp)
-	call *%rax
-	/* ebx:	no swapgs flag (1: don't need swapgs, 0: need it) */
-error_exit:
-	movl %ebx,%eax
-	RESTORE_REST
-	DISABLE_INTERRUPTS(CLBR_NONE)
-	TRACE_IRQS_OFF
-	GET_THREAD_INFO(%rcx)
-	testl %eax,%eax
-	jne  retint_kernel
-	LOCKDEP_SYS_EXIT_IRQ
-	movl  TI_flags(%rcx),%edx
-	movl  $_TIF_WORK_MASK,%edi
-	andl  %edi,%edx
-	jnz  retint_careful
-	jmp retint_swapgs
-=======
 	/* error code is on the stack already */
 .macro paranoiderrorentry sym do_sym
 ENTRY(\sym)
@@ -1232,33 +1073,10 @@
 	movq $-1,ORIG_RAX(%rsp)		/* no syscall to restart */
 	call \do_sym
 	jmp paranoid_exit		/* %ebx: no swapgs flag */
->>>>>>> bf8bd66d
 	CFI_ENDPROC
 END(\sym)
 .endm
 
-<<<<<<< HEAD
-error_kernelspace:
-	incl %ebx
-       /* There are two places in the kernel that can potentially fault with
-          usergs. Handle them here. The exception handlers after
-	   iret run with kernel gs again, so don't set the user space flag.
-	   B stepping K8s sometimes report an truncated RIP for IRET
-	   exceptions returning to compat mode. Check for these here too. */
-	leaq irq_return(%rip),%rcx
-	cmpq %rcx,RIP(%rsp)
-	je   error_swapgs
-	movl %ecx,%ecx	/* zero extend */
-	cmpq %rcx,RIP(%rsp)
-	je   error_swapgs
-	cmpq $gs_change,RIP(%rsp)
-        je   error_swapgs
-	jmp  error_sti
-KPROBE_END(error_entry)
-
-       /* Reload gs selector with exception handling */
-       /* edi:  new selector */
-=======
 zeroentry divide_error do_divide_error
 zeroentry overflow do_overflow
 zeroentry bounds do_bounds
@@ -1275,36 +1093,20 @@
 
 	/* Reload gs selector with exception handling */
 	/* edi:  new selector */
->>>>>>> bf8bd66d
 ENTRY(native_load_gs_index)
 	CFI_STARTPROC
 	pushf
 	CFI_ADJUST_CFA_OFFSET 8
 	DISABLE_INTERRUPTS(CLBR_ANY | ~(CLBR_RDI))
-<<<<<<< HEAD
-        SWAPGS
-gs_change:
-        movl %edi,%gs
-=======
 	SWAPGS
 gs_change:
 	movl %edi,%gs
->>>>>>> bf8bd66d
 2:	mfence		/* workaround */
 	SWAPGS
 	popf
 	CFI_ADJUST_CFA_OFFSET -8
 	ret
 	CFI_ENDPROC
-<<<<<<< HEAD
-ENDPROC(native_load_gs_index)
-
-        .section __ex_table,"a"
-        .align 8
-        .quad gs_change,bad_gs
-        .previous
-        .section .fixup,"ax"
-=======
 END(native_load_gs_index)
 
 	.section __ex_table,"a"
@@ -1312,20 +1114,13 @@
 	.quad gs_change,bad_gs
 	.previous
 	.section .fixup,"ax"
->>>>>>> bf8bd66d
 	/* running with kernelgs */
 bad_gs:
 	SWAPGS			/* switch back to user gs */
 	xorl %eax,%eax
-<<<<<<< HEAD
-        movl %eax,%gs
-        jmp  2b
-        .previous
-=======
 	movl %eax,%gs
 	jmp  2b
 	.previous
->>>>>>> bf8bd66d
 
 /*
  * Create a kernel thread.
@@ -1360,25 +1155,15 @@
 	 * so internally to the x86_64 port you can rely on kernel_thread()
 	 * not to reschedule the child before returning, this avoids the need
 	 * of hacks for example to fork off the per-CPU idle tasks.
-<<<<<<< HEAD
-         * [Hopefully no generic code relies on the reschedule -AK]
-=======
 	 * [Hopefully no generic code relies on the reschedule -AK]
->>>>>>> bf8bd66d
 	 */
 	RESTORE_ALL
 	UNFAKE_STACK_FRAME
 	ret
 	CFI_ENDPROC
-<<<<<<< HEAD
-ENDPROC(kernel_thread)
-
-child_rip:
-=======
 END(kernel_thread)
 
 ENTRY(child_rip)
->>>>>>> bf8bd66d
 	pushq $0		# fake return address
 	CFI_STARTPROC
 	/*
@@ -1424,133 +1209,7 @@
 	UNFAKE_STACK_FRAME
 	ret
 	CFI_ENDPROC
-<<<<<<< HEAD
-ENDPROC(kernel_execve)
-
-KPROBE_ENTRY(page_fault)
-	errorentry do_page_fault
-KPROBE_END(page_fault)
-
-ENTRY(coprocessor_error)
-	zeroentry do_coprocessor_error
-END(coprocessor_error)
-
-ENTRY(simd_coprocessor_error)
-	zeroentry do_simd_coprocessor_error
-END(simd_coprocessor_error)
-
-ENTRY(device_not_available)
-	zeroentry do_device_not_available
-END(device_not_available)
-
-	/* runs on exception stack */
-KPROBE_ENTRY(debug)
- 	INTR_FRAME
-	PARAVIRT_ADJUST_EXCEPTION_FRAME
-	pushq $0
-	CFI_ADJUST_CFA_OFFSET 8
-	paranoidentry do_debug, DEBUG_STACK
-	paranoidexit
-KPROBE_END(debug)
-
-	/* runs on exception stack */
-KPROBE_ENTRY(nmi)
-	INTR_FRAME
-	PARAVIRT_ADJUST_EXCEPTION_FRAME
-	pushq $-1
-	CFI_ADJUST_CFA_OFFSET 8
-	paranoidentry do_nmi, 0, 0
-#ifdef CONFIG_TRACE_IRQFLAGS
-	paranoidexit 0
-#else
-	jmp paranoid_exit1
- 	CFI_ENDPROC
-#endif
-KPROBE_END(nmi)
-
-KPROBE_ENTRY(int3)
- 	INTR_FRAME
-	PARAVIRT_ADJUST_EXCEPTION_FRAME
- 	pushq $0
- 	CFI_ADJUST_CFA_OFFSET 8
- 	paranoidentry do_int3, DEBUG_STACK
- 	jmp paranoid_exit1
- 	CFI_ENDPROC
-KPROBE_END(int3)
-
-ENTRY(overflow)
-	zeroentry do_overflow
-END(overflow)
-
-ENTRY(bounds)
-	zeroentry do_bounds
-END(bounds)
-
-ENTRY(invalid_op)
-	zeroentry do_invalid_op
-END(invalid_op)
-
-ENTRY(coprocessor_segment_overrun)
-	zeroentry do_coprocessor_segment_overrun
-END(coprocessor_segment_overrun)
-
-	/* runs on exception stack */
-ENTRY(double_fault)
-	XCPT_FRAME
-	PARAVIRT_ADJUST_EXCEPTION_FRAME
-	paranoidentry do_double_fault
-	jmp paranoid_exit1
-	CFI_ENDPROC
-END(double_fault)
-
-ENTRY(invalid_TSS)
-	errorentry do_invalid_TSS
-END(invalid_TSS)
-
-ENTRY(segment_not_present)
-	errorentry do_segment_not_present
-END(segment_not_present)
-
-	/* runs on exception stack */
-ENTRY(stack_segment)
-	XCPT_FRAME
-	PARAVIRT_ADJUST_EXCEPTION_FRAME
-	paranoidentry do_stack_segment
-	jmp paranoid_exit1
-	CFI_ENDPROC
-END(stack_segment)
-
-KPROBE_ENTRY(general_protection)
-	errorentry do_general_protection
-KPROBE_END(general_protection)
-
-ENTRY(alignment_check)
-	errorentry do_alignment_check
-END(alignment_check)
-
-ENTRY(divide_error)
-	zeroentry do_divide_error
-END(divide_error)
-
-ENTRY(spurious_interrupt_bug)
-	zeroentry do_spurious_interrupt_bug
-END(spurious_interrupt_bug)
-
-#ifdef CONFIG_X86_MCE
-	/* runs on exception stack */
-ENTRY(machine_check)
-	INTR_FRAME
-	PARAVIRT_ADJUST_EXCEPTION_FRAME
-	pushq $0
-	CFI_ADJUST_CFA_OFFSET 8
-	paranoidentry do_machine_check
-	jmp paranoid_exit1
-	CFI_ENDPROC
-END(machine_check)
-#endif
-=======
 END(kernel_execve)
->>>>>>> bf8bd66d
 
 /* Call softirq on interrupt stack. Interrupts are off. */
 ENTRY(call_softirq)

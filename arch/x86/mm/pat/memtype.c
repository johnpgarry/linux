--- conflicted
+++ resolved
@@ -954,14 +954,7 @@
 	pte_t *ptep, pte;
 	spinlock_t *ptl;
 
-<<<<<<< HEAD
-	if (!(vma->vm_flags & (VM_IO | VM_PFNMAP)))
-		return -EINVAL;
-
-	if (follow_pte(vma->vm_mm, vma->vm_start, &ptep, &ptl))
-=======
 	if (follow_pte(vma, vma->vm_start, &ptep, &ptl))
->>>>>>> 3c2a0d2f
 		return -EINVAL;
 
 	pte = ptep_get(ptep);

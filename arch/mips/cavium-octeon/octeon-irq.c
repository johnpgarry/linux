/*
 * This file is subject to the terms and conditions of the GNU General Public
 * License.  See the file "COPYING" in the main directory of this archive
 * for more details.
 *
 * Copyright (C) 2004-2012 Cavium, Inc.
 */

#include <linux/interrupt.h>
#include <linux/irqdomain.h>
#include <linux/bitops.h>
#include <linux/percpu.h>
#include <linux/slab.h>
#include <linux/irq.h>
#include <linux/smp.h>
#include <linux/of.h>

#include <asm/octeon/octeon.h>
#include <asm/octeon/cvmx-ciu2-defs.h>

static DEFINE_PER_CPU(unsigned long, octeon_irq_ciu0_en_mirror);
static DEFINE_PER_CPU(unsigned long, octeon_irq_ciu1_en_mirror);
static DEFINE_PER_CPU(raw_spinlock_t, octeon_irq_ciu_spinlock);

static __read_mostly u8 octeon_irq_ciu_to_irq[8][64];

union octeon_ciu_chip_data {
	void *p;
	unsigned long l;
	struct {
		unsigned long line:6;
		unsigned long bit:6;
		unsigned long gpio_line:6;
	} s;
};

struct octeon_core_chip_data {
	struct mutex core_irq_mutex;
	bool current_en;
	bool desired_en;
	u8 bit;
};

#define MIPS_CORE_IRQ_LINES 8

static struct octeon_core_chip_data octeon_irq_core_chip_data[MIPS_CORE_IRQ_LINES];

static void octeon_irq_set_ciu_mapping(int irq, int line, int bit, int gpio_line,
				       struct irq_chip *chip,
				       irq_flow_handler_t handler)
{
	union octeon_ciu_chip_data cd;

	irq_set_chip_and_handler(irq, chip, handler);

	cd.l = 0;
	cd.s.line = line;
	cd.s.bit = bit;
	cd.s.gpio_line = gpio_line;

	irq_set_chip_data(irq, cd.p);
	octeon_irq_ciu_to_irq[line][bit] = irq;
}

static void octeon_irq_force_ciu_mapping(struct irq_domain *domain,
					 int irq, int line, int bit)
{
	irq_domain_associate(domain, irq, line << 6 | bit);
}

static int octeon_coreid_for_cpu(int cpu)
{
#ifdef CONFIG_SMP
	return cpu_logical_map(cpu);
#else
	return cvmx_get_core_num();
#endif
}

static int octeon_cpu_for_coreid(int coreid)
{
#ifdef CONFIG_SMP
	return cpu_number_map(coreid);
#else
	return smp_processor_id();
#endif
}

static void octeon_irq_core_ack(struct irq_data *data)
{
	struct octeon_core_chip_data *cd = irq_data_get_irq_chip_data(data);
	unsigned int bit = cd->bit;

	/*
	 * We don't need to disable IRQs to make these atomic since
	 * they are already disabled earlier in the low level
	 * interrupt code.
	 */
	clear_c0_status(0x100 << bit);
	/* The two user interrupts must be cleared manually. */
	if (bit < 2)
		clear_c0_cause(0x100 << bit);
}

static void octeon_irq_core_eoi(struct irq_data *data)
{
	struct octeon_core_chip_data *cd = irq_data_get_irq_chip_data(data);

	/*
	 * We don't need to disable IRQs to make these atomic since
	 * they are already disabled earlier in the low level
	 * interrupt code.
	 */
	set_c0_status(0x100 << cd->bit);
}

static void octeon_irq_core_set_enable_local(void *arg)
{
	struct irq_data *data = arg;
	struct octeon_core_chip_data *cd = irq_data_get_irq_chip_data(data);
	unsigned int mask = 0x100 << cd->bit;

	/*
	 * Interrupts are already disabled, so these are atomic.
	 */
	if (cd->desired_en)
		set_c0_status(mask);
	else
		clear_c0_status(mask);

}

static void octeon_irq_core_disable(struct irq_data *data)
{
	struct octeon_core_chip_data *cd = irq_data_get_irq_chip_data(data);
	cd->desired_en = false;
}

static void octeon_irq_core_enable(struct irq_data *data)
{
	struct octeon_core_chip_data *cd = irq_data_get_irq_chip_data(data);
	cd->desired_en = true;
}

static void octeon_irq_core_bus_lock(struct irq_data *data)
{
	struct octeon_core_chip_data *cd = irq_data_get_irq_chip_data(data);

	mutex_lock(&cd->core_irq_mutex);
}

static void octeon_irq_core_bus_sync_unlock(struct irq_data *data)
{
	struct octeon_core_chip_data *cd = irq_data_get_irq_chip_data(data);

	if (cd->desired_en != cd->current_en) {
		on_each_cpu(octeon_irq_core_set_enable_local, data, 1);

		cd->current_en = cd->desired_en;
	}

	mutex_unlock(&cd->core_irq_mutex);
}

static struct irq_chip octeon_irq_chip_core = {
	.name = "Core",
	.irq_enable = octeon_irq_core_enable,
	.irq_disable = octeon_irq_core_disable,
	.irq_ack = octeon_irq_core_ack,
	.irq_eoi = octeon_irq_core_eoi,
	.irq_bus_lock = octeon_irq_core_bus_lock,
	.irq_bus_sync_unlock = octeon_irq_core_bus_sync_unlock,

	.irq_cpu_online = octeon_irq_core_eoi,
	.irq_cpu_offline = octeon_irq_core_ack,
	.flags = IRQCHIP_ONOFFLINE_ENABLED,
};

static void __init octeon_irq_init_core(void)
{
	int i;
	int irq;
	struct octeon_core_chip_data *cd;

	for (i = 0; i < MIPS_CORE_IRQ_LINES; i++) {
		cd = &octeon_irq_core_chip_data[i];
		cd->current_en = false;
		cd->desired_en = false;
		cd->bit = i;
		mutex_init(&cd->core_irq_mutex);

		irq = OCTEON_IRQ_SW0 + i;
		irq_set_chip_data(irq, cd);
		irq_set_chip_and_handler(irq, &octeon_irq_chip_core,
					 handle_percpu_irq);
	}
}

static int next_cpu_for_irq(struct irq_data *data)
{

#ifdef CONFIG_SMP
	int cpu;
	int weight = cpumask_weight(data->affinity);

	if (weight > 1) {
		cpu = smp_processor_id();
		for (;;) {
			cpu = cpumask_next(cpu, data->affinity);
			if (cpu >= nr_cpu_ids) {
				cpu = -1;
				continue;
			} else if (cpumask_test_cpu(cpu, cpu_online_mask)) {
				break;
			}
		}
	} else if (weight == 1) {
		cpu = cpumask_first(data->affinity);
	} else {
		cpu = smp_processor_id();
	}
	return cpu;
#else
	return smp_processor_id();
#endif
}

static void octeon_irq_ciu_enable(struct irq_data *data)
{
	int cpu = next_cpu_for_irq(data);
	int coreid = octeon_coreid_for_cpu(cpu);
	unsigned long *pen;
	unsigned long flags;
	union octeon_ciu_chip_data cd;
	raw_spinlock_t *lock = &per_cpu(octeon_irq_ciu_spinlock, cpu);

	cd.p = irq_data_get_irq_chip_data(data);

	raw_spin_lock_irqsave(lock, flags);
	if (cd.s.line == 0) {
		pen = &per_cpu(octeon_irq_ciu0_en_mirror, cpu);
		__set_bit(cd.s.bit, pen);
		/*
		 * Must be visible to octeon_irq_ip{2,3}_ciu() before
		 * enabling the irq.
		 */
		wmb();
		cvmx_write_csr(CVMX_CIU_INTX_EN0(coreid * 2), *pen);
	} else {
		pen = &per_cpu(octeon_irq_ciu1_en_mirror, cpu);
		__set_bit(cd.s.bit, pen);
		/*
		 * Must be visible to octeon_irq_ip{2,3}_ciu() before
		 * enabling the irq.
		 */
		wmb();
		cvmx_write_csr(CVMX_CIU_INTX_EN1(coreid * 2 + 1), *pen);
	}
	raw_spin_unlock_irqrestore(lock, flags);
}

static void octeon_irq_ciu_enable_local(struct irq_data *data)
{
	unsigned long *pen;
	unsigned long flags;
	union octeon_ciu_chip_data cd;
	raw_spinlock_t *lock = &__get_cpu_var(octeon_irq_ciu_spinlock);

	cd.p = irq_data_get_irq_chip_data(data);

	raw_spin_lock_irqsave(lock, flags);
	if (cd.s.line == 0) {
		pen = &__get_cpu_var(octeon_irq_ciu0_en_mirror);
		__set_bit(cd.s.bit, pen);
		/*
		 * Must be visible to octeon_irq_ip{2,3}_ciu() before
		 * enabling the irq.
		 */
		wmb();
		cvmx_write_csr(CVMX_CIU_INTX_EN0(cvmx_get_core_num() * 2), *pen);
	} else {
		pen = &__get_cpu_var(octeon_irq_ciu1_en_mirror);
		__set_bit(cd.s.bit, pen);
		/*
		 * Must be visible to octeon_irq_ip{2,3}_ciu() before
		 * enabling the irq.
		 */
		wmb();
		cvmx_write_csr(CVMX_CIU_INTX_EN1(cvmx_get_core_num() * 2 + 1), *pen);
	}
	raw_spin_unlock_irqrestore(lock, flags);
}

static void octeon_irq_ciu_disable_local(struct irq_data *data)
{
	unsigned long *pen;
	unsigned long flags;
	union octeon_ciu_chip_data cd;
	raw_spinlock_t *lock = &__get_cpu_var(octeon_irq_ciu_spinlock);

	cd.p = irq_data_get_irq_chip_data(data);

	raw_spin_lock_irqsave(lock, flags);
	if (cd.s.line == 0) {
		pen = &__get_cpu_var(octeon_irq_ciu0_en_mirror);
		__clear_bit(cd.s.bit, pen);
		/*
		 * Must be visible to octeon_irq_ip{2,3}_ciu() before
		 * enabling the irq.
		 */
		wmb();
		cvmx_write_csr(CVMX_CIU_INTX_EN0(cvmx_get_core_num() * 2), *pen);
	} else {
		pen = &__get_cpu_var(octeon_irq_ciu1_en_mirror);
		__clear_bit(cd.s.bit, pen);
		/*
		 * Must be visible to octeon_irq_ip{2,3}_ciu() before
		 * enabling the irq.
		 */
		wmb();
		cvmx_write_csr(CVMX_CIU_INTX_EN1(cvmx_get_core_num() * 2 + 1), *pen);
	}
	raw_spin_unlock_irqrestore(lock, flags);
}

static void octeon_irq_ciu_disable_all(struct irq_data *data)
{
	unsigned long flags;
	unsigned long *pen;
	int cpu;
	union octeon_ciu_chip_data cd;
	raw_spinlock_t *lock;

	cd.p = irq_data_get_irq_chip_data(data);

	for_each_online_cpu(cpu) {
		int coreid = octeon_coreid_for_cpu(cpu);
		lock = &per_cpu(octeon_irq_ciu_spinlock, cpu);
		if (cd.s.line == 0)
			pen = &per_cpu(octeon_irq_ciu0_en_mirror, cpu);
		else
			pen = &per_cpu(octeon_irq_ciu1_en_mirror, cpu);

		raw_spin_lock_irqsave(lock, flags);
		__clear_bit(cd.s.bit, pen);
		/*
		 * Must be visible to octeon_irq_ip{2,3}_ciu() before
		 * enabling the irq.
		 */
		wmb();
		if (cd.s.line == 0)
			cvmx_write_csr(CVMX_CIU_INTX_EN0(coreid * 2), *pen);
		else
			cvmx_write_csr(CVMX_CIU_INTX_EN1(coreid * 2 + 1), *pen);
		raw_spin_unlock_irqrestore(lock, flags);
	}
}

static void octeon_irq_ciu_enable_all(struct irq_data *data)
{
	unsigned long flags;
	unsigned long *pen;
	int cpu;
	union octeon_ciu_chip_data cd;
	raw_spinlock_t *lock;

	cd.p = irq_data_get_irq_chip_data(data);

	for_each_online_cpu(cpu) {
		int coreid = octeon_coreid_for_cpu(cpu);
		lock = &per_cpu(octeon_irq_ciu_spinlock, cpu);
		if (cd.s.line == 0)
			pen = &per_cpu(octeon_irq_ciu0_en_mirror, cpu);
		else
			pen = &per_cpu(octeon_irq_ciu1_en_mirror, cpu);

		raw_spin_lock_irqsave(lock, flags);
		__set_bit(cd.s.bit, pen);
		/*
		 * Must be visible to octeon_irq_ip{2,3}_ciu() before
		 * enabling the irq.
		 */
		wmb();
		if (cd.s.line == 0)
			cvmx_write_csr(CVMX_CIU_INTX_EN0(coreid * 2), *pen);
		else
			cvmx_write_csr(CVMX_CIU_INTX_EN1(coreid * 2 + 1), *pen);
		raw_spin_unlock_irqrestore(lock, flags);
	}
}

/*
 * Enable the irq on the next core in the affinity set for chips that
 * have the EN*_W1{S,C} registers.
 */
static void octeon_irq_ciu_enable_v2(struct irq_data *data)
{
	u64 mask;
	int cpu = next_cpu_for_irq(data);
	union octeon_ciu_chip_data cd;

	cd.p = irq_data_get_irq_chip_data(data);
	mask = 1ull << (cd.s.bit);

	/*
	 * Called under the desc lock, so these should never get out
	 * of sync.
	 */
	if (cd.s.line == 0) {
		int index = octeon_coreid_for_cpu(cpu) * 2;
		set_bit(cd.s.bit, &per_cpu(octeon_irq_ciu0_en_mirror, cpu));
		cvmx_write_csr(CVMX_CIU_INTX_EN0_W1S(index), mask);
	} else {
		int index = octeon_coreid_for_cpu(cpu) * 2 + 1;
		set_bit(cd.s.bit, &per_cpu(octeon_irq_ciu1_en_mirror, cpu));
		cvmx_write_csr(CVMX_CIU_INTX_EN1_W1S(index), mask);
	}
}

/*
 * Enable the irq on the current CPU for chips that
 * have the EN*_W1{S,C} registers.
 */
static void octeon_irq_ciu_enable_local_v2(struct irq_data *data)
{
	u64 mask;
	union octeon_ciu_chip_data cd;

	cd.p = irq_data_get_irq_chip_data(data);
	mask = 1ull << (cd.s.bit);

	if (cd.s.line == 0) {
		int index = cvmx_get_core_num() * 2;
		set_bit(cd.s.bit, &__get_cpu_var(octeon_irq_ciu0_en_mirror));
		cvmx_write_csr(CVMX_CIU_INTX_EN0_W1S(index), mask);
	} else {
		int index = cvmx_get_core_num() * 2 + 1;
		set_bit(cd.s.bit, &__get_cpu_var(octeon_irq_ciu1_en_mirror));
		cvmx_write_csr(CVMX_CIU_INTX_EN1_W1S(index), mask);
	}
}

static void octeon_irq_ciu_disable_local_v2(struct irq_data *data)
{
	u64 mask;
	union octeon_ciu_chip_data cd;

	cd.p = irq_data_get_irq_chip_data(data);
	mask = 1ull << (cd.s.bit);

	if (cd.s.line == 0) {
		int index = cvmx_get_core_num() * 2;
		clear_bit(cd.s.bit, &__get_cpu_var(octeon_irq_ciu0_en_mirror));
		cvmx_write_csr(CVMX_CIU_INTX_EN0_W1C(index), mask);
	} else {
		int index = cvmx_get_core_num() * 2 + 1;
		clear_bit(cd.s.bit, &__get_cpu_var(octeon_irq_ciu1_en_mirror));
		cvmx_write_csr(CVMX_CIU_INTX_EN1_W1C(index), mask);
	}
}

/*
 * Write to the W1C bit in CVMX_CIU_INTX_SUM0 to clear the irq.
 */
static void octeon_irq_ciu_ack(struct irq_data *data)
{
	u64 mask;
	union octeon_ciu_chip_data cd;

	cd.p = irq_data_get_irq_chip_data(data);
	mask = 1ull << (cd.s.bit);

	if (cd.s.line == 0) {
		int index = cvmx_get_core_num() * 2;
		cvmx_write_csr(CVMX_CIU_INTX_SUM0(index), mask);
	} else {
		cvmx_write_csr(CVMX_CIU_INT_SUM1, mask);
	}
}

/*
 * Disable the irq on the all cores for chips that have the EN*_W1{S,C}
 * registers.
 */
static void octeon_irq_ciu_disable_all_v2(struct irq_data *data)
{
	int cpu;
	u64 mask;
	union octeon_ciu_chip_data cd;

	cd.p = irq_data_get_irq_chip_data(data);
	mask = 1ull << (cd.s.bit);

	if (cd.s.line == 0) {
		for_each_online_cpu(cpu) {
			int index = octeon_coreid_for_cpu(cpu) * 2;
			clear_bit(cd.s.bit, &per_cpu(octeon_irq_ciu0_en_mirror, cpu));
			cvmx_write_csr(CVMX_CIU_INTX_EN0_W1C(index), mask);
		}
	} else {
		for_each_online_cpu(cpu) {
			int index = octeon_coreid_for_cpu(cpu) * 2 + 1;
			clear_bit(cd.s.bit, &per_cpu(octeon_irq_ciu1_en_mirror, cpu));
			cvmx_write_csr(CVMX_CIU_INTX_EN1_W1C(index), mask);
		}
	}
}

/*
 * Enable the irq on the all cores for chips that have the EN*_W1{S,C}
 * registers.
 */
static void octeon_irq_ciu_enable_all_v2(struct irq_data *data)
{
	int cpu;
	u64 mask;
	union octeon_ciu_chip_data cd;

	cd.p = irq_data_get_irq_chip_data(data);
	mask = 1ull << (cd.s.bit);

	if (cd.s.line == 0) {
		for_each_online_cpu(cpu) {
			int index = octeon_coreid_for_cpu(cpu) * 2;
			set_bit(cd.s.bit, &per_cpu(octeon_irq_ciu0_en_mirror, cpu));
			cvmx_write_csr(CVMX_CIU_INTX_EN0_W1S(index), mask);
		}
	} else {
		for_each_online_cpu(cpu) {
			int index = octeon_coreid_for_cpu(cpu) * 2 + 1;
			set_bit(cd.s.bit, &per_cpu(octeon_irq_ciu1_en_mirror, cpu));
			cvmx_write_csr(CVMX_CIU_INTX_EN1_W1S(index), mask);
		}
	}
}

static void octeon_irq_gpio_setup(struct irq_data *data)
{
	union cvmx_gpio_bit_cfgx cfg;
	union octeon_ciu_chip_data cd;
	u32 t = irqd_get_trigger_type(data);

	cd.p = irq_data_get_irq_chip_data(data);

	cfg.u64 = 0;
	cfg.s.int_en = 1;
	cfg.s.int_type = (t & IRQ_TYPE_EDGE_BOTH) != 0;
	cfg.s.rx_xor = (t & (IRQ_TYPE_LEVEL_LOW | IRQ_TYPE_EDGE_FALLING)) != 0;

	/* 140 nS glitch filter*/
	cfg.s.fil_cnt = 7;
	cfg.s.fil_sel = 3;

	cvmx_write_csr(CVMX_GPIO_BIT_CFGX(cd.s.gpio_line), cfg.u64);
}

static void octeon_irq_ciu_enable_gpio_v2(struct irq_data *data)
{
	octeon_irq_gpio_setup(data);
	octeon_irq_ciu_enable_v2(data);
}

static void octeon_irq_ciu_enable_gpio(struct irq_data *data)
{
	octeon_irq_gpio_setup(data);
	octeon_irq_ciu_enable(data);
}

static int octeon_irq_ciu_gpio_set_type(struct irq_data *data, unsigned int t)
{
	irqd_set_trigger_type(data, t);
	octeon_irq_gpio_setup(data);

	return IRQ_SET_MASK_OK;
}

static void octeon_irq_ciu_disable_gpio_v2(struct irq_data *data)
{
	union octeon_ciu_chip_data cd;

	cd.p = irq_data_get_irq_chip_data(data);
	cvmx_write_csr(CVMX_GPIO_BIT_CFGX(cd.s.gpio_line), 0);

	octeon_irq_ciu_disable_all_v2(data);
}

static void octeon_irq_ciu_disable_gpio(struct irq_data *data)
{
	union octeon_ciu_chip_data cd;

	cd.p = irq_data_get_irq_chip_data(data);
	cvmx_write_csr(CVMX_GPIO_BIT_CFGX(cd.s.gpio_line), 0);

	octeon_irq_ciu_disable_all(data);
}

static void octeon_irq_ciu_gpio_ack(struct irq_data *data)
{
	union octeon_ciu_chip_data cd;
	u64 mask;

	cd.p = irq_data_get_irq_chip_data(data);
	mask = 1ull << (cd.s.gpio_line);

	cvmx_write_csr(CVMX_GPIO_INT_CLR, mask);
}

static void octeon_irq_handle_gpio(unsigned int irq, struct irq_desc *desc)
{
	if (irqd_get_trigger_type(irq_desc_get_irq_data(desc)) & IRQ_TYPE_EDGE_BOTH)
		handle_edge_irq(irq, desc);
	else
		handle_level_irq(irq, desc);
}

#ifdef CONFIG_SMP

static void octeon_irq_cpu_offline_ciu(struct irq_data *data)
{
	int cpu = smp_processor_id();
	cpumask_t new_affinity;

	if (!cpumask_test_cpu(cpu, data->affinity))
		return;

	if (cpumask_weight(data->affinity) > 1) {
		/*
		 * It has multi CPU affinity, just remove this CPU
		 * from the affinity set.
		 */
		cpumask_copy(&new_affinity, data->affinity);
		cpumask_clear_cpu(cpu, &new_affinity);
	} else {
		/* Otherwise, put it on lowest numbered online CPU. */
		cpumask_clear(&new_affinity);
		cpumask_set_cpu(cpumask_first(cpu_online_mask), &new_affinity);
	}
	__irq_set_affinity_locked(data, &new_affinity);
}

static int octeon_irq_ciu_set_affinity(struct irq_data *data,
				       const struct cpumask *dest, bool force)
{
	int cpu;
	bool enable_one = !irqd_irq_disabled(data) && !irqd_irq_masked(data);
	unsigned long flags;
	union octeon_ciu_chip_data cd;
	unsigned long *pen;
	raw_spinlock_t *lock;

	cd.p = irq_data_get_irq_chip_data(data);

	/*
	 * For non-v2 CIU, we will allow only single CPU affinity.
	 * This removes the need to do locking in the .ack/.eoi
	 * functions.
	 */
	if (cpumask_weight(dest) != 1)
		return -EINVAL;

	if (!enable_one)
		return 0;


	for_each_online_cpu(cpu) {
		int coreid = octeon_coreid_for_cpu(cpu);

		lock = &per_cpu(octeon_irq_ciu_spinlock, cpu);
		raw_spin_lock_irqsave(lock, flags);

		if (cd.s.line == 0)
			pen = &per_cpu(octeon_irq_ciu0_en_mirror, cpu);
		else
			pen = &per_cpu(octeon_irq_ciu1_en_mirror, cpu);

		if (cpumask_test_cpu(cpu, dest) && enable_one) {
			enable_one = 0;
			__set_bit(cd.s.bit, pen);
		} else {
			__clear_bit(cd.s.bit, pen);
		}
		/*
		 * Must be visible to octeon_irq_ip{2,3}_ciu() before
		 * enabling the irq.
		 */
		wmb();

		if (cd.s.line == 0)
			cvmx_write_csr(CVMX_CIU_INTX_EN0(coreid * 2), *pen);
		else
			cvmx_write_csr(CVMX_CIU_INTX_EN1(coreid * 2 + 1), *pen);

		raw_spin_unlock_irqrestore(lock, flags);
	}
	return 0;
}

/*
 * Set affinity for the irq for chips that have the EN*_W1{S,C}
 * registers.
 */
static int octeon_irq_ciu_set_affinity_v2(struct irq_data *data,
					  const struct cpumask *dest,
					  bool force)
{
	int cpu;
	bool enable_one = !irqd_irq_disabled(data) && !irqd_irq_masked(data);
	u64 mask;
	union octeon_ciu_chip_data cd;

	if (!enable_one)
		return 0;

	cd.p = irq_data_get_irq_chip_data(data);
	mask = 1ull << cd.s.bit;

	if (cd.s.line == 0) {
		for_each_online_cpu(cpu) {
			unsigned long *pen = &per_cpu(octeon_irq_ciu0_en_mirror, cpu);
			int index = octeon_coreid_for_cpu(cpu) * 2;
			if (cpumask_test_cpu(cpu, dest) && enable_one) {
				enable_one = false;
				set_bit(cd.s.bit, pen);
				cvmx_write_csr(CVMX_CIU_INTX_EN0_W1S(index), mask);
			} else {
				clear_bit(cd.s.bit, pen);
				cvmx_write_csr(CVMX_CIU_INTX_EN0_W1C(index), mask);
			}
		}
	} else {
		for_each_online_cpu(cpu) {
			unsigned long *pen = &per_cpu(octeon_irq_ciu1_en_mirror, cpu);
			int index = octeon_coreid_for_cpu(cpu) * 2 + 1;
			if (cpumask_test_cpu(cpu, dest) && enable_one) {
				enable_one = false;
				set_bit(cd.s.bit, pen);
				cvmx_write_csr(CVMX_CIU_INTX_EN1_W1S(index), mask);
			} else {
				clear_bit(cd.s.bit, pen);
				cvmx_write_csr(CVMX_CIU_INTX_EN1_W1C(index), mask);
			}
		}
	}
	return 0;
}
#endif

/*
 * Newer octeon chips have support for lockless CIU operation.
 */
static struct irq_chip octeon_irq_chip_ciu_v2 = {
	.name = "CIU",
	.irq_enable = octeon_irq_ciu_enable_v2,
	.irq_disable = octeon_irq_ciu_disable_all_v2,
	.irq_ack = octeon_irq_ciu_ack,
	.irq_mask = octeon_irq_ciu_disable_local_v2,
	.irq_unmask = octeon_irq_ciu_enable_v2,
#ifdef CONFIG_SMP
	.irq_set_affinity = octeon_irq_ciu_set_affinity_v2,
	.irq_cpu_offline = octeon_irq_cpu_offline_ciu,
#endif
};

static struct irq_chip octeon_irq_chip_ciu = {
	.name = "CIU",
	.irq_enable = octeon_irq_ciu_enable,
	.irq_disable = octeon_irq_ciu_disable_all,
	.irq_ack = octeon_irq_ciu_ack,
	.irq_mask = octeon_irq_ciu_disable_local,
	.irq_unmask = octeon_irq_ciu_enable,
#ifdef CONFIG_SMP
	.irq_set_affinity = octeon_irq_ciu_set_affinity,
	.irq_cpu_offline = octeon_irq_cpu_offline_ciu,
#endif
};

/* The mbox versions don't do any affinity or round-robin. */
static struct irq_chip octeon_irq_chip_ciu_mbox_v2 = {
	.name = "CIU-M",
	.irq_enable = octeon_irq_ciu_enable_all_v2,
	.irq_disable = octeon_irq_ciu_disable_all_v2,
	.irq_ack = octeon_irq_ciu_disable_local_v2,
	.irq_eoi = octeon_irq_ciu_enable_local_v2,

	.irq_cpu_online = octeon_irq_ciu_enable_local_v2,
	.irq_cpu_offline = octeon_irq_ciu_disable_local_v2,
	.flags = IRQCHIP_ONOFFLINE_ENABLED,
};

static struct irq_chip octeon_irq_chip_ciu_mbox = {
	.name = "CIU-M",
	.irq_enable = octeon_irq_ciu_enable_all,
	.irq_disable = octeon_irq_ciu_disable_all,
	.irq_ack = octeon_irq_ciu_disable_local,
	.irq_eoi = octeon_irq_ciu_enable_local,

	.irq_cpu_online = octeon_irq_ciu_enable_local,
	.irq_cpu_offline = octeon_irq_ciu_disable_local,
	.flags = IRQCHIP_ONOFFLINE_ENABLED,
};

static struct irq_chip octeon_irq_chip_ciu_gpio_v2 = {
	.name = "CIU-GPIO",
	.irq_enable = octeon_irq_ciu_enable_gpio_v2,
	.irq_disable = octeon_irq_ciu_disable_gpio_v2,
	.irq_ack = octeon_irq_ciu_gpio_ack,
	.irq_mask = octeon_irq_ciu_disable_local_v2,
	.irq_unmask = octeon_irq_ciu_enable_v2,
	.irq_set_type = octeon_irq_ciu_gpio_set_type,
#ifdef CONFIG_SMP
	.irq_set_affinity = octeon_irq_ciu_set_affinity_v2,
#endif
	.flags = IRQCHIP_SET_TYPE_MASKED,
};

static struct irq_chip octeon_irq_chip_ciu_gpio = {
	.name = "CIU-GPIO",
	.irq_enable = octeon_irq_ciu_enable_gpio,
	.irq_disable = octeon_irq_ciu_disable_gpio,
	.irq_mask = octeon_irq_ciu_disable_local,
	.irq_unmask = octeon_irq_ciu_enable,
	.irq_ack = octeon_irq_ciu_gpio_ack,
	.irq_set_type = octeon_irq_ciu_gpio_set_type,
#ifdef CONFIG_SMP
	.irq_set_affinity = octeon_irq_ciu_set_affinity,
#endif
	.flags = IRQCHIP_SET_TYPE_MASKED,
};

/*
 * Watchdog interrupts are special.  They are associated with a single
 * core, so we hardwire the affinity to that core.
 */
static void octeon_irq_ciu_wd_enable(struct irq_data *data)
{
	unsigned long flags;
	unsigned long *pen;
	int coreid = data->irq - OCTEON_IRQ_WDOG0;	/* Bit 0-63 of EN1 */
	int cpu = octeon_cpu_for_coreid(coreid);
	raw_spinlock_t *lock = &per_cpu(octeon_irq_ciu_spinlock, cpu);

	raw_spin_lock_irqsave(lock, flags);
	pen = &per_cpu(octeon_irq_ciu1_en_mirror, cpu);
	__set_bit(coreid, pen);
	/*
	 * Must be visible to octeon_irq_ip{2,3}_ciu() before enabling
	 * the irq.
	 */
	wmb();
	cvmx_write_csr(CVMX_CIU_INTX_EN1(coreid * 2 + 1), *pen);
	raw_spin_unlock_irqrestore(lock, flags);
}

/*
 * Watchdog interrupts are special.  They are associated with a single
 * core, so we hardwire the affinity to that core.
 */
static void octeon_irq_ciu1_wd_enable_v2(struct irq_data *data)
{
	int coreid = data->irq - OCTEON_IRQ_WDOG0;
	int cpu = octeon_cpu_for_coreid(coreid);

	set_bit(coreid, &per_cpu(octeon_irq_ciu1_en_mirror, cpu));
	cvmx_write_csr(CVMX_CIU_INTX_EN1_W1S(coreid * 2 + 1), 1ull << coreid);
}


static struct irq_chip octeon_irq_chip_ciu_wd_v2 = {
	.name = "CIU-W",
	.irq_enable = octeon_irq_ciu1_wd_enable_v2,
	.irq_disable = octeon_irq_ciu_disable_all_v2,
	.irq_mask = octeon_irq_ciu_disable_local_v2,
	.irq_unmask = octeon_irq_ciu_enable_local_v2,
};

static struct irq_chip octeon_irq_chip_ciu_wd = {
	.name = "CIU-W",
	.irq_enable = octeon_irq_ciu_wd_enable,
	.irq_disable = octeon_irq_ciu_disable_all,
	.irq_mask = octeon_irq_ciu_disable_local,
	.irq_unmask = octeon_irq_ciu_enable_local,
};

static bool octeon_irq_ciu_is_edge(unsigned int line, unsigned int bit)
{
	bool edge = false;

	if (line == 0)
		switch (bit) {
		case 48 ... 49: /* GMX DRP */
		case 50: /* IPD_DRP */
		case 52 ... 55: /* Timers */
		case 58: /* MPI */
			edge = true;
			break;
		default:
			break;
		}
	else /* line == 1 */
		switch (bit) {
		case 47: /* PTP */
			edge = true;
			break;
		default:
			break;
		}
	return edge;
}

struct octeon_irq_gpio_domain_data {
	unsigned int base_hwirq;
};

static int octeon_irq_gpio_xlat(struct irq_domain *d,
				struct device_node *node,
				const u32 *intspec,
				unsigned int intsize,
				unsigned long *out_hwirq,
				unsigned int *out_type)
{
	unsigned int type;
	unsigned int pin;
	unsigned int trigger;

	if (d->of_node != node)
		return -EINVAL;

	if (intsize < 2)
		return -EINVAL;

	pin = intspec[0];
	if (pin >= 16)
		return -EINVAL;

	trigger = intspec[1];

	switch (trigger) {
	case 1:
		type = IRQ_TYPE_EDGE_RISING;
		break;
	case 2:
		type = IRQ_TYPE_EDGE_FALLING;
		break;
	case 4:
		type = IRQ_TYPE_LEVEL_HIGH;
		break;
	case 8:
		type = IRQ_TYPE_LEVEL_LOW;
		break;
	default:
		pr_err("Error: (%s) Invalid irq trigger specification: %x\n",
		       node->name,
		       trigger);
		type = IRQ_TYPE_LEVEL_LOW;
		break;
	}
	*out_type = type;
	*out_hwirq = pin;

	return 0;
}

static int octeon_irq_ciu_xlat(struct irq_domain *d,
			       struct device_node *node,
			       const u32 *intspec,
			       unsigned int intsize,
			       unsigned long *out_hwirq,
			       unsigned int *out_type)
{
	unsigned int ciu, bit;

	ciu = intspec[0];
	bit = intspec[1];

	if (ciu > 1 || bit > 63)
		return -EINVAL;

	/* These are the GPIO lines */
	if (ciu == 0 && bit >= 16 && bit < 32)
		return -EINVAL;

	*out_hwirq = (ciu << 6) | bit;
	*out_type = 0;

	return 0;
}

static struct irq_chip *octeon_irq_ciu_chip;
static struct irq_chip *octeon_irq_gpio_chip;

static bool octeon_irq_virq_in_range(unsigned int virq)
{
	/* We cannot let it overflow the mapping array. */
	if (virq < (1ul << 8 * sizeof(octeon_irq_ciu_to_irq[0][0])))
		return true;

	WARN_ONCE(true, "virq out of range %u.\n", virq);
	return false;
}

static int octeon_irq_ciu_map(struct irq_domain *d,
			      unsigned int virq, irq_hw_number_t hw)
{
	unsigned int line = hw >> 6;
	unsigned int bit = hw & 63;

	if (!octeon_irq_virq_in_range(virq))
		return -EINVAL;

	if (line > 1 || octeon_irq_ciu_to_irq[line][bit] != 0)
		return -EINVAL;

	if (octeon_irq_ciu_is_edge(line, bit))
		octeon_irq_set_ciu_mapping(virq, line, bit, 0,
					   octeon_irq_ciu_chip,
					   handle_edge_irq);
	else
		octeon_irq_set_ciu_mapping(virq, line, bit, 0,
					   octeon_irq_ciu_chip,
					   handle_level_irq);

	return 0;
}

static int octeon_irq_gpio_map_common(struct irq_domain *d,
				      unsigned int virq, irq_hw_number_t hw,
				      int line_limit, struct irq_chip *chip)
{
	struct octeon_irq_gpio_domain_data *gpiod = d->host_data;
	unsigned int line, bit;

	if (!octeon_irq_virq_in_range(virq))
		return -EINVAL;

	hw += gpiod->base_hwirq;
	line = hw >> 6;
	bit = hw & 63;
<<<<<<< HEAD
	if (line > 1 || octeon_irq_ciu_to_irq[line][bit] != 0)
		return -EINVAL;

	octeon_irq_set_ciu_mapping(virq, line, bit,
				   octeon_irq_gpio_chip,
				   octeon_irq_handle_gpio);
=======
	if (line > line_limit || octeon_irq_ciu_to_irq[line][bit] != 0)
		return -EINVAL;

	octeon_irq_set_ciu_mapping(virq, line, bit, hw,
				   chip, octeon_irq_handle_gpio);
>>>>>>> 382fc33b
	return 0;
}

static int octeon_irq_gpio_map(struct irq_domain *d,
			       unsigned int virq, irq_hw_number_t hw)
{
	return octeon_irq_gpio_map_common(d, virq, hw, 1, octeon_irq_gpio_chip);
}

static struct irq_domain_ops octeon_irq_domain_ciu_ops = {
	.map = octeon_irq_ciu_map,
	.xlate = octeon_irq_ciu_xlat,
};

static struct irq_domain_ops octeon_irq_domain_gpio_ops = {
	.map = octeon_irq_gpio_map,
	.xlate = octeon_irq_gpio_xlat,
};

static void octeon_irq_ip2_ciu(void)
{
	const unsigned long core_id = cvmx_get_core_num();
	u64 ciu_sum = cvmx_read_csr(CVMX_CIU_INTX_SUM0(core_id * 2));

	ciu_sum &= __get_cpu_var(octeon_irq_ciu0_en_mirror);
	if (likely(ciu_sum)) {
		int bit = fls64(ciu_sum) - 1;
		int irq = octeon_irq_ciu_to_irq[0][bit];
		if (likely(irq))
			do_IRQ(irq);
		else
			spurious_interrupt();
	} else {
		spurious_interrupt();
	}
}

static void octeon_irq_ip3_ciu(void)
{
	u64 ciu_sum = cvmx_read_csr(CVMX_CIU_INT_SUM1);

	ciu_sum &= __get_cpu_var(octeon_irq_ciu1_en_mirror);
	if (likely(ciu_sum)) {
		int bit = fls64(ciu_sum) - 1;
		int irq = octeon_irq_ciu_to_irq[1][bit];
		if (likely(irq))
			do_IRQ(irq);
		else
			spurious_interrupt();
	} else {
		spurious_interrupt();
	}
}

static bool octeon_irq_use_ip4;

static void __cpuinit octeon_irq_local_enable_ip4(void *arg)
{
	set_c0_status(STATUSF_IP4);
}

static void octeon_irq_ip4_mask(void)
{
	clear_c0_status(STATUSF_IP4);
	spurious_interrupt();
}

static void (*octeon_irq_ip2)(void);
static void (*octeon_irq_ip3)(void);
static void (*octeon_irq_ip4)(void);

void __cpuinitdata (*octeon_irq_setup_secondary)(void);

void __cpuinit octeon_irq_set_ip4_handler(octeon_irq_ip4_handler_t h)
{
	octeon_irq_ip4 = h;
	octeon_irq_use_ip4 = true;
	on_each_cpu(octeon_irq_local_enable_ip4, NULL, 1);
}

static void __cpuinit octeon_irq_percpu_enable(void)
{
	irq_cpu_online();
}

static void __cpuinit octeon_irq_init_ciu_percpu(void)
{
	int coreid = cvmx_get_core_num();


	__get_cpu_var(octeon_irq_ciu0_en_mirror) = 0;
	__get_cpu_var(octeon_irq_ciu1_en_mirror) = 0;
	wmb();
	raw_spin_lock_init(&__get_cpu_var(octeon_irq_ciu_spinlock));
	/*
	 * Disable All CIU Interrupts. The ones we need will be
	 * enabled later.  Read the SUM register so we know the write
	 * completed.
	 */
	cvmx_write_csr(CVMX_CIU_INTX_EN0((coreid * 2)), 0);
	cvmx_write_csr(CVMX_CIU_INTX_EN0((coreid * 2 + 1)), 0);
	cvmx_write_csr(CVMX_CIU_INTX_EN1((coreid * 2)), 0);
	cvmx_write_csr(CVMX_CIU_INTX_EN1((coreid * 2 + 1)), 0);
	cvmx_read_csr(CVMX_CIU_INTX_SUM0((coreid * 2)));
}

static void octeon_irq_init_ciu2_percpu(void)
{
	u64 regx, ipx;
	int coreid = cvmx_get_core_num();
	u64 base = CVMX_CIU2_EN_PPX_IP2_WRKQ(coreid);

	/*
	 * Disable All CIU2 Interrupts. The ones we need will be
	 * enabled later.  Read the SUM register so we know the write
	 * completed.
	 *
	 * There are 9 registers and 3 IPX levels with strides 0x1000
	 * and 0x200 respectivly.  Use loops to clear them.
	 */
	for (regx = 0; regx <= 0x8000; regx += 0x1000) {
		for (ipx = 0; ipx <= 0x400; ipx += 0x200)
			cvmx_write_csr(base + regx + ipx, 0);
	}

	cvmx_read_csr(CVMX_CIU2_SUM_PPX_IP2(coreid));
}

static void __cpuinit octeon_irq_setup_secondary_ciu(void)
{
	octeon_irq_init_ciu_percpu();
	octeon_irq_percpu_enable();

	/* Enable the CIU lines */
	set_c0_status(STATUSF_IP3 | STATUSF_IP2);
	clear_c0_status(STATUSF_IP4);
}

static void octeon_irq_setup_secondary_ciu2(void)
{
	octeon_irq_init_ciu2_percpu();
	octeon_irq_percpu_enable();

	/* Enable the CIU lines */
	set_c0_status(STATUSF_IP3 | STATUSF_IP2);
	if (octeon_irq_use_ip4)
		set_c0_status(STATUSF_IP4);
	else
		clear_c0_status(STATUSF_IP4);
}

static void __init octeon_irq_init_ciu(void)
{
	unsigned int i;
	struct irq_chip *chip;
	struct irq_chip *chip_mbox;
	struct irq_chip *chip_wd;
	struct device_node *gpio_node;
	struct device_node *ciu_node;
	struct irq_domain *ciu_domain = NULL;

	octeon_irq_init_ciu_percpu();
	octeon_irq_setup_secondary = octeon_irq_setup_secondary_ciu;

	octeon_irq_ip2 = octeon_irq_ip2_ciu;
	octeon_irq_ip3 = octeon_irq_ip3_ciu;
	if (OCTEON_IS_MODEL(OCTEON_CN58XX_PASS2_X) ||
	    OCTEON_IS_MODEL(OCTEON_CN56XX_PASS2_X) ||
	    OCTEON_IS_MODEL(OCTEON_CN52XX_PASS2_X) ||
	    OCTEON_IS_MODEL(OCTEON_CN6XXX)) {
		chip = &octeon_irq_chip_ciu_v2;
		chip_mbox = &octeon_irq_chip_ciu_mbox_v2;
		chip_wd = &octeon_irq_chip_ciu_wd_v2;
		octeon_irq_gpio_chip = &octeon_irq_chip_ciu_gpio_v2;
	} else {
		chip = &octeon_irq_chip_ciu;
		chip_mbox = &octeon_irq_chip_ciu_mbox;
		chip_wd = &octeon_irq_chip_ciu_wd;
		octeon_irq_gpio_chip = &octeon_irq_chip_ciu_gpio;
	}
	octeon_irq_ciu_chip = chip;
	octeon_irq_ip4 = octeon_irq_ip4_mask;

	/* Mips internal */
	octeon_irq_init_core();

<<<<<<< HEAD
=======
	gpio_node = of_find_compatible_node(NULL, NULL, "cavium,octeon-3860-gpio");
	if (gpio_node) {
		struct octeon_irq_gpio_domain_data *gpiod;

		gpiod = kzalloc(sizeof(*gpiod), GFP_KERNEL);
		if (gpiod) {
			/* gpio domain host_data is the base hwirq number. */
			gpiod->base_hwirq = 16;
			irq_domain_add_linear(gpio_node, 16, &octeon_irq_domain_gpio_ops, gpiod);
			of_node_put(gpio_node);
		} else
			pr_warn("Cannot allocate memory for GPIO irq_domain.\n");
	} else
		pr_warn("Cannot find device node for cavium,octeon-3860-gpio.\n");

	ciu_node = of_find_compatible_node(NULL, NULL, "cavium,octeon-3860-ciu");
	if (ciu_node) {
		ciu_domain = irq_domain_add_tree(ciu_node, &octeon_irq_domain_ciu_ops, NULL);
		irq_set_default_host(ciu_domain);
		of_node_put(ciu_node);
	} else
		panic("Cannot find device node for cavium,octeon-3860-ciu.");

	/* CIU_0 */
	for (i = 0; i < 16; i++)
		octeon_irq_force_ciu_mapping(ciu_domain, i + OCTEON_IRQ_WORKQ0, 0, i + 0);

	octeon_irq_set_ciu_mapping(OCTEON_IRQ_MBOX0, 0, 32, 0, chip_mbox, handle_percpu_irq);
	octeon_irq_set_ciu_mapping(OCTEON_IRQ_MBOX1, 0, 33, 0, chip_mbox, handle_percpu_irq);

	for (i = 0; i < 4; i++)
		octeon_irq_force_ciu_mapping(ciu_domain, i + OCTEON_IRQ_PCI_INT0, 0, i + 36);
	for (i = 0; i < 4; i++)
		octeon_irq_force_ciu_mapping(ciu_domain, i + OCTEON_IRQ_PCI_MSI0, 0, i + 40);

	octeon_irq_force_ciu_mapping(ciu_domain, OCTEON_IRQ_RML, 0, 46);
	for (i = 0; i < 4; i++)
		octeon_irq_force_ciu_mapping(ciu_domain, i + OCTEON_IRQ_TIMER0, 0, i + 52);

	octeon_irq_force_ciu_mapping(ciu_domain, OCTEON_IRQ_USB0, 0, 56);
	octeon_irq_force_ciu_mapping(ciu_domain, OCTEON_IRQ_BOOTDMA, 0, 63);

	/* CIU_1 */
	for (i = 0; i < 16; i++)
		octeon_irq_set_ciu_mapping(i + OCTEON_IRQ_WDOG0, 1, i + 0, 0, chip_wd, handle_level_irq);

	octeon_irq_force_ciu_mapping(ciu_domain, OCTEON_IRQ_USB1, 1, 17);

	/* Enable the CIU lines */
	set_c0_status(STATUSF_IP3 | STATUSF_IP2);
	clear_c0_status(STATUSF_IP4);
}

/*
 * Watchdog interrupts are special.  They are associated with a single
 * core, so we hardwire the affinity to that core.
 */
static void octeon_irq_ciu2_wd_enable(struct irq_data *data)
{
	u64 mask;
	u64 en_addr;
	int coreid = data->irq - OCTEON_IRQ_WDOG0;
	union octeon_ciu_chip_data cd;

	cd.p = irq_data_get_irq_chip_data(data);
	mask = 1ull << (cd.s.bit);

	en_addr = CVMX_CIU2_EN_PPX_IP2_WRKQ_W1S(coreid) + (0x1000ull * cd.s.line);
	cvmx_write_csr(en_addr, mask);

}

static void octeon_irq_ciu2_enable(struct irq_data *data)
{
	u64 mask;
	u64 en_addr;
	int cpu = next_cpu_for_irq(data);
	int coreid = octeon_coreid_for_cpu(cpu);
	union octeon_ciu_chip_data cd;

	cd.p = irq_data_get_irq_chip_data(data);
	mask = 1ull << (cd.s.bit);

	en_addr = CVMX_CIU2_EN_PPX_IP2_WRKQ_W1S(coreid) + (0x1000ull * cd.s.line);
	cvmx_write_csr(en_addr, mask);
}

static void octeon_irq_ciu2_enable_local(struct irq_data *data)
{
	u64 mask;
	u64 en_addr;
	int coreid = cvmx_get_core_num();
	union octeon_ciu_chip_data cd;

	cd.p = irq_data_get_irq_chip_data(data);
	mask = 1ull << (cd.s.bit);

	en_addr = CVMX_CIU2_EN_PPX_IP2_WRKQ_W1S(coreid) + (0x1000ull * cd.s.line);
	cvmx_write_csr(en_addr, mask);

}

static void octeon_irq_ciu2_disable_local(struct irq_data *data)
{
	u64 mask;
	u64 en_addr;
	int coreid = cvmx_get_core_num();
	union octeon_ciu_chip_data cd;

	cd.p = irq_data_get_irq_chip_data(data);
	mask = 1ull << (cd.s.bit);

	en_addr = CVMX_CIU2_EN_PPX_IP2_WRKQ_W1C(coreid) + (0x1000ull * cd.s.line);
	cvmx_write_csr(en_addr, mask);

}

static void octeon_irq_ciu2_ack(struct irq_data *data)
{
	u64 mask;
	u64 en_addr;
	int coreid = cvmx_get_core_num();
	union octeon_ciu_chip_data cd;

	cd.p = irq_data_get_irq_chip_data(data);
	mask = 1ull << (cd.s.bit);

	en_addr = CVMX_CIU2_RAW_PPX_IP2_WRKQ(coreid) + (0x1000ull * cd.s.line);
	cvmx_write_csr(en_addr, mask);

}

static void octeon_irq_ciu2_disable_all(struct irq_data *data)
{
	int cpu;
	u64 mask;
	union octeon_ciu_chip_data cd;

	cd.p = irq_data_get_irq_chip_data(data);
	mask = 1ull << (cd.s.bit);

	for_each_online_cpu(cpu) {
		u64 en_addr = CVMX_CIU2_EN_PPX_IP2_WRKQ_W1C(octeon_coreid_for_cpu(cpu)) + (0x1000ull * cd.s.line);
		cvmx_write_csr(en_addr, mask);
	}
}

static void octeon_irq_ciu2_mbox_enable_all(struct irq_data *data)
{
	int cpu;
	u64 mask;

	mask = 1ull << (data->irq - OCTEON_IRQ_MBOX0);

	for_each_online_cpu(cpu) {
		u64 en_addr = CVMX_CIU2_EN_PPX_IP3_MBOX_W1S(octeon_coreid_for_cpu(cpu));
		cvmx_write_csr(en_addr, mask);
	}
}

static void octeon_irq_ciu2_mbox_disable_all(struct irq_data *data)
{
	int cpu;
	u64 mask;

	mask = 1ull << (data->irq - OCTEON_IRQ_MBOX0);

	for_each_online_cpu(cpu) {
		u64 en_addr = CVMX_CIU2_EN_PPX_IP3_MBOX_W1C(octeon_coreid_for_cpu(cpu));
		cvmx_write_csr(en_addr, mask);
	}
}

static void octeon_irq_ciu2_mbox_enable_local(struct irq_data *data)
{
	u64 mask;
	u64 en_addr;
	int coreid = cvmx_get_core_num();

	mask = 1ull << (data->irq - OCTEON_IRQ_MBOX0);
	en_addr = CVMX_CIU2_EN_PPX_IP3_MBOX_W1S(coreid);
	cvmx_write_csr(en_addr, mask);
}

static void octeon_irq_ciu2_mbox_disable_local(struct irq_data *data)
{
	u64 mask;
	u64 en_addr;
	int coreid = cvmx_get_core_num();

	mask = 1ull << (data->irq - OCTEON_IRQ_MBOX0);
	en_addr = CVMX_CIU2_EN_PPX_IP3_MBOX_W1C(coreid);
	cvmx_write_csr(en_addr, mask);
}

#ifdef CONFIG_SMP
static int octeon_irq_ciu2_set_affinity(struct irq_data *data,
					const struct cpumask *dest, bool force)
{
	int cpu;
	bool enable_one = !irqd_irq_disabled(data) && !irqd_irq_masked(data);
	u64 mask;
	union octeon_ciu_chip_data cd;

	if (!enable_one)
		return 0;

	cd.p = irq_data_get_irq_chip_data(data);
	mask = 1ull << cd.s.bit;

	for_each_online_cpu(cpu) {
		u64 en_addr;
		if (cpumask_test_cpu(cpu, dest) && enable_one) {
			enable_one = false;
			en_addr = CVMX_CIU2_EN_PPX_IP2_WRKQ_W1S(octeon_coreid_for_cpu(cpu)) + (0x1000ull * cd.s.line);
		} else {
			en_addr = CVMX_CIU2_EN_PPX_IP2_WRKQ_W1C(octeon_coreid_for_cpu(cpu)) + (0x1000ull * cd.s.line);
		}
		cvmx_write_csr(en_addr, mask);
	}

	return 0;
}
#endif

static void octeon_irq_ciu2_enable_gpio(struct irq_data *data)
{
	octeon_irq_gpio_setup(data);
	octeon_irq_ciu2_enable(data);
}

static void octeon_irq_ciu2_disable_gpio(struct irq_data *data)
{
	union octeon_ciu_chip_data cd;
	cd.p = irq_data_get_irq_chip_data(data);

	cvmx_write_csr(CVMX_GPIO_BIT_CFGX(cd.s.gpio_line), 0);

	octeon_irq_ciu2_disable_all(data);
}

static struct irq_chip octeon_irq_chip_ciu2 = {
	.name = "CIU2-E",
	.irq_enable = octeon_irq_ciu2_enable,
	.irq_disable = octeon_irq_ciu2_disable_all,
	.irq_ack = octeon_irq_ciu2_ack,
	.irq_mask = octeon_irq_ciu2_disable_local,
	.irq_unmask = octeon_irq_ciu2_enable,
#ifdef CONFIG_SMP
	.irq_set_affinity = octeon_irq_ciu2_set_affinity,
	.irq_cpu_offline = octeon_irq_cpu_offline_ciu,
#endif
};

static struct irq_chip octeon_irq_chip_ciu2_mbox = {
	.name = "CIU2-M",
	.irq_enable = octeon_irq_ciu2_mbox_enable_all,
	.irq_disable = octeon_irq_ciu2_mbox_disable_all,
	.irq_ack = octeon_irq_ciu2_mbox_disable_local,
	.irq_eoi = octeon_irq_ciu2_mbox_enable_local,

	.irq_cpu_online = octeon_irq_ciu2_mbox_enable_local,
	.irq_cpu_offline = octeon_irq_ciu2_mbox_disable_local,
	.flags = IRQCHIP_ONOFFLINE_ENABLED,
};

static struct irq_chip octeon_irq_chip_ciu2_wd = {
	.name = "CIU2-W",
	.irq_enable = octeon_irq_ciu2_wd_enable,
	.irq_disable = octeon_irq_ciu2_disable_all,
	.irq_mask = octeon_irq_ciu2_disable_local,
	.irq_unmask = octeon_irq_ciu2_enable_local,
};

static struct irq_chip octeon_irq_chip_ciu2_gpio = {
	.name = "CIU-GPIO",
	.irq_enable = octeon_irq_ciu2_enable_gpio,
	.irq_disable = octeon_irq_ciu2_disable_gpio,
	.irq_ack = octeon_irq_ciu_gpio_ack,
	.irq_mask = octeon_irq_ciu2_disable_local,
	.irq_unmask = octeon_irq_ciu2_enable,
	.irq_set_type = octeon_irq_ciu_gpio_set_type,
#ifdef CONFIG_SMP
	.irq_set_affinity = octeon_irq_ciu2_set_affinity,
	.irq_cpu_offline = octeon_irq_cpu_offline_ciu,
#endif
	.flags = IRQCHIP_SET_TYPE_MASKED,
};

static int octeon_irq_ciu2_xlat(struct irq_domain *d,
				struct device_node *node,
				const u32 *intspec,
				unsigned int intsize,
				unsigned long *out_hwirq,
				unsigned int *out_type)
{
	unsigned int ciu, bit;

	ciu = intspec[0];
	bit = intspec[1];

	/* Line 7  are the GPIO lines */
	if (ciu > 6 || bit > 63)
		return -EINVAL;

	*out_hwirq = (ciu << 6) | bit;
	*out_type = 0;

	return 0;
}

static bool octeon_irq_ciu2_is_edge(unsigned int line, unsigned int bit)
{
	bool edge = false;

	if (line == 3) /* MIO */
		switch (bit) {
		case 2:  /* IPD_DRP */
		case 8 ... 11: /* Timers */
		case 48: /* PTP */
			edge = true;
			break;
		default:
			break;
		}
	else if (line == 6) /* PKT */
		switch (bit) {
		case 52 ... 53: /* ILK_DRP */
		case 8 ... 12:  /* GMX_DRP */
			edge = true;
			break;
		default:
			break;
		}
	return edge;
}

static int octeon_irq_ciu2_map(struct irq_domain *d,
			       unsigned int virq, irq_hw_number_t hw)
{
	unsigned int line = hw >> 6;
	unsigned int bit = hw & 63;

	if (!octeon_irq_virq_in_range(virq))
		return -EINVAL;

	/* Line 7  are the GPIO lines */
	if (line > 6 || octeon_irq_ciu_to_irq[line][bit] != 0)
		return -EINVAL;

	if (octeon_irq_ciu2_is_edge(line, bit))
		octeon_irq_set_ciu_mapping(virq, line, bit, 0,
					   &octeon_irq_chip_ciu2,
					   handle_edge_irq);
	else
		octeon_irq_set_ciu_mapping(virq, line, bit, 0,
					   &octeon_irq_chip_ciu2,
					   handle_level_irq);

	return 0;
}
static int octeon_irq_ciu2_gpio_map(struct irq_domain *d,
				    unsigned int virq, irq_hw_number_t hw)
{
	return octeon_irq_gpio_map_common(d, virq, hw, 7, &octeon_irq_chip_ciu2_gpio);
}

static struct irq_domain_ops octeon_irq_domain_ciu2_ops = {
	.map = octeon_irq_ciu2_map,
	.xlate = octeon_irq_ciu2_xlat,
};

static struct irq_domain_ops octeon_irq_domain_ciu2_gpio_ops = {
	.map = octeon_irq_ciu2_gpio_map,
	.xlate = octeon_irq_gpio_xlat,
};

static void octeon_irq_ciu2(void)
{
	int line;
	int bit;
	int irq;
	u64 src_reg, src, sum;
	const unsigned long core_id = cvmx_get_core_num();

	sum = cvmx_read_csr(CVMX_CIU2_SUM_PPX_IP2(core_id)) & 0xfful;

	if (unlikely(!sum))
		goto spurious;

	line = fls64(sum) - 1;
	src_reg = CVMX_CIU2_SRC_PPX_IP2_WRKQ(core_id) + (0x1000 * line);
	src = cvmx_read_csr(src_reg);

	if (unlikely(!src))
		goto spurious;

	bit = fls64(src) - 1;
	irq = octeon_irq_ciu_to_irq[line][bit];
	if (unlikely(!irq))
		goto spurious;

	do_IRQ(irq);
	goto out;

spurious:
	spurious_interrupt();
out:
	/* CN68XX pass 1.x has an errata that accessing the ACK registers
		can stop interrupts from propagating */
	if (OCTEON_IS_MODEL(OCTEON_CN68XX))
		cvmx_read_csr(CVMX_CIU2_INTR_CIU_READY);
	else
		cvmx_read_csr(CVMX_CIU2_ACK_PPX_IP2(core_id));
	return;
}

static void octeon_irq_ciu2_mbox(void)
{
	int line;

	const unsigned long core_id = cvmx_get_core_num();
	u64 sum = cvmx_read_csr(CVMX_CIU2_SUM_PPX_IP3(core_id)) >> 60;

	if (unlikely(!sum))
		goto spurious;

	line = fls64(sum) - 1;

	do_IRQ(OCTEON_IRQ_MBOX0 + line);
	goto out;

spurious:
	spurious_interrupt();
out:
	/* CN68XX pass 1.x has an errata that accessing the ACK registers
		can stop interrupts from propagating */
	if (OCTEON_IS_MODEL(OCTEON_CN68XX))
		cvmx_read_csr(CVMX_CIU2_INTR_CIU_READY);
	else
		cvmx_read_csr(CVMX_CIU2_ACK_PPX_IP3(core_id));
	return;
}

static void __init octeon_irq_init_ciu2(void)
{
	unsigned int i;
	struct device_node *gpio_node;
	struct device_node *ciu_node;
	struct irq_domain *ciu_domain = NULL;

	octeon_irq_init_ciu2_percpu();
	octeon_irq_setup_secondary = octeon_irq_setup_secondary_ciu2;

	octeon_irq_ip2 = octeon_irq_ciu2;
	octeon_irq_ip3 = octeon_irq_ciu2_mbox;
	octeon_irq_ip4 = octeon_irq_ip4_mask;

	/* Mips internal */
	octeon_irq_init_core();

>>>>>>> 382fc33b
	gpio_node = of_find_compatible_node(NULL, NULL, "cavium,octeon-3860-gpio");
	if (gpio_node) {
		struct octeon_irq_gpio_domain_data *gpiod;

		gpiod = kzalloc(sizeof(*gpiod), GFP_KERNEL);
		if (gpiod) {
			/* gpio domain host_data is the base hwirq number. */
			gpiod->base_hwirq = 7 << 6;
			irq_domain_add_linear(gpio_node, 16, &octeon_irq_domain_ciu2_gpio_ops, gpiod);
			of_node_put(gpio_node);
		} else
			pr_warn("Cannot allocate memory for GPIO irq_domain.\n");
	} else
		pr_warn("Cannot find device node for cavium,octeon-3860-gpio.\n");

	ciu_node = of_find_compatible_node(NULL, NULL, "cavium,octeon-6880-ciu2");
	if (ciu_node) {
<<<<<<< HEAD
		ciu_domain = irq_domain_add_tree(ciu_node, &octeon_irq_domain_ciu_ops, NULL);
		of_node_put(ciu_node);
	} else
		panic("Cannot find device node for cavium,octeon-3860-ciu.");

	/* CIU_0 */
	for (i = 0; i < 16; i++)
		octeon_irq_force_ciu_mapping(ciu_domain, i + OCTEON_IRQ_WORKQ0, 0, i + 0);

	octeon_irq_set_ciu_mapping(OCTEON_IRQ_MBOX0, 0, 32, chip_mbox, handle_percpu_irq);
	octeon_irq_set_ciu_mapping(OCTEON_IRQ_MBOX1, 0, 33, chip_mbox, handle_percpu_irq);

	for (i = 0; i < 4; i++)
		octeon_irq_force_ciu_mapping(ciu_domain, i + OCTEON_IRQ_PCI_INT0, 0, i + 36);
	for (i = 0; i < 4; i++)
		octeon_irq_force_ciu_mapping(ciu_domain, i + OCTEON_IRQ_PCI_MSI0, 0, i + 40);

	octeon_irq_force_ciu_mapping(ciu_domain, OCTEON_IRQ_RML, 0, 46);
	for (i = 0; i < 4; i++)
		octeon_irq_force_ciu_mapping(ciu_domain, i + OCTEON_IRQ_TIMER0, 0, i + 52);

	octeon_irq_force_ciu_mapping(ciu_domain, OCTEON_IRQ_USB0, 0, 56);
	octeon_irq_force_ciu_mapping(ciu_domain, OCTEON_IRQ_BOOTDMA, 0, 63);

	/* CIU_1 */
	for (i = 0; i < 16; i++)
		octeon_irq_set_ciu_mapping(i + OCTEON_IRQ_WDOG0, 1, i + 0, chip_wd, handle_level_irq);

	octeon_irq_force_ciu_mapping(ciu_domain, OCTEON_IRQ_USB1, 1, 17);
=======
		ciu_domain = irq_domain_add_tree(ciu_node, &octeon_irq_domain_ciu2_ops, NULL);
		irq_set_default_host(ciu_domain);
		of_node_put(ciu_node);
	} else
		panic("Cannot find device node for cavium,octeon-6880-ciu2.");

	/* CUI2 */
	for (i = 0; i < 64; i++)
		octeon_irq_force_ciu_mapping(ciu_domain, i + OCTEON_IRQ_WORKQ0, 0, i);

	for (i = 0; i < 32; i++)
		octeon_irq_set_ciu_mapping(i + OCTEON_IRQ_WDOG0, 1, i, 0,
					   &octeon_irq_chip_ciu2_wd, handle_level_irq);

	for (i = 0; i < 4; i++)
		octeon_irq_force_ciu_mapping(ciu_domain, i + OCTEON_IRQ_TIMER0, 3, i + 8);

	octeon_irq_force_ciu_mapping(ciu_domain, OCTEON_IRQ_USB0, 3, 44);

	for (i = 0; i < 4; i++)
		octeon_irq_force_ciu_mapping(ciu_domain, i + OCTEON_IRQ_PCI_INT0, 4, i);

	for (i = 0; i < 4; i++)
		octeon_irq_force_ciu_mapping(ciu_domain, i + OCTEON_IRQ_PCI_MSI0, 4, i + 8);

	irq_set_chip_and_handler(OCTEON_IRQ_MBOX0, &octeon_irq_chip_ciu2_mbox, handle_percpu_irq);
	irq_set_chip_and_handler(OCTEON_IRQ_MBOX1, &octeon_irq_chip_ciu2_mbox, handle_percpu_irq);
	irq_set_chip_and_handler(OCTEON_IRQ_MBOX2, &octeon_irq_chip_ciu2_mbox, handle_percpu_irq);
	irq_set_chip_and_handler(OCTEON_IRQ_MBOX3, &octeon_irq_chip_ciu2_mbox, handle_percpu_irq);
>>>>>>> 382fc33b

	/* Enable the CIU lines */
	set_c0_status(STATUSF_IP3 | STATUSF_IP2);
	clear_c0_status(STATUSF_IP4);
}

void __init arch_init_irq(void)
{
#ifdef CONFIG_SMP
	/* Set the default affinity to the boot cpu. */
	cpumask_clear(irq_default_affinity);
	cpumask_set_cpu(smp_processor_id(), irq_default_affinity);
#endif
	if (OCTEON_IS_MODEL(OCTEON_CN68XX))
		octeon_irq_init_ciu2();
	else
		octeon_irq_init_ciu();
}

asmlinkage void plat_irq_dispatch(void)
{
	unsigned long cop0_cause;
	unsigned long cop0_status;

	while (1) {
		cop0_cause = read_c0_cause();
		cop0_status = read_c0_status();
		cop0_cause &= cop0_status;
		cop0_cause &= ST0_IM;

		if (unlikely(cop0_cause & STATUSF_IP2))
			octeon_irq_ip2();
		else if (unlikely(cop0_cause & STATUSF_IP3))
			octeon_irq_ip3();
		else if (unlikely(cop0_cause & STATUSF_IP4))
			octeon_irq_ip4();
		else if (likely(cop0_cause))
			do_IRQ(fls(cop0_cause) - 9 + MIPS_CPU_IRQ_BASE);
		else
			break;
	}
}

#ifdef CONFIG_HOTPLUG_CPU

void fixup_irqs(void)
{
	irq_cpu_offline();
}

#endif /* CONFIG_HOTPLUG_CPU */<|MERGE_RESOLUTION|>--- conflicted
+++ resolved
@@ -1035,20 +1035,11 @@
 	hw += gpiod->base_hwirq;
 	line = hw >> 6;
 	bit = hw & 63;
-<<<<<<< HEAD
-	if (line > 1 || octeon_irq_ciu_to_irq[line][bit] != 0)
-		return -EINVAL;
-
-	octeon_irq_set_ciu_mapping(virq, line, bit,
-				   octeon_irq_gpio_chip,
-				   octeon_irq_handle_gpio);
-=======
 	if (line > line_limit || octeon_irq_ciu_to_irq[line][bit] != 0)
 		return -EINVAL;
 
 	octeon_irq_set_ciu_mapping(virq, line, bit, hw,
 				   chip, octeon_irq_handle_gpio);
->>>>>>> 382fc33b
 	return 0;
 }
 
@@ -1235,8 +1226,6 @@
 	/* Mips internal */
 	octeon_irq_init_core();
 
-<<<<<<< HEAD
-=======
 	gpio_node = of_find_compatible_node(NULL, NULL, "cavium,octeon-3860-gpio");
 	if (gpio_node) {
 		struct octeon_irq_gpio_domain_data *gpiod;
@@ -1698,7 +1687,6 @@
 	/* Mips internal */
 	octeon_irq_init_core();
 
->>>>>>> 382fc33b
 	gpio_node = of_find_compatible_node(NULL, NULL, "cavium,octeon-3860-gpio");
 	if (gpio_node) {
 		struct octeon_irq_gpio_domain_data *gpiod;
@@ -1716,37 +1704,6 @@
 
 	ciu_node = of_find_compatible_node(NULL, NULL, "cavium,octeon-6880-ciu2");
 	if (ciu_node) {
-<<<<<<< HEAD
-		ciu_domain = irq_domain_add_tree(ciu_node, &octeon_irq_domain_ciu_ops, NULL);
-		of_node_put(ciu_node);
-	} else
-		panic("Cannot find device node for cavium,octeon-3860-ciu.");
-
-	/* CIU_0 */
-	for (i = 0; i < 16; i++)
-		octeon_irq_force_ciu_mapping(ciu_domain, i + OCTEON_IRQ_WORKQ0, 0, i + 0);
-
-	octeon_irq_set_ciu_mapping(OCTEON_IRQ_MBOX0, 0, 32, chip_mbox, handle_percpu_irq);
-	octeon_irq_set_ciu_mapping(OCTEON_IRQ_MBOX1, 0, 33, chip_mbox, handle_percpu_irq);
-
-	for (i = 0; i < 4; i++)
-		octeon_irq_force_ciu_mapping(ciu_domain, i + OCTEON_IRQ_PCI_INT0, 0, i + 36);
-	for (i = 0; i < 4; i++)
-		octeon_irq_force_ciu_mapping(ciu_domain, i + OCTEON_IRQ_PCI_MSI0, 0, i + 40);
-
-	octeon_irq_force_ciu_mapping(ciu_domain, OCTEON_IRQ_RML, 0, 46);
-	for (i = 0; i < 4; i++)
-		octeon_irq_force_ciu_mapping(ciu_domain, i + OCTEON_IRQ_TIMER0, 0, i + 52);
-
-	octeon_irq_force_ciu_mapping(ciu_domain, OCTEON_IRQ_USB0, 0, 56);
-	octeon_irq_force_ciu_mapping(ciu_domain, OCTEON_IRQ_BOOTDMA, 0, 63);
-
-	/* CIU_1 */
-	for (i = 0; i < 16; i++)
-		octeon_irq_set_ciu_mapping(i + OCTEON_IRQ_WDOG0, 1, i + 0, chip_wd, handle_level_irq);
-
-	octeon_irq_force_ciu_mapping(ciu_domain, OCTEON_IRQ_USB1, 1, 17);
-=======
 		ciu_domain = irq_domain_add_tree(ciu_node, &octeon_irq_domain_ciu2_ops, NULL);
 		irq_set_default_host(ciu_domain);
 		of_node_put(ciu_node);
@@ -1776,7 +1733,6 @@
 	irq_set_chip_and_handler(OCTEON_IRQ_MBOX1, &octeon_irq_chip_ciu2_mbox, handle_percpu_irq);
 	irq_set_chip_and_handler(OCTEON_IRQ_MBOX2, &octeon_irq_chip_ciu2_mbox, handle_percpu_irq);
 	irq_set_chip_and_handler(OCTEON_IRQ_MBOX3, &octeon_irq_chip_ciu2_mbox, handle_percpu_irq);
->>>>>>> 382fc33b
 
 	/* Enable the CIU lines */
 	set_c0_status(STATUSF_IP3 | STATUSF_IP2);

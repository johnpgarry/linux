--- conflicted
+++ resolved
@@ -16,10 +16,7 @@
 
 #include "smc.h"
 #include "smc_core.h"
-<<<<<<< HEAD
-=======
 #include "smc_llc.h"
->>>>>>> 7365df19
 #include "smc_sysctl.h"
 
 static int min_sndbuf = SMC_BUF_MIN_SIZE;
@@ -42,8 +39,6 @@
 		.extra1		= SYSCTL_ZERO,
 		.extra2		= SYSCTL_TWO,
 	},
-<<<<<<< HEAD
-=======
 	{
 		.procname	= "smcr_testlink_time",
 		.data		= &init_net.smc.sysctl_smcr_testlink_time,
@@ -67,7 +62,6 @@
 		.proc_handler	= proc_dointvec_minmax,
 		.extra1		= &min_rcvbuf,
 	},
->>>>>>> 7365df19
 	{  }
 };
 
@@ -93,12 +87,9 @@
 
 	net->smc.sysctl_autocorking_size = SMC_AUTOCORKING_DEFAULT_SIZE;
 	net->smc.sysctl_smcr_buf_type = SMCR_PHYS_CONT_BUFS;
-<<<<<<< HEAD
-=======
 	net->smc.sysctl_smcr_testlink_time = SMC_LLC_TESTLINK_DEFAULT_TIME;
 	WRITE_ONCE(net->smc.sysctl_wmem, READ_ONCE(net->ipv4.sysctl_tcp_wmem[1]));
 	WRITE_ONCE(net->smc.sysctl_rmem, READ_ONCE(net->ipv4.sysctl_tcp_rmem[1]));
->>>>>>> 7365df19
 
 	return 0;
 

--- conflicted
+++ resolved
@@ -301,12 +301,9 @@
 		return NULL;
 	}
 
-<<<<<<< HEAD
-=======
 	/* atomic_inc_return makes it start at 1, make it start at 0 */
 	rdev->wiphy_idx--;
 
->>>>>>> b887664d
 	/* give it a proper name */
 	dev_set_name(&rdev->wiphy.dev, PHY_NAME "%d", rdev->wiphy_idx);
 
@@ -561,10 +558,6 @@
 	/* check and set up bitrates */
 	ieee80211_set_bitrate_flags(wiphy);
 
-<<<<<<< HEAD
-	rtnl_lock();
-=======
->>>>>>> b887664d
 
 	res = device_add(&rdev->wiphy.dev);
 	if (res)
@@ -572,11 +565,7 @@
 
 	res = rfkill_register(rdev->rfkill);
 	if (res) {
-<<<<<<< HEAD
-		rtnl_unlock();
-=======
 		device_del(&rdev->wiphy.dev);
->>>>>>> b887664d
 		return res;
 	}
 
@@ -606,20 +595,6 @@
 	}
 
 	cfg80211_debugfs_rdev_add(rdev);
-<<<<<<< HEAD
-
-	res = rfkill_register(rdev->rfkill);
-	if (res) {
-		device_del(&rdev->wiphy.dev);
-
-		debugfs_remove_recursive(rdev->wiphy.debugfsdir);
-		list_del_rcu(&rdev->list);
-		wiphy_regulatory_deregister(wiphy);
-		rtnl_unlock();
-		return res;
-	}
-=======
->>>>>>> b887664d
 
 	rdev->wiphy.registered = true;
 	rtnl_unlock();
@@ -657,19 +632,11 @@
 		rtnl_unlock();
 		__count == 0; }));
 
-<<<<<<< HEAD
+	rfkill_unregister(rdev->rfkill);
+
 	rtnl_lock();
 	rdev->wiphy.registered = false;
 
-	rfkill_unregister(rdev->rfkill);
-
-=======
-	rfkill_unregister(rdev->rfkill);
-
-	rtnl_lock();
-	rdev->wiphy.registered = false;
-
->>>>>>> b887664d
 	BUG_ON(!list_empty(&rdev->wdev_list));
 
 	/*
@@ -849,10 +816,6 @@
 			pr_err("failed to add phy80211 symlink to netdev!\n");
 		}
 		wdev->netdev = dev;
-<<<<<<< HEAD
-		wdev->sme_state = CFG80211_SME_IDLE;
-=======
->>>>>>> b887664d
 #ifdef CONFIG_CFG80211_WEXT
 		wdev->wext.default_key = -1;
 		wdev->wext.default_mgmt_key = -1;

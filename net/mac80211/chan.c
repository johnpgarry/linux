--- conflicted
+++ resolved
@@ -412,7 +412,6 @@
 			struct ieee80211_bss_conf *link_conf =
 				rcu_dereference(sdata->vif.link_conf[link_id]);
 			struct link_sta_info *link_sta;
-<<<<<<< HEAD
 
 			if (!link_conf)
 				continue;
@@ -424,19 +423,6 @@
 			if (!link_sta)
 				continue;
 
-=======
-
-			if (!link_conf)
-				continue;
-
-			if (rcu_access_pointer(link_conf->chanctx_conf) != &ctx->conf)
-				continue;
-
-			link_sta = rcu_dereference(sta->link[link_id]);
-			if (!link_sta)
-				continue;
-
->>>>>>> 7365df19
 			new_sta_bw = ieee80211_sta_cur_vht_bw(link_sta);
 
 			/* nothing change */
@@ -939,7 +925,6 @@
 
 		for (link_id = 0; link_id < ARRAY_SIZE(sdata->link); link_id++) {
 			struct ieee80211_link_data *link;
-<<<<<<< HEAD
 
 			link = rcu_dereference(sdata->link[link_id]);
 
@@ -949,17 +934,6 @@
 			if (rcu_access_pointer(link->conf->chanctx_conf) != &chanctx->conf)
 				continue;
 
-=======
-
-			link = rcu_dereference(sdata->link[link_id]);
-
-			if (!link)
-				continue;
-
-			if (rcu_access_pointer(link->conf->chanctx_conf) != &chanctx->conf)
-				continue;
-
->>>>>>> 7365df19
 			switch (link->smps_mode) {
 			default:
 				WARN_ONCE(1, "Invalid SMPS mode %d\n",
@@ -1825,15 +1799,12 @@
 
 	lockdep_assert_held(&local->mtx);
 
-<<<<<<< HEAD
-=======
 	if (sdata->vif.active_links &&
 	    !(sdata->vif.active_links & BIT(link->link_id))) {
 		ieee80211_link_update_chandef(link, chandef);
 		return 0;
 	}
 
->>>>>>> 7365df19
 	mutex_lock(&local->chanctx_mtx);
 
 	ret = cfg80211_chandef_dfs_required(local->hw.wiphy,

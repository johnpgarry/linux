--- conflicted
+++ resolved
@@ -142,7 +142,6 @@
 	ctxt->sc_send_wr.sg_list = ctxt->sc_sges;
 	ctxt->sc_send_wr.send_flags = IB_SEND_SIGNALED;
 	ctxt->sc_cqe.done = svc_rdma_wc_send;
-	INIT_LIST_HEAD(&ctxt->sc_write_info_list);
 	ctxt->sc_xprt_buf = buffer;
 	xdr_buf_init(&ctxt->sc_hdrbuf, ctxt->sc_xprt_buf,
 		     rdma->sc_max_req_size);
@@ -228,10 +227,6 @@
 	struct ib_device *device = rdma->sc_cm_id->device;
 	unsigned int i;
 
-<<<<<<< HEAD
-	svc_rdma_write_chunk_release(rdma, ctxt);
-=======
->>>>>>> f34bf546
 	svc_rdma_reply_chunk_release(rdma, ctxt);
 
 	if (ctxt->sc_page_count)
@@ -1018,12 +1013,7 @@
 	if (!p)
 		goto put_ctxt;
 
-<<<<<<< HEAD
-	ret = svc_rdma_prepare_write_list(rdma, &rctxt->rc_write_pcl, sctxt,
-					  &rqstp->rq_res);
-=======
 	ret = svc_rdma_send_write_list(rdma, rctxt, &rqstp->rq_res);
->>>>>>> f34bf546
 	if (ret < 0)
 		goto put_ctxt;
 

--- conflicted
+++ resolved
@@ -468,20 +468,10 @@
 		 * next pte in the range.
 		 */
 		if (folio_test_large(folio)) {
-<<<<<<< HEAD
-			const fpb_t fpb_flags = FPB_IGNORE_DIRTY |
-						FPB_IGNORE_SOFT_DIRTY;
-			int max_nr = (end - addr) / PAGE_SIZE;
-			bool any_young;
-
-			nr = folio_pte_batch(folio, addr, pte, ptent, max_nr,
-					     fpb_flags, NULL, &any_young);
-=======
 			bool any_young;
 
 			nr = madvise_folio_pte_batch(addr, end, folio, pte,
 						     ptent, &any_young, NULL);
->>>>>>> 3c2a0d2f
 			if (any_young)
 				ptent = pte_mkyoung(ptent);
 
@@ -526,12 +516,8 @@
 			continue;
 
 		if (!pageout && pte_young(ptent)) {
-<<<<<<< HEAD
-			mkold_ptes(vma, addr, pte, nr);
-=======
 			clear_young_dirty_ptes(vma, addr, pte, nr,
 					       CYDP_CLEAR_YOUNG);
->>>>>>> 3c2a0d2f
 			tlb_remove_tlb_entries(tlb, pte, nr, addr);
 		}
 
@@ -721,29 +707,6 @@
 		if (folio_test_large(folio)) {
 			bool any_young, any_dirty;
 
-<<<<<<< HEAD
-			if (folio_likely_mapped_shared(folio))
-				break;
-			if (!folio_trylock(folio))
-				break;
-			folio_get(folio);
-			arch_leave_lazy_mmu_mode();
-			pte_unmap_unlock(start_pte, ptl);
-			start_pte = NULL;
-			err = split_folio(folio);
-			folio_unlock(folio);
-			folio_put(folio);
-			if (err)
-				break;
-			start_pte = pte =
-				pte_offset_map_lock(mm, pmd, addr, &ptl);
-			if (!start_pte)
-				break;
-			arch_enter_lazy_mmu_mode();
-			pte--;
-			addr -= PAGE_SIZE;
-			continue;
-=======
 			nr = madvise_folio_pte_batch(addr, end, folio, pte,
 						     ptent, &any_young, &any_dirty);
 
@@ -775,7 +738,6 @@
 				ptent = pte_mkyoung(ptent);
 			if (any_dirty)
 				ptent = pte_mkdirty(ptent);
->>>>>>> 3c2a0d2f
 		}
 
 		if (folio_test_swapcache(folio) || folio_test_dirty(folio)) {

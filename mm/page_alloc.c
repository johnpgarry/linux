// SPDX-License-Identifier: GPL-2.0-only
/*
 *  linux/mm/page_alloc.c
 *
 *  Manages the free list, the system allocates free pages here.
 *  Note that kmalloc() lives in slab.c
 *
 *  Copyright (C) 1991, 1992, 1993, 1994  Linus Torvalds
 *  Swap reorganised 29.12.95, Stephen Tweedie
 *  Support of BIGMEM added by Gerhard Wichert, Siemens AG, July 1999
 *  Reshaped it to be a zoned allocator, Ingo Molnar, Red Hat, 1999
 *  Discontiguous memory support, Kanoj Sarcar, SGI, Nov 1999
 *  Zone balancing, Kanoj Sarcar, SGI, Jan 2000
 *  Per cpu hot/cold page lists, bulk allocation, Martin J. Bligh, Sept 2002
 *          (lots of bits borrowed from Ingo Molnar & Andrew Morton)
 */

#include <linux/stddef.h>
#include <linux/mm.h>
#include <linux/highmem.h>
#include <linux/interrupt.h>
#include <linux/jiffies.h>
#include <linux/compiler.h>
#include <linux/kernel.h>
#include <linux/kasan.h>
#include <linux/kmsan.h>
#include <linux/module.h>
#include <linux/suspend.h>
#include <linux/ratelimit.h>
#include <linux/oom.h>
#include <linux/topology.h>
#include <linux/sysctl.h>
#include <linux/cpu.h>
#include <linux/cpuset.h>
#include <linux/pagevec.h>
#include <linux/memory_hotplug.h>
#include <linux/nodemask.h>
#include <linux/vmstat.h>
#include <linux/fault-inject.h>
#include <linux/compaction.h>
#include <trace/events/kmem.h>
#include <trace/events/oom.h>
#include <linux/prefetch.h>
#include <linux/mm_inline.h>
#include <linux/mmu_notifier.h>
#include <linux/migrate.h>
#include <linux/sched/mm.h>
#include <linux/page_owner.h>
#include <linux/page_table_check.h>
#include <linux/memcontrol.h>
#include <linux/ftrace.h>
#include <linux/lockdep.h>
#include <linux/psi.h>
#include <linux/khugepaged.h>
#include <linux/delayacct.h>
#include <linux/cacheinfo.h>
#include <linux/pgalloc_tag.h>
#include <asm/div64.h>
#include "internal.h"
#include "shuffle.h"
#include "page_reporting.h"

/* Free Page Internal flags: for internal, non-pcp variants of free_pages(). */
typedef int __bitwise fpi_t;

/* No special request */
#define FPI_NONE		((__force fpi_t)0)

/*
 * Skip free page reporting notification for the (possibly merged) page.
 * This does not hinder free page reporting from grabbing the page,
 * reporting it and marking it "reported" -  it only skips notifying
 * the free page reporting infrastructure about a newly freed page. For
 * example, used when temporarily pulling a page from a freelist and
 * putting it back unmodified.
 */
#define FPI_SKIP_REPORT_NOTIFY	((__force fpi_t)BIT(0))

/*
 * Place the (possibly merged) page to the tail of the freelist. Will ignore
 * page shuffling (relevant code - e.g., memory onlining - is expected to
 * shuffle the whole zone).
 *
 * Note: No code should rely on this flag for correctness - it's purely
 *       to allow for optimizations when handing back either fresh pages
 *       (memory onlining) or untouched pages (page isolation, free page
 *       reporting).
 */
#define FPI_TO_TAIL		((__force fpi_t)BIT(1))

/* prevent >1 _updater_ of zone percpu pageset ->high and ->batch fields */
static DEFINE_MUTEX(pcp_batch_high_lock);
#define MIN_PERCPU_PAGELIST_HIGH_FRACTION (8)

#if defined(CONFIG_SMP) || defined(CONFIG_PREEMPT_RT)
/*
 * On SMP, spin_trylock is sufficient protection.
 * On PREEMPT_RT, spin_trylock is equivalent on both SMP and UP.
 */
#define pcp_trylock_prepare(flags)	do { } while (0)
#define pcp_trylock_finish(flag)	do { } while (0)
#else

/* UP spin_trylock always succeeds so disable IRQs to prevent re-entrancy. */
#define pcp_trylock_prepare(flags)	local_irq_save(flags)
#define pcp_trylock_finish(flags)	local_irq_restore(flags)
#endif

/*
 * Locking a pcp requires a PCP lookup followed by a spinlock. To avoid
 * a migration causing the wrong PCP to be locked and remote memory being
 * potentially allocated, pin the task to the CPU for the lookup+lock.
 * preempt_disable is used on !RT because it is faster than migrate_disable.
 * migrate_disable is used on RT because otherwise RT spinlock usage is
 * interfered with and a high priority task cannot preempt the allocator.
 */
#ifndef CONFIG_PREEMPT_RT
#define pcpu_task_pin()		preempt_disable()
#define pcpu_task_unpin()	preempt_enable()
#else
#define pcpu_task_pin()		migrate_disable()
#define pcpu_task_unpin()	migrate_enable()
#endif

/*
 * Generic helper to lookup and a per-cpu variable with an embedded spinlock.
 * Return value should be used with equivalent unlock helper.
 */
#define pcpu_spin_lock(type, member, ptr)				\
({									\
	type *_ret;							\
	pcpu_task_pin();						\
	_ret = this_cpu_ptr(ptr);					\
	spin_lock(&_ret->member);					\
	_ret;								\
})

#define pcpu_spin_trylock(type, member, ptr)				\
({									\
	type *_ret;							\
	pcpu_task_pin();						\
	_ret = this_cpu_ptr(ptr);					\
	if (!spin_trylock(&_ret->member)) {				\
		pcpu_task_unpin();					\
		_ret = NULL;						\
	}								\
	_ret;								\
})

#define pcpu_spin_unlock(member, ptr)					\
({									\
	spin_unlock(&ptr->member);					\
	pcpu_task_unpin();						\
})

/* struct per_cpu_pages specific helpers. */
#define pcp_spin_lock(ptr)						\
	pcpu_spin_lock(struct per_cpu_pages, lock, ptr)

#define pcp_spin_trylock(ptr)						\
	pcpu_spin_trylock(struct per_cpu_pages, lock, ptr)

#define pcp_spin_unlock(ptr)						\
	pcpu_spin_unlock(lock, ptr)

#ifdef CONFIG_USE_PERCPU_NUMA_NODE_ID
DEFINE_PER_CPU(int, numa_node);
EXPORT_PER_CPU_SYMBOL(numa_node);
#endif

DEFINE_STATIC_KEY_TRUE(vm_numa_stat_key);

#ifdef CONFIG_HAVE_MEMORYLESS_NODES
/*
 * N.B., Do NOT reference the '_numa_mem_' per cpu variable directly.
 * It will not be defined when CONFIG_HAVE_MEMORYLESS_NODES is not defined.
 * Use the accessor functions set_numa_mem(), numa_mem_id() and cpu_to_mem()
 * defined in <linux/topology.h>.
 */
DEFINE_PER_CPU(int, _numa_mem_);		/* Kernel "local memory" node */
EXPORT_PER_CPU_SYMBOL(_numa_mem_);
#endif

static DEFINE_MUTEX(pcpu_drain_mutex);

#ifdef CONFIG_GCC_PLUGIN_LATENT_ENTROPY
volatile unsigned long latent_entropy __latent_entropy;
EXPORT_SYMBOL(latent_entropy);
#endif

/*
 * Array of node states.
 */
nodemask_t node_states[NR_NODE_STATES] __read_mostly = {
	[N_POSSIBLE] = NODE_MASK_ALL,
	[N_ONLINE] = { { [0] = 1UL } },
#ifndef CONFIG_NUMA
	[N_NORMAL_MEMORY] = { { [0] = 1UL } },
#ifdef CONFIG_HIGHMEM
	[N_HIGH_MEMORY] = { { [0] = 1UL } },
#endif
	[N_MEMORY] = { { [0] = 1UL } },
	[N_CPU] = { { [0] = 1UL } },
#endif	/* NUMA */
};
EXPORT_SYMBOL(node_states);

gfp_t gfp_allowed_mask __read_mostly = GFP_BOOT_MASK;

#ifdef CONFIG_HUGETLB_PAGE_SIZE_VARIABLE
unsigned int pageblock_order __read_mostly;
#endif

static void __free_pages_ok(struct page *page, unsigned int order,
			    fpi_t fpi_flags);

/*
 * results with 256, 32 in the lowmem_reserve sysctl:
 *	1G machine -> (16M dma, 800M-16M normal, 1G-800M high)
 *	1G machine -> (16M dma, 784M normal, 224M high)
 *	NORMAL allocation will leave 784M/256 of ram reserved in the ZONE_DMA
 *	HIGHMEM allocation will leave 224M/32 of ram reserved in ZONE_NORMAL
 *	HIGHMEM allocation will leave (224M+784M)/256 of ram reserved in ZONE_DMA
 *
 * TBD: should special case ZONE_DMA32 machines here - in those we normally
 * don't need any ZONE_NORMAL reservation
 */
static int sysctl_lowmem_reserve_ratio[MAX_NR_ZONES] = {
#ifdef CONFIG_ZONE_DMA
	[ZONE_DMA] = 256,
#endif
#ifdef CONFIG_ZONE_DMA32
	[ZONE_DMA32] = 256,
#endif
	[ZONE_NORMAL] = 32,
#ifdef CONFIG_HIGHMEM
	[ZONE_HIGHMEM] = 0,
#endif
	[ZONE_MOVABLE] = 0,
};

char * const zone_names[MAX_NR_ZONES] = {
#ifdef CONFIG_ZONE_DMA
	 "DMA",
#endif
#ifdef CONFIG_ZONE_DMA32
	 "DMA32",
#endif
	 "Normal",
#ifdef CONFIG_HIGHMEM
	 "HighMem",
#endif
	 "Movable",
#ifdef CONFIG_ZONE_DEVICE
	 "Device",
#endif
};

const char * const migratetype_names[MIGRATE_TYPES] = {
	"Unmovable",
	"Movable",
	"Reclaimable",
	"HighAtomic",
#ifdef CONFIG_CMA
	"CMA",
#endif
#ifdef CONFIG_MEMORY_ISOLATION
	"Isolate",
#endif
};

int min_free_kbytes = 1024;
int user_min_free_kbytes = -1;
static int watermark_boost_factor __read_mostly = 15000;
static int watermark_scale_factor = 10;

/* movable_zone is the "real" zone pages in ZONE_MOVABLE are taken from */
int movable_zone;
EXPORT_SYMBOL(movable_zone);

#if MAX_NUMNODES > 1
unsigned int nr_node_ids __read_mostly = MAX_NUMNODES;
unsigned int nr_online_nodes __read_mostly = 1;
EXPORT_SYMBOL(nr_node_ids);
EXPORT_SYMBOL(nr_online_nodes);
#endif

static bool page_contains_unaccepted(struct page *page, unsigned int order);
static void accept_page(struct page *page, unsigned int order);
static bool try_to_accept_memory(struct zone *zone, unsigned int order);
static inline bool has_unaccepted_memory(void);
static bool __free_unaccepted(struct page *page);

int page_group_by_mobility_disabled __read_mostly;

#ifdef CONFIG_DEFERRED_STRUCT_PAGE_INIT
/*
 * During boot we initialize deferred pages on-demand, as needed, but once
 * page_alloc_init_late() has finished, the deferred pages are all initialized,
 * and we can permanently disable that path.
 */
DEFINE_STATIC_KEY_TRUE(deferred_pages);

static inline bool deferred_pages_enabled(void)
{
	return static_branch_unlikely(&deferred_pages);
}

/*
 * deferred_grow_zone() is __init, but it is called from
 * get_page_from_freelist() during early boot until deferred_pages permanently
 * disables this call. This is why we have refdata wrapper to avoid warning,
 * and to ensure that the function body gets unloaded.
 */
static bool __ref
_deferred_grow_zone(struct zone *zone, unsigned int order)
{
	return deferred_grow_zone(zone, order);
}
#else
static inline bool deferred_pages_enabled(void)
{
	return false;
}
#endif /* CONFIG_DEFERRED_STRUCT_PAGE_INIT */

/* Return a pointer to the bitmap storing bits affecting a block of pages */
static inline unsigned long *get_pageblock_bitmap(const struct page *page,
							unsigned long pfn)
{
#ifdef CONFIG_SPARSEMEM
	return section_to_usemap(__pfn_to_section(pfn));
#else
	return page_zone(page)->pageblock_flags;
#endif /* CONFIG_SPARSEMEM */
}

static inline int pfn_to_bitidx(const struct page *page, unsigned long pfn)
{
#ifdef CONFIG_SPARSEMEM
	pfn &= (PAGES_PER_SECTION-1);
#else
	pfn = pfn - pageblock_start_pfn(page_zone(page)->zone_start_pfn);
#endif /* CONFIG_SPARSEMEM */
	return (pfn >> pageblock_order) * NR_PAGEBLOCK_BITS;
}

/**
 * get_pfnblock_flags_mask - Return the requested group of flags for the pageblock_nr_pages block of pages
 * @page: The page within the block of interest
 * @pfn: The target page frame number
 * @mask: mask of bits that the caller is interested in
 *
 * Return: pageblock_bits flags
 */
unsigned long get_pfnblock_flags_mask(const struct page *page,
					unsigned long pfn, unsigned long mask)
{
	unsigned long *bitmap;
	unsigned long bitidx, word_bitidx;
	unsigned long word;

	bitmap = get_pageblock_bitmap(page, pfn);
	bitidx = pfn_to_bitidx(page, pfn);
	word_bitidx = bitidx / BITS_PER_LONG;
	bitidx &= (BITS_PER_LONG-1);
	/*
	 * This races, without locks, with set_pfnblock_flags_mask(). Ensure
	 * a consistent read of the memory array, so that results, even though
	 * racy, are not corrupted.
	 */
	word = READ_ONCE(bitmap[word_bitidx]);
	return (word >> bitidx) & mask;
}

static __always_inline int get_pfnblock_migratetype(const struct page *page,
					unsigned long pfn)
{
	return get_pfnblock_flags_mask(page, pfn, MIGRATETYPE_MASK);
}

/**
 * set_pfnblock_flags_mask - Set the requested group of flags for a pageblock_nr_pages block of pages
 * @page: The page within the block of interest
 * @flags: The flags to set
 * @pfn: The target page frame number
 * @mask: mask of bits that the caller is interested in
 */
void set_pfnblock_flags_mask(struct page *page, unsigned long flags,
					unsigned long pfn,
					unsigned long mask)
{
	unsigned long *bitmap;
	unsigned long bitidx, word_bitidx;
	unsigned long word;

	BUILD_BUG_ON(NR_PAGEBLOCK_BITS != 4);
	BUILD_BUG_ON(MIGRATE_TYPES > (1 << PB_migratetype_bits));

	bitmap = get_pageblock_bitmap(page, pfn);
	bitidx = pfn_to_bitidx(page, pfn);
	word_bitidx = bitidx / BITS_PER_LONG;
	bitidx &= (BITS_PER_LONG-1);

	VM_BUG_ON_PAGE(!zone_spans_pfn(page_zone(page), pfn), page);

	mask <<= bitidx;
	flags <<= bitidx;

	word = READ_ONCE(bitmap[word_bitidx]);
	do {
	} while (!try_cmpxchg(&bitmap[word_bitidx], &word, (word & ~mask) | flags));
}

void set_pageblock_migratetype(struct page *page, int migratetype)
{
	if (unlikely(page_group_by_mobility_disabled &&
		     migratetype < MIGRATE_PCPTYPES))
		migratetype = MIGRATE_UNMOVABLE;

	set_pfnblock_flags_mask(page, (unsigned long)migratetype,
				page_to_pfn(page), MIGRATETYPE_MASK);
}

#ifdef CONFIG_DEBUG_VM
static int page_outside_zone_boundaries(struct zone *zone, struct page *page)
{
	int ret;
	unsigned seq;
	unsigned long pfn = page_to_pfn(page);
	unsigned long sp, start_pfn;

	do {
		seq = zone_span_seqbegin(zone);
		start_pfn = zone->zone_start_pfn;
		sp = zone->spanned_pages;
		ret = !zone_spans_pfn(zone, pfn);
	} while (zone_span_seqretry(zone, seq));

	if (ret)
		pr_err("page 0x%lx outside node %d zone %s [ 0x%lx - 0x%lx ]\n",
			pfn, zone_to_nid(zone), zone->name,
			start_pfn, start_pfn + sp);

	return ret;
}

/*
 * Temporary debugging check for pages not lying within a given zone.
 */
static bool __maybe_unused bad_range(struct zone *zone, struct page *page)
{
	if (page_outside_zone_boundaries(zone, page))
		return true;
	if (zone != page_zone(page))
		return true;

	return false;
}
#else
static inline bool __maybe_unused bad_range(struct zone *zone, struct page *page)
{
	return false;
}
#endif

static void bad_page(struct page *page, const char *reason)
{
	static unsigned long resume;
	static unsigned long nr_shown;
	static unsigned long nr_unshown;

	/*
	 * Allow a burst of 60 reports, then keep quiet for that minute;
	 * or allow a steady drip of one report per second.
	 */
	if (nr_shown == 60) {
		if (time_before(jiffies, resume)) {
			nr_unshown++;
			goto out;
		}
		if (nr_unshown) {
			pr_alert(
			      "BUG: Bad page state: %lu messages suppressed\n",
				nr_unshown);
			nr_unshown = 0;
		}
		nr_shown = 0;
	}
	if (nr_shown++ == 0)
		resume = jiffies + 60 * HZ;

	pr_alert("BUG: Bad page state in process %s  pfn:%05lx\n",
		current->comm, page_to_pfn(page));
	dump_page(page, reason);

	print_modules();
	dump_stack();
out:
	/* Leave bad fields for debug, except PageBuddy could make trouble */
	page_mapcount_reset(page); /* remove PageBuddy */
	add_taint(TAINT_BAD_PAGE, LOCKDEP_NOW_UNRELIABLE);
}

static inline unsigned int order_to_pindex(int migratetype, int order)
{
#ifdef CONFIG_TRANSPARENT_HUGEPAGE
	if (order > PAGE_ALLOC_COSTLY_ORDER) {
		VM_BUG_ON(order != HPAGE_PMD_ORDER);
		return NR_LOWORDER_PCP_LISTS;
	}
#else
	VM_BUG_ON(order > PAGE_ALLOC_COSTLY_ORDER);
#endif

	return (MIGRATE_PCPTYPES * order) + migratetype;
}

static inline int pindex_to_order(unsigned int pindex)
{
	int order = pindex / MIGRATE_PCPTYPES;

#ifdef CONFIG_TRANSPARENT_HUGEPAGE
	if (pindex == NR_LOWORDER_PCP_LISTS)
		order = HPAGE_PMD_ORDER;
#else
	VM_BUG_ON(order > PAGE_ALLOC_COSTLY_ORDER);
#endif

	return order;
}

static inline bool pcp_allowed_order(unsigned int order)
{
	if (order <= PAGE_ALLOC_COSTLY_ORDER)
		return true;
#ifdef CONFIG_TRANSPARENT_HUGEPAGE
	if (order == HPAGE_PMD_ORDER)
		return true;
#endif
	return false;
}

/*
 * Higher-order pages are called "compound pages".  They are structured thusly:
 *
 * The first PAGE_SIZE page is called the "head page" and have PG_head set.
 *
 * The remaining PAGE_SIZE pages are called "tail pages". PageTail() is encoded
 * in bit 0 of page->compound_head. The rest of bits is pointer to head page.
 *
 * The first tail page's ->compound_order holds the order of allocation.
 * This usage means that zero-order pages may not be compound.
 */

void prep_compound_page(struct page *page, unsigned int order)
{
	int i;
	int nr_pages = 1 << order;

	__SetPageHead(page);
	for (i = 1; i < nr_pages; i++)
		prep_compound_tail(page, i);

	prep_compound_head(page, order);
}

static inline void set_buddy_order(struct page *page, unsigned int order)
{
	set_page_private(page, order);
	__SetPageBuddy(page);
}

#ifdef CONFIG_COMPACTION
static inline struct capture_control *task_capc(struct zone *zone)
{
	struct capture_control *capc = current->capture_control;

	return unlikely(capc) &&
		!(current->flags & PF_KTHREAD) &&
		!capc->page &&
		capc->cc->zone == zone ? capc : NULL;
}

static inline bool
compaction_capture(struct capture_control *capc, struct page *page,
		   int order, int migratetype)
{
	if (!capc || order != capc->cc->order)
		return false;

	/* Do not accidentally pollute CMA or isolated regions*/
	if (is_migrate_cma(migratetype) ||
	    is_migrate_isolate(migratetype))
		return false;

	/*
	 * Do not let lower order allocations pollute a movable pageblock
	 * unless compaction is also requesting movable pages.
	 * This might let an unmovable request use a reclaimable pageblock
	 * and vice-versa but no more than normal fallback logic which can
	 * have trouble finding a high-order free page.
	 */
	if (order < pageblock_order && migratetype == MIGRATE_MOVABLE &&
	    capc->cc->migratetype != MIGRATE_MOVABLE)
		return false;

	capc->page = page;
	return true;
}

#else
static inline struct capture_control *task_capc(struct zone *zone)
{
	return NULL;
}

static inline bool
compaction_capture(struct capture_control *capc, struct page *page,
		   int order, int migratetype)
{
	return false;
}
#endif /* CONFIG_COMPACTION */

static inline void account_freepages(struct zone *zone, int nr_pages,
				     int migratetype)
{
	if (is_migrate_isolate(migratetype))
		return;

	__mod_zone_page_state(zone, NR_FREE_PAGES, nr_pages);

	if (is_migrate_cma(migratetype))
		__mod_zone_page_state(zone, NR_FREE_CMA_PAGES, nr_pages);
}

/* Used for pages not on another list */
static inline void __add_to_free_list(struct page *page, struct zone *zone,
				      unsigned int order, int migratetype,
				      bool tail)
{
	struct free_area *area = &zone->free_area[order];

	VM_WARN_ONCE(get_pageblock_migratetype(page) != migratetype,
		     "page type is %lu, passed migratetype is %d (nr=%d)\n",
		     get_pageblock_migratetype(page), migratetype, 1 << order);

	if (tail)
		list_add_tail(&page->buddy_list, &area->free_list[migratetype]);
	else
		list_add(&page->buddy_list, &area->free_list[migratetype]);
	area->nr_free++;
}

/*
 * Used for pages which are on another list. Move the pages to the tail
 * of the list - so the moved pages won't immediately be considered for
 * allocation again (e.g., optimization for memory onlining).
 */
static inline void move_to_free_list(struct page *page, struct zone *zone,
				     unsigned int order, int old_mt, int new_mt)
{
	struct free_area *area = &zone->free_area[order];

	/* Free page moving can fail, so it happens before the type update */
	VM_WARN_ONCE(get_pageblock_migratetype(page) != old_mt,
		     "page type is %lu, passed migratetype is %d (nr=%d)\n",
		     get_pageblock_migratetype(page), old_mt, 1 << order);

	list_move_tail(&page->buddy_list, &area->free_list[new_mt]);

	account_freepages(zone, -(1 << order), old_mt);
	account_freepages(zone, 1 << order, new_mt);
}

static inline void __del_page_from_free_list(struct page *page, struct zone *zone,
					     unsigned int order, int migratetype)
{
        VM_WARN_ONCE(get_pageblock_migratetype(page) != migratetype,
		     "page type is %lu, passed migratetype is %d (nr=%d)\n",
		     get_pageblock_migratetype(page), migratetype, 1 << order);

	/* clear reported state and update reported page count */
	if (page_reported(page))
		__ClearPageReported(page);

	list_del(&page->buddy_list);
	__ClearPageBuddy(page);
	set_page_private(page, 0);
	zone->free_area[order].nr_free--;
}

static inline void del_page_from_free_list(struct page *page, struct zone *zone,
					   unsigned int order, int migratetype)
{
	__del_page_from_free_list(page, zone, order, migratetype);
	account_freepages(zone, -(1 << order), migratetype);
}

static inline struct page *get_page_from_free_area(struct free_area *area,
					    int migratetype)
{
	return list_first_entry_or_null(&area->free_list[migratetype],
					struct page, buddy_list);
}

/*
 * If this is not the largest possible page, check if the buddy
 * of the next-highest order is free. If it is, it's possible
 * that pages are being freed that will coalesce soon. In case,
 * that is happening, add the free page to the tail of the list
 * so it's less likely to be used soon and more likely to be merged
 * as a higher order page
 */
static inline bool
buddy_merge_likely(unsigned long pfn, unsigned long buddy_pfn,
		   struct page *page, unsigned int order)
{
	unsigned long higher_page_pfn;
	struct page *higher_page;

	if (order >= MAX_PAGE_ORDER - 1)
		return false;

	higher_page_pfn = buddy_pfn & pfn;
	higher_page = page + (higher_page_pfn - pfn);

	return find_buddy_page_pfn(higher_page, higher_page_pfn, order + 1,
			NULL) != NULL;
}

/*
 * Freeing function for a buddy system allocator.
 *
 * The concept of a buddy system is to maintain direct-mapped table
 * (containing bit values) for memory blocks of various "orders".
 * The bottom level table contains the map for the smallest allocatable
 * units of memory (here, pages), and each level above it describes
 * pairs of units from the levels below, hence, "buddies".
 * At a high level, all that happens here is marking the table entry
 * at the bottom level available, and propagating the changes upward
 * as necessary, plus some accounting needed to play nicely with other
 * parts of the VM system.
 * At each level, we keep a list of pages, which are heads of continuous
 * free pages of length of (1 << order) and marked with PageBuddy.
 * Page's order is recorded in page_private(page) field.
 * So when we are allocating or freeing one, we can derive the state of the
 * other.  That is, if we allocate a small block, and both were
 * free, the remainder of the region must be split into blocks.
 * If a block is freed, and its buddy is also free, then this
 * triggers coalescing into a block of larger size.
 *
 * -- nyc
 */

static inline void __free_one_page(struct page *page,
		unsigned long pfn,
		struct zone *zone, unsigned int order,
		int migratetype, fpi_t fpi_flags)
{
	struct capture_control *capc = task_capc(zone);
	unsigned long buddy_pfn = 0;
	unsigned long combined_pfn;
	struct page *buddy;
	bool to_tail;

	VM_BUG_ON(!zone_is_initialized(zone));
	VM_BUG_ON_PAGE(page->flags & PAGE_FLAGS_CHECK_AT_PREP, page);

	VM_BUG_ON(migratetype == -1);
	VM_BUG_ON_PAGE(pfn & ((1 << order) - 1), page);
	VM_BUG_ON_PAGE(bad_range(zone, page), page);

	account_freepages(zone, 1 << order, migratetype);

	while (order < MAX_PAGE_ORDER) {
		int buddy_mt = migratetype;

		if (compaction_capture(capc, page, order, migratetype)) {
			account_freepages(zone, -(1 << order), migratetype);
			return;
		}

		buddy = find_buddy_page_pfn(page, pfn, order, &buddy_pfn);
		if (!buddy)
			goto done_merging;

		if (unlikely(order >= pageblock_order)) {
			/*
			 * We want to prevent merge between freepages on pageblock
			 * without fallbacks and normal pageblock. Without this,
			 * pageblock isolation could cause incorrect freepage or CMA
			 * accounting or HIGHATOMIC accounting.
			 */
			buddy_mt = get_pfnblock_migratetype(buddy, buddy_pfn);

			if (migratetype != buddy_mt &&
			    (!migratetype_is_mergeable(migratetype) ||
			     !migratetype_is_mergeable(buddy_mt)))
				goto done_merging;
		}

		/*
		 * Our buddy is free or it is CONFIG_DEBUG_PAGEALLOC guard page,
		 * merge with it and move up one order.
		 */
		if (page_is_guard(buddy))
			clear_page_guard(zone, buddy, order);
		else
			__del_page_from_free_list(buddy, zone, order, buddy_mt);

		if (unlikely(buddy_mt != migratetype)) {
			/*
			 * Match buddy type. This ensures that an
			 * expand() down the line puts the sub-blocks
			 * on the right freelists.
			 */
			set_pageblock_migratetype(buddy, migratetype);
		}

		combined_pfn = buddy_pfn & pfn;
		page = page + (combined_pfn - pfn);
		pfn = combined_pfn;
		order++;
	}

done_merging:
	set_buddy_order(page, order);

	if (fpi_flags & FPI_TO_TAIL)
		to_tail = true;
	else if (is_shuffle_order(order))
		to_tail = shuffle_pick_tail();
	else
		to_tail = buddy_merge_likely(pfn, buddy_pfn, page, order);

	__add_to_free_list(page, zone, order, migratetype, to_tail);

	/* Notify page reporting subsystem of freed page */
	if (!(fpi_flags & FPI_SKIP_REPORT_NOTIFY))
		page_reporting_notify_free(order);
}

/*
 * A bad page could be due to a number of fields. Instead of multiple branches,
 * try and check multiple fields with one check. The caller must do a detailed
 * check if necessary.
 */
static inline bool page_expected_state(struct page *page,
					unsigned long check_flags)
{
	if (unlikely(atomic_read(&page->_mapcount) != -1))
		return false;

	if (unlikely((unsigned long)page->mapping |
			page_ref_count(page) |
#ifdef CONFIG_MEMCG
			page->memcg_data |
#endif
#ifdef CONFIG_PAGE_POOL
			((page->pp_magic & ~0x3UL) == PP_SIGNATURE) |
#endif
			(page->flags & check_flags)))
		return false;

	return true;
}

static const char *page_bad_reason(struct page *page, unsigned long flags)
{
	const char *bad_reason = NULL;

	if (unlikely(atomic_read(&page->_mapcount) != -1))
		bad_reason = "nonzero mapcount";
	if (unlikely(page->mapping != NULL))
		bad_reason = "non-NULL mapping";
	if (unlikely(page_ref_count(page) != 0))
		bad_reason = "nonzero _refcount";
	if (unlikely(page->flags & flags)) {
		if (flags == PAGE_FLAGS_CHECK_AT_PREP)
			bad_reason = "PAGE_FLAGS_CHECK_AT_PREP flag(s) set";
		else
			bad_reason = "PAGE_FLAGS_CHECK_AT_FREE flag(s) set";
	}
#ifdef CONFIG_MEMCG
	if (unlikely(page->memcg_data))
		bad_reason = "page still charged to cgroup";
#endif
#ifdef CONFIG_PAGE_POOL
	if (unlikely((page->pp_magic & ~0x3UL) == PP_SIGNATURE))
		bad_reason = "page_pool leak";
#endif
	return bad_reason;
}

static void free_page_is_bad_report(struct page *page)
{
	bad_page(page,
		 page_bad_reason(page, PAGE_FLAGS_CHECK_AT_FREE));
}

static inline bool free_page_is_bad(struct page *page)
{
	if (likely(page_expected_state(page, PAGE_FLAGS_CHECK_AT_FREE)))
		return false;

	/* Something has gone sideways, find it */
	free_page_is_bad_report(page);
	return true;
}

static inline bool is_check_pages_enabled(void)
{
	return static_branch_unlikely(&check_pages_enabled);
}

static int free_tail_page_prepare(struct page *head_page, struct page *page)
{
	struct folio *folio = (struct folio *)head_page;
	int ret = 1;

	/*
	 * We rely page->lru.next never has bit 0 set, unless the page
	 * is PageTail(). Let's make sure that's true even for poisoned ->lru.
	 */
	BUILD_BUG_ON((unsigned long)LIST_POISON1 & 1);

	if (!is_check_pages_enabled()) {
		ret = 0;
		goto out;
	}
	switch (page - head_page) {
	case 1:
		/* the first tail page: these may be in place of ->mapping */
		if (unlikely(folio_entire_mapcount(folio))) {
			bad_page(page, "nonzero entire_mapcount");
			goto out;
		}
		if (unlikely(folio_large_mapcount(folio))) {
			bad_page(page, "nonzero large_mapcount");
			goto out;
		}
		if (unlikely(atomic_read(&folio->_nr_pages_mapped))) {
			bad_page(page, "nonzero nr_pages_mapped");
			goto out;
		}
		if (unlikely(atomic_read(&folio->_pincount))) {
			bad_page(page, "nonzero pincount");
			goto out;
		}
		break;
	case 2:
		/* the second tail page: deferred_list overlaps ->mapping */
		if (unlikely(!list_empty(&folio->_deferred_list))) {
			bad_page(page, "on deferred list");
			goto out;
		}
		break;
	default:
		if (page->mapping != TAIL_MAPPING) {
			bad_page(page, "corrupted mapping in tail page");
			goto out;
		}
		break;
	}
	if (unlikely(!PageTail(page))) {
		bad_page(page, "PageTail not set");
		goto out;
	}
	if (unlikely(compound_head(page) != head_page)) {
		bad_page(page, "compound_head not consistent");
		goto out;
	}
	ret = 0;
out:
	page->mapping = NULL;
	clear_compound_head(page);
	return ret;
}

/*
 * Skip KASAN memory poisoning when either:
 *
 * 1. For generic KASAN: deferred memory initialization has not yet completed.
 *    Tag-based KASAN modes skip pages freed via deferred memory initialization
 *    using page tags instead (see below).
 * 2. For tag-based KASAN modes: the page has a match-all KASAN tag, indicating
 *    that error detection is disabled for accesses via the page address.
 *
 * Pages will have match-all tags in the following circumstances:
 *
 * 1. Pages are being initialized for the first time, including during deferred
 *    memory init; see the call to page_kasan_tag_reset in __init_single_page.
 * 2. The allocation was not unpoisoned due to __GFP_SKIP_KASAN, with the
 *    exception of pages unpoisoned by kasan_unpoison_vmalloc.
 * 3. The allocation was excluded from being checked due to sampling,
 *    see the call to kasan_unpoison_pages.
 *
 * Poisoning pages during deferred memory init will greatly lengthen the
 * process and cause problem in large memory systems as the deferred pages
 * initialization is done with interrupt disabled.
 *
 * Assuming that there will be no reference to those newly initialized
 * pages before they are ever allocated, this should have no effect on
 * KASAN memory tracking as the poison will be properly inserted at page
 * allocation time. The only corner case is when pages are allocated by
 * on-demand allocation and then freed again before the deferred pages
 * initialization is done, but this is not likely to happen.
 */
static inline bool should_skip_kasan_poison(struct page *page)
{
	if (IS_ENABLED(CONFIG_KASAN_GENERIC))
		return deferred_pages_enabled();

	return page_kasan_tag(page) == KASAN_TAG_KERNEL;
}

void kernel_init_pages(struct page *page, int numpages)
{
	int i;

	/* s390's use of memset() could override KASAN redzones. */
	kasan_disable_current();
	for (i = 0; i < numpages; i++)
		clear_highpage_kasan_tagged(page + i);
	kasan_enable_current();
}

__always_inline bool free_pages_prepare(struct page *page,
			unsigned int order)
{
	int bad = 0;
	bool skip_kasan_poison = should_skip_kasan_poison(page);
	bool init = want_init_on_free();
	bool compound = PageCompound(page);

	VM_BUG_ON_PAGE(PageTail(page), page);

	trace_mm_page_free(page, order);
	kmsan_free_page(page, order);

	if (memcg_kmem_online() && PageMemcgKmem(page))
		__memcg_kmem_uncharge_page(page, order);

	if (unlikely(PageHWPoison(page)) && !order) {
		/* Do not let hwpoison pages hit pcplists/buddy */
		reset_page_owner(page, order);
		page_table_check_free(page, order);
		pgalloc_tag_sub(page, 1 << order);
		return false;
	}

	VM_BUG_ON_PAGE(compound && compound_order(page) != order, page);

	/*
	 * Check tail pages before head page information is cleared to
	 * avoid checking PageCompound for order-0 pages.
	 */
	if (unlikely(order)) {
		int i;

		if (compound)
			page[1].flags &= ~PAGE_FLAGS_SECOND;
		for (i = 1; i < (1 << order); i++) {
			if (compound)
				bad += free_tail_page_prepare(page, page + i);
			if (is_check_pages_enabled()) {
				if (free_page_is_bad(page + i)) {
					bad++;
					continue;
				}
			}
			(page + i)->flags &= ~PAGE_FLAGS_CHECK_AT_PREP;
		}
	}
	if (PageMappingFlags(page))
		page->mapping = NULL;
	if (is_check_pages_enabled()) {
		if (free_page_is_bad(page))
			bad++;
		if (bad)
			return false;
	}

	page_cpupid_reset_last(page);
	page->flags &= ~PAGE_FLAGS_CHECK_AT_PREP;
	reset_page_owner(page, order);
	page_table_check_free(page, order);
	pgalloc_tag_sub(page, 1 << order);

	if (!PageHighMem(page)) {
		debug_check_no_locks_freed(page_address(page),
					   PAGE_SIZE << order);
		debug_check_no_obj_freed(page_address(page),
					   PAGE_SIZE << order);
	}

	kernel_poison_pages(page, 1 << order);

	/*
	 * As memory initialization might be integrated into KASAN,
	 * KASAN poisoning and memory initialization code must be
	 * kept together to avoid discrepancies in behavior.
	 *
	 * With hardware tag-based KASAN, memory tags must be set before the
	 * page becomes unavailable via debug_pagealloc or arch_free_page.
	 */
	if (!skip_kasan_poison) {
		kasan_poison_pages(page, order, init);

		/* Memory is already initialized if KASAN did it internally. */
		if (kasan_has_integrated_init())
			init = false;
	}
	if (init)
		kernel_init_pages(page, 1 << order);

	/*
	 * arch_free_page() can make the page's contents inaccessible.  s390
	 * does this.  So nothing which can access the page's contents should
	 * happen after this.
	 */
	arch_free_page(page, order);

	debug_pagealloc_unmap_pages(page, 1 << order);

	return true;
}

/*
 * Frees a number of pages from the PCP lists
 * Assumes all pages on list are in same zone.
 * count is the number of pages to free.
 */
static void free_pcppages_bulk(struct zone *zone, int count,
					struct per_cpu_pages *pcp,
					int pindex)
{
	unsigned long flags;
	unsigned int order;
	struct page *page;

	/*
	 * Ensure proper count is passed which otherwise would stuck in the
	 * below while (list_empty(list)) loop.
	 */
	count = min(pcp->count, count);

	/* Ensure requested pindex is drained first. */
	pindex = pindex - 1;

	spin_lock_irqsave(&zone->lock, flags);

	while (count > 0) {
		struct list_head *list;
		int nr_pages;

		/* Remove pages from lists in a round-robin fashion. */
		do {
			if (++pindex > NR_PCP_LISTS - 1)
				pindex = 0;
			list = &pcp->lists[pindex];
		} while (list_empty(list));

		order = pindex_to_order(pindex);
		nr_pages = 1 << order;
		do {
			unsigned long pfn;
			int mt;

			page = list_last_entry(list, struct page, pcp_list);
			pfn = page_to_pfn(page);
			mt = get_pfnblock_migratetype(page, pfn);

			/* must delete to avoid corrupting pcp list */
			list_del(&page->pcp_list);
			count -= nr_pages;
			pcp->count -= nr_pages;

			__free_one_page(page, pfn, zone, order, mt, FPI_NONE);
			trace_mm_page_pcpu_drain(page, order, mt);
		} while (count > 0 && !list_empty(list));
	}

	spin_unlock_irqrestore(&zone->lock, flags);
}

static void free_one_page(struct zone *zone, struct page *page,
			  unsigned long pfn, unsigned int order,
			  fpi_t fpi_flags)
{
	unsigned long flags;
	int migratetype;

	spin_lock_irqsave(&zone->lock, flags);
	migratetype = get_pfnblock_migratetype(page, pfn);
	__free_one_page(page, pfn, zone, order, migratetype, fpi_flags);
	spin_unlock_irqrestore(&zone->lock, flags);
}

static void __free_pages_ok(struct page *page, unsigned int order,
			    fpi_t fpi_flags)
{
	unsigned long pfn = page_to_pfn(page);
	struct zone *zone = page_zone(page);

	if (!free_pages_prepare(page, order))
		return;

	free_one_page(zone, page, pfn, order, fpi_flags);

	__count_vm_events(PGFREE, 1 << order);
}

void __free_pages_core(struct page *page, unsigned int order)
{
	unsigned int nr_pages = 1 << order;
	struct page *p = page;
	unsigned int loop;

	/*
	 * When initializing the memmap, __init_single_page() sets the refcount
	 * of all pages to 1 ("allocated"/"not free"). We have to set the
	 * refcount of all involved pages to 0.
	 */
	prefetchw(p);
	for (loop = 0; loop < (nr_pages - 1); loop++, p++) {
		prefetchw(p + 1);
		__ClearPageReserved(p);
		set_page_count(p, 0);
	}
	__ClearPageReserved(p);
	set_page_count(p, 0);

	atomic_long_add(nr_pages, &page_zone(page)->managed_pages);

	if (page_contains_unaccepted(page, order)) {
		if (order == MAX_PAGE_ORDER && __free_unaccepted(page))
			return;

		accept_page(page, order);
	}

	/*
	 * Bypass PCP and place fresh pages right to the tail, primarily
	 * relevant for memory onlining.
	 */
	__free_pages_ok(page, order, FPI_TO_TAIL);
}

/*
 * Check that the whole (or subset of) a pageblock given by the interval of
 * [start_pfn, end_pfn) is valid and within the same zone, before scanning it
 * with the migration of free compaction scanner.
 *
 * Return struct page pointer of start_pfn, or NULL if checks were not passed.
 *
 * It's possible on some configurations to have a setup like node0 node1 node0
 * i.e. it's possible that all pages within a zones range of pages do not
 * belong to a single zone. We assume that a border between node0 and node1
 * can occur within a single pageblock, but not a node0 node1 node0
 * interleaving within a single pageblock. It is therefore sufficient to check
 * the first and last page of a pageblock and avoid checking each individual
 * page in a pageblock.
 *
 * Note: the function may return non-NULL struct page even for a page block
 * which contains a memory hole (i.e. there is no physical memory for a subset
 * of the pfn range). For example, if the pageblock order is MAX_PAGE_ORDER, which
 * will fall into 2 sub-sections, and the end pfn of the pageblock may be hole
 * even though the start pfn is online and valid. This should be safe most of
 * the time because struct pages are still initialized via init_unavailable_range()
 * and pfn walkers shouldn't touch any physical memory range for which they do
 * not recognize any specific metadata in struct pages.
 */
struct page *__pageblock_pfn_to_page(unsigned long start_pfn,
				     unsigned long end_pfn, struct zone *zone)
{
	struct page *start_page;
	struct page *end_page;

	/* end_pfn is one past the range we are checking */
	end_pfn--;

	if (!pfn_valid(end_pfn))
		return NULL;

	start_page = pfn_to_online_page(start_pfn);
	if (!start_page)
		return NULL;

	if (page_zone(start_page) != zone)
		return NULL;

	end_page = pfn_to_page(end_pfn);

	/* This gives a shorter code than deriving page_zone(end_page) */
	if (page_zone_id(start_page) != page_zone_id(end_page))
		return NULL;

	return start_page;
}

/*
 * The order of subdivision here is critical for the IO subsystem.
 * Please do not alter this order without good reasons and regression
 * testing. Specifically, as large blocks of memory are subdivided,
 * the order in which smaller blocks are delivered depends on the order
 * they're subdivided in this function. This is the primary factor
 * influencing the order in which pages are delivered to the IO
 * subsystem according to empirical testing, and this is also justified
 * by considering the behavior of a buddy system containing a single
 * large block of memory acted on by a series of small allocations.
 * This behavior is a critical factor in sglist merging's success.
 *
 * -- nyc
 */
static inline void expand(struct zone *zone, struct page *page,
	int low, int high, int migratetype)
{
	unsigned long size = 1 << high;
	unsigned long nr_added = 0;

	while (high > low) {
		high--;
		size >>= 1;
		VM_BUG_ON_PAGE(bad_range(zone, &page[size]), &page[size]);

		/*
		 * Mark as guard pages (or page), that will allow to
		 * merge back to allocator when buddy will be freed.
		 * Corresponding page table entries will not be touched,
		 * pages will stay not present in virtual address space
		 */
		if (set_page_guard(zone, &page[size], high))
			continue;

		__add_to_free_list(&page[size], zone, high, migratetype, false);
		set_buddy_order(&page[size], high);
		nr_added += size;
	}
	account_freepages(zone, nr_added, migratetype);
}

static void check_new_page_bad(struct page *page)
{
	if (unlikely(page->flags & __PG_HWPOISON)) {
		/* Don't complain about hwpoisoned pages */
		page_mapcount_reset(page); /* remove PageBuddy */
		return;
	}

	bad_page(page,
		 page_bad_reason(page, PAGE_FLAGS_CHECK_AT_PREP));
}

/*
 * This page is about to be returned from the page allocator
 */
static bool check_new_page(struct page *page)
{
	if (likely(page_expected_state(page,
				PAGE_FLAGS_CHECK_AT_PREP|__PG_HWPOISON)))
		return false;

	check_new_page_bad(page);
	return true;
}

static inline bool check_new_pages(struct page *page, unsigned int order)
{
	if (is_check_pages_enabled()) {
		for (int i = 0; i < (1 << order); i++) {
			struct page *p = page + i;

			if (check_new_page(p))
				return true;
		}
	}

	return false;
}

static inline bool should_skip_kasan_unpoison(gfp_t flags)
{
	/* Don't skip if a software KASAN mode is enabled. */
	if (IS_ENABLED(CONFIG_KASAN_GENERIC) ||
	    IS_ENABLED(CONFIG_KASAN_SW_TAGS))
		return false;

	/* Skip, if hardware tag-based KASAN is not enabled. */
	if (!kasan_hw_tags_enabled())
		return true;

	/*
	 * With hardware tag-based KASAN enabled, skip if this has been
	 * requested via __GFP_SKIP_KASAN.
	 */
	return flags & __GFP_SKIP_KASAN;
}

static inline bool should_skip_init(gfp_t flags)
{
	/* Don't skip, if hardware tag-based KASAN is not enabled. */
	if (!kasan_hw_tags_enabled())
		return false;

	/* For hardware tag-based KASAN, skip if requested. */
	return (flags & __GFP_SKIP_ZERO);
}

inline void post_alloc_hook(struct page *page, unsigned int order,
				gfp_t gfp_flags)
{
	bool init = !want_init_on_free() && want_init_on_alloc(gfp_flags) &&
			!should_skip_init(gfp_flags);
	bool zero_tags = init && (gfp_flags & __GFP_ZEROTAGS);
	int i;

	set_page_private(page, 0);
	set_page_refcounted(page);

	arch_alloc_page(page, order);
	debug_pagealloc_map_pages(page, 1 << order);

	/*
	 * Page unpoisoning must happen before memory initialization.
	 * Otherwise, the poison pattern will be overwritten for __GFP_ZERO
	 * allocations and the page unpoisoning code will complain.
	 */
	kernel_unpoison_pages(page, 1 << order);

	/*
	 * As memory initialization might be integrated into KASAN,
	 * KASAN unpoisoning and memory initializion code must be
	 * kept together to avoid discrepancies in behavior.
	 */

	/*
	 * If memory tags should be zeroed
	 * (which happens only when memory should be initialized as well).
	 */
	if (zero_tags) {
		/* Initialize both memory and memory tags. */
		for (i = 0; i != 1 << order; ++i)
			tag_clear_highpage(page + i);

		/* Take note that memory was initialized by the loop above. */
		init = false;
	}
	if (!should_skip_kasan_unpoison(gfp_flags) &&
	    kasan_unpoison_pages(page, order, init)) {
		/* Take note that memory was initialized by KASAN. */
		if (kasan_has_integrated_init())
			init = false;
	} else {
		/*
		 * If memory tags have not been set by KASAN, reset the page
		 * tags to ensure page_address() dereferencing does not fault.
		 */
		for (i = 0; i != 1 << order; ++i)
			page_kasan_tag_reset(page + i);
	}
	/* If memory is still not initialized, initialize it now. */
	if (init)
		kernel_init_pages(page, 1 << order);

	set_page_owner(page, order, gfp_flags);
	page_table_check_alloc(page, order);
	pgalloc_tag_add(page, current, 1 << order);
}

static void prep_new_page(struct page *page, unsigned int order, gfp_t gfp_flags,
							unsigned int alloc_flags)
{
	post_alloc_hook(page, order, gfp_flags);

	if (order && (gfp_flags & __GFP_COMP))
		prep_compound_page(page, order);

	/*
	 * page is set pfmemalloc when ALLOC_NO_WATERMARKS was necessary to
	 * allocate the page. The expectation is that the caller is taking
	 * steps that will free more memory. The caller should avoid the page
	 * being used for !PFMEMALLOC purposes.
	 */
	if (alloc_flags & ALLOC_NO_WATERMARKS)
		set_page_pfmemalloc(page);
	else
		clear_page_pfmemalloc(page);
}

/*
 * Go through the free lists for the given migratetype and remove
 * the smallest available page from the freelists
 */
static __always_inline
struct page *__rmqueue_smallest(struct zone *zone, unsigned int order,
						int migratetype)
{
	unsigned int current_order;
	struct free_area *area;
	struct page *page;

	/* Find a page of the appropriate size in the preferred list */
	for (current_order = order; current_order < NR_PAGE_ORDERS; ++current_order) {
		area = &(zone->free_area[current_order]);
		page = get_page_from_free_area(area, migratetype);
		if (!page)
			continue;
		del_page_from_free_list(page, zone, current_order, migratetype);
		expand(zone, page, order, current_order, migratetype);
		trace_mm_page_alloc_zone_locked(page, order, migratetype,
				pcp_allowed_order(order) &&
				migratetype < MIGRATE_PCPTYPES);
		return page;
	}

	return NULL;
}


/*
 * This array describes the order lists are fallen back to when
 * the free lists for the desirable migrate type are depleted
 *
 * The other migratetypes do not have fallbacks.
 */
static int fallbacks[MIGRATE_PCPTYPES][MIGRATE_PCPTYPES - 1] = {
	[MIGRATE_UNMOVABLE]   = { MIGRATE_RECLAIMABLE, MIGRATE_MOVABLE   },
	[MIGRATE_MOVABLE]     = { MIGRATE_RECLAIMABLE, MIGRATE_UNMOVABLE },
	[MIGRATE_RECLAIMABLE] = { MIGRATE_UNMOVABLE,   MIGRATE_MOVABLE   },
};

#ifdef CONFIG_CMA
static __always_inline struct page *__rmqueue_cma_fallback(struct zone *zone,
					unsigned int order)
{
	return __rmqueue_smallest(zone, order, MIGRATE_CMA);
}
#else
static inline struct page *__rmqueue_cma_fallback(struct zone *zone,
					unsigned int order) { return NULL; }
#endif

/*
 * Change the type of a block and move all its free pages to that
 * type's freelist.
 */
static int __move_freepages_block(struct zone *zone, unsigned long start_pfn,
				  int old_mt, int new_mt)
{
	struct page *page;
	unsigned long pfn, end_pfn;
	unsigned int order;
	int pages_moved = 0;

	VM_WARN_ON(start_pfn & (pageblock_nr_pages - 1));
	end_pfn = pageblock_end_pfn(start_pfn);

	for (pfn = start_pfn; pfn < end_pfn;) {
		page = pfn_to_page(pfn);
		if (!PageBuddy(page)) {
			pfn++;
			continue;
		}

		/* Make sure we are not inadvertently changing nodes */
		VM_BUG_ON_PAGE(page_to_nid(page) != zone_to_nid(zone), page);
		VM_BUG_ON_PAGE(page_zone(page) != zone, page);

		order = buddy_order(page);

		move_to_free_list(page, zone, order, old_mt, new_mt);

		pfn += 1 << order;
		pages_moved += 1 << order;
	}

	set_pageblock_migratetype(pfn_to_page(start_pfn), new_mt);

	return pages_moved;
}

static bool prep_move_freepages_block(struct zone *zone, struct page *page,
				      unsigned long *start_pfn,
				      int *num_free, int *num_movable)
{
	unsigned long pfn, start, end;

	pfn = page_to_pfn(page);
	start = pageblock_start_pfn(pfn);
	end = pageblock_end_pfn(pfn);

	/*
	 * The caller only has the lock for @zone, don't touch ranges
	 * that straddle into other zones. While we could move part of
	 * the range that's inside the zone, this call is usually
	 * accompanied by other operations such as migratetype updates
	 * which also should be locked.
	 */
	if (!zone_spans_pfn(zone, start))
		return false;
	if (!zone_spans_pfn(zone, end - 1))
		return false;

	*start_pfn = start;

	if (num_free) {
		*num_free = 0;
		*num_movable = 0;
		for (pfn = start; pfn < end;) {
			page = pfn_to_page(pfn);
			if (PageBuddy(page)) {
				int nr = 1 << buddy_order(page);

				*num_free += nr;
				pfn += nr;
				continue;
			}
			/*
			 * We assume that pages that could be isolated for
			 * migration are movable. But we don't actually try
			 * isolating, as that would be expensive.
			 */
			if (PageLRU(page) || __PageMovable(page))
				(*num_movable)++;
			pfn++;
		}
	}

	return true;
}

static int move_freepages_block(struct zone *zone, struct page *page,
				int old_mt, int new_mt)
{
	unsigned long start_pfn;

	if (!prep_move_freepages_block(zone, page, &start_pfn, NULL, NULL))
		return -1;

	return __move_freepages_block(zone, start_pfn, old_mt, new_mt);
}

#ifdef CONFIG_MEMORY_ISOLATION
/* Look for a buddy that straddles start_pfn */
static unsigned long find_large_buddy(unsigned long start_pfn)
{
	int order = 0;
	struct page *page;
	unsigned long pfn = start_pfn;

	while (!PageBuddy(page = pfn_to_page(pfn))) {
		/* Nothing found */
		if (++order > MAX_PAGE_ORDER)
			return start_pfn;
		pfn &= ~0UL << order;
	}

	/*
	 * Found a preceding buddy, but does it straddle?
	 */
	if (pfn + (1 << buddy_order(page)) > start_pfn)
		return pfn;
<<<<<<< HEAD

	/* Nothing found */
	return start_pfn;
=======

	/* Nothing found */
	return start_pfn;
}

/* Split a multi-block free page into its individual pageblocks */
static void split_large_buddy(struct zone *zone, struct page *page,
			      unsigned long pfn, int order)
{
	unsigned long end_pfn = pfn + (1 << order);

	VM_WARN_ON_ONCE(order <= pageblock_order);
	VM_WARN_ON_ONCE(pfn & (pageblock_nr_pages - 1));

	/* Caller removed page from freelist, buddy info cleared! */
	VM_WARN_ON_ONCE(PageBuddy(page));

	while (pfn != end_pfn) {
		int mt = get_pfnblock_migratetype(page, pfn);

		__free_one_page(page, pfn, zone, pageblock_order, mt, FPI_NONE);
		pfn += pageblock_nr_pages;
		page = pfn_to_page(pfn);
	}
}

/**
 * move_freepages_block_isolate - move free pages in block for page isolation
 * @zone: the zone
 * @page: the pageblock page
 * @migratetype: migratetype to set on the pageblock
 *
 * This is similar to move_freepages_block(), but handles the special
 * case encountered in page isolation, where the block of interest
 * might be part of a larger buddy spanning multiple pageblocks.
 *
 * Unlike the regular page allocator path, which moves pages while
 * stealing buddies off the freelist, page isolation is interested in
 * arbitrary pfn ranges that may have overlapping buddies on both ends.
 *
 * This function handles that. Straddling buddies are split into
 * individual pageblocks. Only the block of interest is moved.
 *
 * Returns %true if pages could be moved, %false otherwise.
 */
bool move_freepages_block_isolate(struct zone *zone, struct page *page,
				  int migratetype)
{
	unsigned long start_pfn, pfn;

	if (!prep_move_freepages_block(zone, page, &start_pfn, NULL, NULL))
		return false;

	/* No splits needed if buddies can't span multiple blocks */
	if (pageblock_order == MAX_PAGE_ORDER)
		goto move;

	/* We're a tail block in a larger buddy */
	pfn = find_large_buddy(start_pfn);
	if (pfn != start_pfn) {
		struct page *buddy = pfn_to_page(pfn);
		int order = buddy_order(buddy);

		del_page_from_free_list(buddy, zone, order,
					get_pfnblock_migratetype(buddy, pfn));
		set_pageblock_migratetype(page, migratetype);
		split_large_buddy(zone, buddy, pfn, order);
		return true;
	}

	/* We're the starting block of a larger buddy */
	if (PageBuddy(page) && buddy_order(page) > pageblock_order) {
		int order = buddy_order(page);

		del_page_from_free_list(page, zone, order,
					get_pfnblock_migratetype(page, pfn));
		set_pageblock_migratetype(page, migratetype);
		split_large_buddy(zone, page, pfn, order);
		return true;
	}
move:
	__move_freepages_block(zone, start_pfn,
			       get_pfnblock_migratetype(page, start_pfn),
			       migratetype);
	return true;
>>>>>>> 3c2a0d2f
}
#endif /* CONFIG_MEMORY_ISOLATION */

/* Split a multi-block free page into its individual pageblocks */
static void split_large_buddy(struct zone *zone, struct page *page,
			      unsigned long pfn, int order)
{
	unsigned long end_pfn = pfn + (1 << order);

	VM_WARN_ON_ONCE(order <= pageblock_order);
	VM_WARN_ON_ONCE(pfn & (pageblock_nr_pages - 1));

	/* Caller removed page from freelist, buddy info cleared! */
	VM_WARN_ON_ONCE(PageBuddy(page));

	while (pfn != end_pfn) {
		int mt = get_pfnblock_migratetype(page, pfn);

		__free_one_page(page, pfn, zone, pageblock_order, mt, FPI_NONE);
		pfn += pageblock_nr_pages;
		page = pfn_to_page(pfn);
	}
}

/**
 * move_freepages_block_isolate - move free pages in block for page isolation
 * @zone: the zone
 * @page: the pageblock page
 * @migratetype: migratetype to set on the pageblock
 *
 * This is similar to move_freepages_block(), but handles the special
 * case encountered in page isolation, where the block of interest
 * might be part of a larger buddy spanning multiple pageblocks.
 *
 * Unlike the regular page allocator path, which moves pages while
 * stealing buddies off the freelist, page isolation is interested in
 * arbitrary pfn ranges that may have overlapping buddies on both ends.
 *
 * This function handles that. Straddling buddies are split into
 * individual pageblocks. Only the block of interest is moved.
 *
 * Returns %true if pages could be moved, %false otherwise.
 */
bool move_freepages_block_isolate(struct zone *zone, struct page *page,
				  int migratetype)
{
	unsigned long start_pfn, pfn;

	if (!prep_move_freepages_block(zone, page, &start_pfn, NULL, NULL))
		return false;

	/* No splits needed if buddies can't span multiple blocks */
	if (pageblock_order == MAX_PAGE_ORDER)
		goto move;

	/* We're a tail block in a larger buddy */
	pfn = find_large_buddy(start_pfn);
	if (pfn != start_pfn) {
		struct page *buddy = pfn_to_page(pfn);
		int order = buddy_order(buddy);

		del_page_from_free_list(buddy, zone, order,
					get_pfnblock_migratetype(buddy, pfn));
		set_pageblock_migratetype(page, migratetype);
		split_large_buddy(zone, buddy, pfn, order);
		return true;
	}

	/* We're the starting block of a larger buddy */
	if (PageBuddy(page) && buddy_order(page) > pageblock_order) {
		int order = buddy_order(page);

		del_page_from_free_list(page, zone, order,
					get_pfnblock_migratetype(page, pfn));
		set_pageblock_migratetype(page, migratetype);
		split_large_buddy(zone, page, pfn, order);
		return true;
	}
move:
	__move_freepages_block(zone, start_pfn,
			       get_pfnblock_migratetype(page, start_pfn),
			       migratetype);
	return true;
}
#endif /* CONFIG_MEMORY_ISOLATION */

static void change_pageblock_range(struct page *pageblock_page,
					int start_order, int migratetype)
{
	int nr_pageblocks = 1 << (start_order - pageblock_order);

	while (nr_pageblocks--) {
		set_pageblock_migratetype(pageblock_page, migratetype);
		pageblock_page += pageblock_nr_pages;
	}
}

/*
 * When we are falling back to another migratetype during allocation, try to
 * steal extra free pages from the same pageblocks to satisfy further
 * allocations, instead of polluting multiple pageblocks.
 *
 * If we are stealing a relatively large buddy page, it is likely there will
 * be more free pages in the pageblock, so try to steal them all. For
 * reclaimable and unmovable allocations, we steal regardless of page size,
 * as fragmentation caused by those allocations polluting movable pageblocks
 * is worse than movable allocations stealing from unmovable and reclaimable
 * pageblocks.
 */
static bool can_steal_fallback(unsigned int order, int start_mt)
{
	/*
	 * Leaving this order check is intended, although there is
	 * relaxed order check in next check. The reason is that
	 * we can actually steal whole pageblock if this condition met,
	 * but, below check doesn't guarantee it and that is just heuristic
	 * so could be changed anytime.
	 */
	if (order >= pageblock_order)
		return true;

	if (order >= pageblock_order / 2 ||
		start_mt == MIGRATE_RECLAIMABLE ||
		start_mt == MIGRATE_UNMOVABLE ||
		page_group_by_mobility_disabled)
		return true;

	return false;
}

static inline bool boost_watermark(struct zone *zone)
{
	unsigned long max_boost;

	if (!watermark_boost_factor)
		return false;
	/*
	 * Don't bother in zones that are unlikely to produce results.
	 * On small machines, including kdump capture kernels running
	 * in a small area, boosting the watermark can cause an out of
	 * memory situation immediately.
	 */
	if ((pageblock_nr_pages * 4) > zone_managed_pages(zone))
		return false;

	max_boost = mult_frac(zone->_watermark[WMARK_HIGH],
			watermark_boost_factor, 10000);

	/*
	 * high watermark may be uninitialised if fragmentation occurs
	 * very early in boot so do not boost. We do not fall
	 * through and boost by pageblock_nr_pages as failing
	 * allocations that early means that reclaim is not going
	 * to help and it may even be impossible to reclaim the
	 * boosted watermark resulting in a hang.
	 */
	if (!max_boost)
		return false;

	max_boost = max(pageblock_nr_pages, max_boost);

	zone->watermark_boost = min(zone->watermark_boost + pageblock_nr_pages,
		max_boost);

	return true;
}

/*
 * This function implements actual steal behaviour. If order is large enough, we
 * can claim the whole pageblock for the requested migratetype. If not, we check
 * the pageblock for constituent pages; if at least half of the pages are free
 * or compatible, we can still claim the whole block, so pages freed in the
 * future will be put on the correct free list. Otherwise, we isolate exactly
 * the order we need from the fallback block and leave its migratetype alone.
 */
static struct page *
steal_suitable_fallback(struct zone *zone, struct page *page,
			int current_order, int order, int start_type,
			unsigned int alloc_flags, bool whole_block)
{
	int free_pages, movable_pages, alike_pages;
	unsigned long start_pfn;
	int block_type;

	block_type = get_pageblock_migratetype(page);

	/*
	 * This can happen due to races and we want to prevent broken
	 * highatomic accounting.
	 */
	if (is_migrate_highatomic(block_type))
		goto single_page;

	/* Take ownership for orders >= pageblock_order */
	if (current_order >= pageblock_order) {
		del_page_from_free_list(page, zone, current_order, block_type);
		change_pageblock_range(page, current_order, start_type);
		expand(zone, page, order, current_order, start_type);
		return page;
	}

	/*
	 * Boost watermarks to increase reclaim pressure to reduce the
	 * likelihood of future fallbacks. Wake kswapd now as the node
	 * may be balanced overall and kswapd will not wake naturally.
	 */
	if (boost_watermark(zone) && (alloc_flags & ALLOC_KSWAPD))
		set_bit(ZONE_BOOSTED_WATERMARK, &zone->flags);

	/* We are not allowed to try stealing from the whole block */
	if (!whole_block)
		goto single_page;

	/* moving whole block can fail due to zone boundary conditions */
	if (!prep_move_freepages_block(zone, page, &start_pfn, &free_pages,
				       &movable_pages))
		goto single_page;

	/*
	 * Determine how many pages are compatible with our allocation.
	 * For movable allocation, it's the number of movable pages which
	 * we just obtained. For other types it's a bit more tricky.
	 */
	if (start_type == MIGRATE_MOVABLE) {
		alike_pages = movable_pages;
	} else {
		/*
		 * If we are falling back a RECLAIMABLE or UNMOVABLE allocation
		 * to MOVABLE pageblock, consider all non-movable pages as
		 * compatible. If it's UNMOVABLE falling back to RECLAIMABLE or
		 * vice versa, be conservative since we can't distinguish the
		 * exact migratetype of non-movable pages.
		 */
		if (block_type == MIGRATE_MOVABLE)
			alike_pages = pageblock_nr_pages
						- (free_pages + movable_pages);
		else
			alike_pages = 0;
	}
	/*
	 * If a sufficient number of pages in the block are either free or of
	 * compatible migratability as our allocation, claim the whole block.
	 */
	if (free_pages + alike_pages >= (1 << (pageblock_order-1)) ||
			page_group_by_mobility_disabled) {
		__move_freepages_block(zone, start_pfn, block_type, start_type);
		return __rmqueue_smallest(zone, order, start_type);
	}

single_page:
	del_page_from_free_list(page, zone, current_order, block_type);
	expand(zone, page, order, current_order, block_type);
	return page;
}

/*
 * Check whether there is a suitable fallback freepage with requested order.
 * If only_stealable is true, this function returns fallback_mt only if
 * we can steal other freepages all together. This would help to reduce
 * fragmentation due to mixed migratetype pages in one pageblock.
 */
int find_suitable_fallback(struct free_area *area, unsigned int order,
			int migratetype, bool only_stealable, bool *can_steal)
{
	int i;
	int fallback_mt;

	if (area->nr_free == 0)
		return -1;

	*can_steal = false;
	for (i = 0; i < MIGRATE_PCPTYPES - 1 ; i++) {
		fallback_mt = fallbacks[migratetype][i];
		if (free_area_empty(area, fallback_mt))
			continue;

		if (can_steal_fallback(order, migratetype))
			*can_steal = true;

		if (!only_stealable)
			return fallback_mt;

		if (*can_steal)
			return fallback_mt;
	}

	return -1;
}

/*
 * Reserve a pageblock for exclusive use of high-order atomic allocations if
 * there are no empty page blocks that contain a page with a suitable order
 */
static void reserve_highatomic_pageblock(struct page *page, struct zone *zone)
{
	int mt;
	unsigned long max_managed, flags;

	/*
	 * The number reserved as: minimum is 1 pageblock, maximum is
	 * roughly 1% of a zone. But if 1% of a zone falls below a
	 * pageblock size, then don't reserve any pageblocks.
	 * Check is race-prone but harmless.
	 */
	if ((zone_managed_pages(zone) / 100) < pageblock_nr_pages)
		return;
	max_managed = ALIGN((zone_managed_pages(zone) / 100), pageblock_nr_pages);
	if (zone->nr_reserved_highatomic >= max_managed)
		return;

	spin_lock_irqsave(&zone->lock, flags);

	/* Recheck the nr_reserved_highatomic limit under the lock */
	if (zone->nr_reserved_highatomic >= max_managed)
		goto out_unlock;

	/* Yoink! */
	mt = get_pageblock_migratetype(page);
	/* Only reserve normal pageblocks (i.e., they can merge with others) */
	if (migratetype_is_mergeable(mt))
		if (move_freepages_block(zone, page, mt,
					 MIGRATE_HIGHATOMIC) != -1)
			zone->nr_reserved_highatomic += pageblock_nr_pages;

out_unlock:
	spin_unlock_irqrestore(&zone->lock, flags);
}

/*
 * Used when an allocation is about to fail under memory pressure. This
 * potentially hurts the reliability of high-order allocations when under
 * intense memory pressure but failed atomic allocations should be easier
 * to recover from than an OOM.
 *
 * If @force is true, try to unreserve a pageblock even though highatomic
 * pageblock is exhausted.
 */
static bool unreserve_highatomic_pageblock(const struct alloc_context *ac,
						bool force)
{
	struct zonelist *zonelist = ac->zonelist;
	unsigned long flags;
	struct zoneref *z;
	struct zone *zone;
	struct page *page;
	int order;
	int ret;

	for_each_zone_zonelist_nodemask(zone, z, zonelist, ac->highest_zoneidx,
								ac->nodemask) {
		/*
		 * Preserve at least one pageblock unless memory pressure
		 * is really high.
		 */
		if (!force && zone->nr_reserved_highatomic <=
					pageblock_nr_pages)
			continue;

		spin_lock_irqsave(&zone->lock, flags);
		for (order = 0; order < NR_PAGE_ORDERS; order++) {
			struct free_area *area = &(zone->free_area[order]);
			int mt;

			page = get_page_from_free_area(area, MIGRATE_HIGHATOMIC);
			if (!page)
				continue;

			mt = get_pageblock_migratetype(page);
			/*
			 * In page freeing path, migratetype change is racy so
			 * we can counter several free pages in a pageblock
			 * in this loop although we changed the pageblock type
			 * from highatomic to ac->migratetype. So we should
			 * adjust the count once.
			 */
			if (is_migrate_highatomic(mt)) {
				/*
				 * It should never happen but changes to
				 * locking could inadvertently allow a per-cpu
				 * drain to add pages to MIGRATE_HIGHATOMIC
				 * while unreserving so be safe and watch for
				 * underflows.
				 */
				zone->nr_reserved_highatomic -= min(
						pageblock_nr_pages,
						zone->nr_reserved_highatomic);
			}

			/*
			 * Convert to ac->migratetype and avoid the normal
			 * pageblock stealing heuristics. Minimally, the caller
			 * is doing the work and needs the pages. More
			 * importantly, if the block was always converted to
			 * MIGRATE_UNMOVABLE or another type then the number
			 * of pageblocks that cannot be completely freed
			 * may increase.
			 */
			ret = move_freepages_block(zone, page, mt,
						   ac->migratetype);
			/*
			 * Reserving this block already succeeded, so this should
			 * not fail on zone boundaries.
			 */
			WARN_ON_ONCE(ret == -1);
			if (ret > 0) {
				spin_unlock_irqrestore(&zone->lock, flags);
				return ret;
			}
		}
		spin_unlock_irqrestore(&zone->lock, flags);
	}

	return false;
}

/*
 * Try finding a free buddy page on the fallback list and put it on the free
 * list of requested migratetype, possibly along with other pages from the same
 * block, depending on fragmentation avoidance heuristics. Returns true if
 * fallback was found so that __rmqueue_smallest() can grab it.
 *
 * The use of signed ints for order and current_order is a deliberate
 * deviation from the rest of this file, to make the for loop
 * condition simpler.
 */
static __always_inline struct page *
__rmqueue_fallback(struct zone *zone, int order, int start_migratetype,
						unsigned int alloc_flags)
{
	struct free_area *area;
	int current_order;
	int min_order = order;
	struct page *page;
	int fallback_mt;
	bool can_steal;

	/*
	 * Do not steal pages from freelists belonging to other pageblocks
	 * i.e. orders < pageblock_order. If there are no local zones free,
	 * the zonelists will be reiterated without ALLOC_NOFRAGMENT.
	 */
	if (order < pageblock_order && alloc_flags & ALLOC_NOFRAGMENT)
		min_order = pageblock_order;

	/*
	 * Find the largest available free page in the other list. This roughly
	 * approximates finding the pageblock with the most free pages, which
	 * would be too costly to do exactly.
	 */
	for (current_order = MAX_PAGE_ORDER; current_order >= min_order;
				--current_order) {
		area = &(zone->free_area[current_order]);
		fallback_mt = find_suitable_fallback(area, current_order,
				start_migratetype, false, &can_steal);
		if (fallback_mt == -1)
			continue;

		/*
		 * We cannot steal all free pages from the pageblock and the
		 * requested migratetype is movable. In that case it's better to
		 * steal and split the smallest available page instead of the
		 * largest available page, because even if the next movable
		 * allocation falls back into a different pageblock than this
		 * one, it won't cause permanent fragmentation.
		 */
		if (!can_steal && start_migratetype == MIGRATE_MOVABLE
					&& current_order > order)
			goto find_smallest;

		goto do_steal;
	}

	return NULL;

find_smallest:
	for (current_order = order; current_order < NR_PAGE_ORDERS; current_order++) {
		area = &(zone->free_area[current_order]);
		fallback_mt = find_suitable_fallback(area, current_order,
				start_migratetype, false, &can_steal);
		if (fallback_mt != -1)
			break;
	}

	/*
	 * This should not happen - we already found a suitable fallback
	 * when looking for the largest page.
	 */
	VM_BUG_ON(current_order > MAX_PAGE_ORDER);

do_steal:
	page = get_page_from_free_area(area, fallback_mt);

	/* take off list, maybe claim block, expand remainder */
	page = steal_suitable_fallback(zone, page, current_order, order,
				       start_migratetype, alloc_flags, can_steal);

	trace_mm_page_alloc_extfrag(page, order, current_order,
		start_migratetype, fallback_mt);

	return page;
}

#ifdef CONFIG_CMA
/*
 * GFP_MOVABLE allocation could drain UNMOVABLE & RECLAIMABLE page blocks via
 * the help of CMA which makes GFP_KERNEL failed. Checking if zone_watermark_ok
 * again without ALLOC_CMA to see if to use CMA first.
 */
static bool use_cma_first(struct zone *zone, unsigned int order, unsigned int alloc_flags)
{
	unsigned long watermark;
	bool cma_first = false;

	watermark = wmark_pages(zone, alloc_flags & ALLOC_WMARK_MASK);
	/* check if GFP_MOVABLE pass previous zone_watermark_ok via the help of CMA */
	if (zone_watermark_ok(zone, order, watermark, 0, alloc_flags & (~ALLOC_CMA))) {
		/*
		 * Balance movable allocations between regular and CMA areas by
		 * allocating from CMA when over half of the zone's free memory
		 * is in the CMA area.
		 */
		cma_first = (zone_page_state(zone, NR_FREE_CMA_PAGES) >
				zone_page_state(zone, NR_FREE_PAGES) / 2);
	} else {
		/*
		 * watermark failed means UNMOVABLE & RECLAIMBLE is not enough
		 * now, we should use cma first to keep them stay around the
		 * corresponding watermark
		 */
		cma_first = true;
	}
	return cma_first;
}
#else
static bool use_cma_first(struct zone *zone, unsigned int order, unsigned int alloc_flags)
{
	return false;
}
#endif
/*
 * Do the hard work of removing an element from the buddy allocator.
 * Call me with the zone->lock already held.
 */
static __always_inline struct page *
__rmqueue(struct zone *zone, unsigned int order, int migratetype,
						unsigned int alloc_flags)
{
	struct page *page;

	if (IS_ENABLED(CONFIG_CMA)) {
		/*
		 * Balance movable allocations between regular and CMA areas by
		 * allocating from CMA base on judging zone_watermark_ok again
		 * to see if the latest check got pass via the help of CMA
		 */
		if (alloc_flags & ALLOC_CMA &&
			use_cma_first(zone, order, alloc_flags)) {
			page = __rmqueue_cma_fallback(zone, order);
			if (page)
				return page;
		}
	}

	page = __rmqueue_smallest(zone, order, migratetype);
	if (unlikely(!page)) {
		if (alloc_flags & ALLOC_CMA)
			page = __rmqueue_cma_fallback(zone, order);

		if (!page)
			page = __rmqueue_fallback(zone, order, migratetype,
						  alloc_flags);
	}
	return page;
}

/*
 * Obtain a specified number of elements from the buddy allocator, all under
 * a single hold of the lock, for efficiency.  Add them to the supplied list.
 * Returns the number of new pages which were placed at *list.
 */
static int rmqueue_bulk(struct zone *zone, unsigned int order,
			unsigned long count, struct list_head *list,
			int migratetype, unsigned int alloc_flags)
{
	unsigned long flags;
	int i;

	spin_lock_irqsave(&zone->lock, flags);
	for (i = 0; i < count; ++i) {
		struct page *page = __rmqueue(zone, order, migratetype,
								alloc_flags);
		if (unlikely(page == NULL))
			break;

		/*
		 * Split buddy pages returned by expand() are received here in
		 * physical page order. The page is added to the tail of
		 * caller's list. From the callers perspective, the linked list
		 * is ordered by page number under some conditions. This is
		 * useful for IO devices that can forward direction from the
		 * head, thus also in the physical page order. This is useful
		 * for IO devices that can merge IO requests if the physical
		 * pages are ordered properly.
		 */
		list_add_tail(&page->pcp_list, list);
	}
	spin_unlock_irqrestore(&zone->lock, flags);

	return i;
}

/*
 * Called from the vmstat counter updater to decay the PCP high.
 * Return whether there are addition works to do.
 */
int decay_pcp_high(struct zone *zone, struct per_cpu_pages *pcp)
{
	int high_min, to_drain, batch;
	int todo = 0;

	high_min = READ_ONCE(pcp->high_min);
	batch = READ_ONCE(pcp->batch);
	/*
	 * Decrease pcp->high periodically to try to free possible
	 * idle PCP pages.  And, avoid to free too many pages to
	 * control latency.  This caps pcp->high decrement too.
	 */
	if (pcp->high > high_min) {
		pcp->high = max3(pcp->count - (batch << CONFIG_PCP_BATCH_SCALE_MAX),
				 pcp->high - (pcp->high >> 3), high_min);
		if (pcp->high > high_min)
			todo++;
	}

	to_drain = pcp->count - pcp->high;
	if (to_drain > 0) {
		spin_lock(&pcp->lock);
		free_pcppages_bulk(zone, to_drain, pcp, 0);
		spin_unlock(&pcp->lock);
		todo++;
	}

	return todo;
}

#ifdef CONFIG_NUMA
/*
 * Called from the vmstat counter updater to drain pagesets of this
 * currently executing processor on remote nodes after they have
 * expired.
 */
void drain_zone_pages(struct zone *zone, struct per_cpu_pages *pcp)
{
	int to_drain, batch;

	batch = READ_ONCE(pcp->batch);
	to_drain = min(pcp->count, batch);
	if (to_drain > 0) {
		spin_lock(&pcp->lock);
		free_pcppages_bulk(zone, to_drain, pcp, 0);
		spin_unlock(&pcp->lock);
	}
}
#endif

/*
 * Drain pcplists of the indicated processor and zone.
 */
static void drain_pages_zone(unsigned int cpu, struct zone *zone)
{
	struct per_cpu_pages *pcp = per_cpu_ptr(zone->per_cpu_pageset, cpu);
	int count = READ_ONCE(pcp->count);

	while (count) {
		int to_drain = min(count, pcp->batch << CONFIG_PCP_BATCH_SCALE_MAX);
		count -= to_drain;

		spin_lock(&pcp->lock);
		free_pcppages_bulk(zone, to_drain, pcp, 0);
		spin_unlock(&pcp->lock);
	}
}

/*
 * Drain pcplists of all zones on the indicated processor.
 */
static void drain_pages(unsigned int cpu)
{
	struct zone *zone;

	for_each_populated_zone(zone) {
		drain_pages_zone(cpu, zone);
	}
}

/*
 * Spill all of this CPU's per-cpu pages back into the buddy allocator.
 */
void drain_local_pages(struct zone *zone)
{
	int cpu = smp_processor_id();

	if (zone)
		drain_pages_zone(cpu, zone);
	else
		drain_pages(cpu);
}

/*
 * The implementation of drain_all_pages(), exposing an extra parameter to
 * drain on all cpus.
 *
 * drain_all_pages() is optimized to only execute on cpus where pcplists are
 * not empty. The check for non-emptiness can however race with a free to
 * pcplist that has not yet increased the pcp->count from 0 to 1. Callers
 * that need the guarantee that every CPU has drained can disable the
 * optimizing racy check.
 */
static void __drain_all_pages(struct zone *zone, bool force_all_cpus)
{
	int cpu;

	/*
	 * Allocate in the BSS so we won't require allocation in
	 * direct reclaim path for CONFIG_CPUMASK_OFFSTACK=y
	 */
	static cpumask_t cpus_with_pcps;

	/*
	 * Do not drain if one is already in progress unless it's specific to
	 * a zone. Such callers are primarily CMA and memory hotplug and need
	 * the drain to be complete when the call returns.
	 */
	if (unlikely(!mutex_trylock(&pcpu_drain_mutex))) {
		if (!zone)
			return;
		mutex_lock(&pcpu_drain_mutex);
	}

	/*
	 * We don't care about racing with CPU hotplug event
	 * as offline notification will cause the notified
	 * cpu to drain that CPU pcps and on_each_cpu_mask
	 * disables preemption as part of its processing
	 */
	for_each_online_cpu(cpu) {
		struct per_cpu_pages *pcp;
		struct zone *z;
		bool has_pcps = false;

		if (force_all_cpus) {
			/*
			 * The pcp.count check is racy, some callers need a
			 * guarantee that no cpu is missed.
			 */
			has_pcps = true;
		} else if (zone) {
			pcp = per_cpu_ptr(zone->per_cpu_pageset, cpu);
			if (pcp->count)
				has_pcps = true;
		} else {
			for_each_populated_zone(z) {
				pcp = per_cpu_ptr(z->per_cpu_pageset, cpu);
				if (pcp->count) {
					has_pcps = true;
					break;
				}
			}
		}

		if (has_pcps)
			cpumask_set_cpu(cpu, &cpus_with_pcps);
		else
			cpumask_clear_cpu(cpu, &cpus_with_pcps);
	}

	for_each_cpu(cpu, &cpus_with_pcps) {
		if (zone)
			drain_pages_zone(cpu, zone);
		else
			drain_pages(cpu);
	}

	mutex_unlock(&pcpu_drain_mutex);
}

/*
 * Spill all the per-cpu pages from all CPUs back into the buddy allocator.
 *
 * When zone parameter is non-NULL, spill just the single zone's pages.
 */
void drain_all_pages(struct zone *zone)
{
	__drain_all_pages(zone, false);
}

static int nr_pcp_free(struct per_cpu_pages *pcp, int batch, int high, bool free_high)
{
	int min_nr_free, max_nr_free;

	/* Free as much as possible if batch freeing high-order pages. */
	if (unlikely(free_high))
		return min(pcp->count, batch << CONFIG_PCP_BATCH_SCALE_MAX);

	/* Check for PCP disabled or boot pageset */
	if (unlikely(high < batch))
		return 1;

	/* Leave at least pcp->batch pages on the list */
	min_nr_free = batch;
	max_nr_free = high - batch;

	/*
	 * Increase the batch number to the number of the consecutive
	 * freed pages to reduce zone lock contention.
	 */
	batch = clamp_t(int, pcp->free_count, min_nr_free, max_nr_free);

	return batch;
}

static int nr_pcp_high(struct per_cpu_pages *pcp, struct zone *zone,
		       int batch, bool free_high)
{
	int high, high_min, high_max;

	high_min = READ_ONCE(pcp->high_min);
	high_max = READ_ONCE(pcp->high_max);
	high = pcp->high = clamp(pcp->high, high_min, high_max);

	if (unlikely(!high))
		return 0;

	if (unlikely(free_high)) {
		pcp->high = max(high - (batch << CONFIG_PCP_BATCH_SCALE_MAX),
				high_min);
		return 0;
	}

	/*
	 * If reclaim is active, limit the number of pages that can be
	 * stored on pcp lists
	 */
	if (test_bit(ZONE_RECLAIM_ACTIVE, &zone->flags)) {
		int free_count = max_t(int, pcp->free_count, batch);

		pcp->high = max(high - free_count, high_min);
		return min(batch << 2, pcp->high);
	}

	if (high_min == high_max)
		return high;

	if (test_bit(ZONE_BELOW_HIGH, &zone->flags)) {
		int free_count = max_t(int, pcp->free_count, batch);

		pcp->high = max(high - free_count, high_min);
		high = max(pcp->count, high_min);
	} else if (pcp->count >= high) {
		int need_high = pcp->free_count + batch;

		/* pcp->high should be large enough to hold batch freed pages */
		if (pcp->high < need_high)
			pcp->high = clamp(need_high, high_min, high_max);
	}

	return high;
}

static void free_unref_page_commit(struct zone *zone, struct per_cpu_pages *pcp,
				   struct page *page, int migratetype,
				   unsigned int order)
{
	int high, batch;
	int pindex;
	bool free_high = false;

	/*
	 * On freeing, reduce the number of pages that are batch allocated.
	 * See nr_pcp_alloc() where alloc_factor is increased for subsequent
	 * allocations.
	 */
	pcp->alloc_factor >>= 1;
	__count_vm_events(PGFREE, 1 << order);
	pindex = order_to_pindex(migratetype, order);
	list_add(&page->pcp_list, &pcp->lists[pindex]);
	pcp->count += 1 << order;

	batch = READ_ONCE(pcp->batch);
	/*
	 * As high-order pages other than THP's stored on PCP can contribute
	 * to fragmentation, limit the number stored when PCP is heavily
	 * freeing without allocation. The remainder after bulk freeing
	 * stops will be drained from vmstat refresh context.
	 */
	if (order && order <= PAGE_ALLOC_COSTLY_ORDER) {
		free_high = (pcp->free_count >= batch &&
			     (pcp->flags & PCPF_PREV_FREE_HIGH_ORDER) &&
			     (!(pcp->flags & PCPF_FREE_HIGH_BATCH) ||
			      pcp->count >= READ_ONCE(batch)));
		pcp->flags |= PCPF_PREV_FREE_HIGH_ORDER;
	} else if (pcp->flags & PCPF_PREV_FREE_HIGH_ORDER) {
		pcp->flags &= ~PCPF_PREV_FREE_HIGH_ORDER;
	}
	if (pcp->free_count < (batch << CONFIG_PCP_BATCH_SCALE_MAX))
		pcp->free_count += (1 << order);
	high = nr_pcp_high(pcp, zone, batch, free_high);
	if (pcp->count >= high) {
		free_pcppages_bulk(zone, nr_pcp_free(pcp, batch, high, free_high),
				   pcp, pindex);
		if (test_bit(ZONE_BELOW_HIGH, &zone->flags) &&
		    zone_watermark_ok(zone, 0, high_wmark_pages(zone),
				      ZONE_MOVABLE, 0))
			clear_bit(ZONE_BELOW_HIGH, &zone->flags);
	}
}

/*
 * Free a pcp page
 */
void free_unref_page(struct page *page, unsigned int order)
{
	unsigned long __maybe_unused UP_flags;
	struct per_cpu_pages *pcp;
	struct zone *zone;
	unsigned long pfn = page_to_pfn(page);
	int migratetype;

	if (!pcp_allowed_order(order)) {
		__free_pages_ok(page, order, FPI_NONE);
		return;
	}

	if (!free_pages_prepare(page, order))
		return;

	/*
	 * We only track unmovable, reclaimable and movable on pcp lists.
	 * Place ISOLATE pages on the isolated list because they are being
	 * offlined but treat HIGHATOMIC and CMA as movable pages so we can
	 * get those areas back if necessary. Otherwise, we may have to free
	 * excessively into the page allocator
	 */
	migratetype = get_pfnblock_migratetype(page, pfn);
	if (unlikely(migratetype >= MIGRATE_PCPTYPES)) {
		if (unlikely(is_migrate_isolate(migratetype))) {
			free_one_page(page_zone(page), page, pfn, order, FPI_NONE);
			return;
		}
		migratetype = MIGRATE_MOVABLE;
	}

	zone = page_zone(page);
	pcp_trylock_prepare(UP_flags);
	pcp = pcp_spin_trylock(zone->per_cpu_pageset);
	if (pcp) {
		free_unref_page_commit(zone, pcp, page, migratetype, order);
		pcp_spin_unlock(pcp);
	} else {
		free_one_page(zone, page, pfn, order, FPI_NONE);
	}
	pcp_trylock_finish(UP_flags);
}

/*
 * Free a batch of folios
 */
void free_unref_folios(struct folio_batch *folios)
{
	unsigned long __maybe_unused UP_flags;
	struct per_cpu_pages *pcp = NULL;
	struct zone *locked_zone = NULL;
	int i, j;

	/* Prepare folios for freeing */
	for (i = 0, j = 0; i < folios->nr; i++) {
		struct folio *folio = folios->folios[i];
		unsigned long pfn = folio_pfn(folio);
		unsigned int order = folio_order(folio);

		if (order > 0 && folio_test_large_rmappable(folio))
			folio_undo_large_rmappable(folio);
		if (!free_pages_prepare(&folio->page, order))
			continue;
		/*
		 * Free orders not handled on the PCP directly to the
		 * allocator.
		 */
		if (!pcp_allowed_order(order)) {
			free_one_page(folio_zone(folio), &folio->page,
				      pfn, order, FPI_NONE);
			continue;
		}
		folio->private = (void *)(unsigned long)order;
		if (j != i)
			folios->folios[j] = folio;
		j++;
	}
	folios->nr = j;

	for (i = 0; i < folios->nr; i++) {
		struct folio *folio = folios->folios[i];
		struct zone *zone = folio_zone(folio);
		unsigned long pfn = folio_pfn(folio);
		unsigned int order = (unsigned long)folio->private;
		int migratetype;

		folio->private = NULL;
		migratetype = get_pfnblock_migratetype(&folio->page, pfn);

		/* Different zone requires a different pcp lock */
		if (zone != locked_zone ||
		    is_migrate_isolate(migratetype)) {
			if (pcp) {
				pcp_spin_unlock(pcp);
				pcp_trylock_finish(UP_flags);
				locked_zone = NULL;
				pcp = NULL;
			}

			/*
			 * Free isolated pages directly to the
			 * allocator, see comment in free_unref_page.
			 */
			if (is_migrate_isolate(migratetype)) {
				free_one_page(zone, &folio->page, pfn,
					      order, FPI_NONE);
				continue;
			}

			/*
			 * trylock is necessary as folios may be getting freed
			 * from IRQ or SoftIRQ context after an IO completion.
			 */
			pcp_trylock_prepare(UP_flags);
			pcp = pcp_spin_trylock(zone->per_cpu_pageset);
			if (unlikely(!pcp)) {
				pcp_trylock_finish(UP_flags);
				free_one_page(zone, &folio->page, pfn,
					      order, FPI_NONE);
				continue;
			}
			locked_zone = zone;
		}

		/*
		 * Non-isolated types over MIGRATE_PCPTYPES get added
		 * to the MIGRATE_MOVABLE pcp list.
		 */
		if (unlikely(migratetype >= MIGRATE_PCPTYPES))
			migratetype = MIGRATE_MOVABLE;

		trace_mm_page_free_batched(&folio->page);
		free_unref_page_commit(zone, pcp, &folio->page, migratetype,
				order);
	}

	if (pcp) {
		pcp_spin_unlock(pcp);
		pcp_trylock_finish(UP_flags);
	}
	folio_batch_reinit(folios);
}

/*
 * split_page takes a non-compound higher-order page, and splits it into
 * n (1<<order) sub-pages: page[0..n]
 * Each sub-page must be freed individually.
 *
 * Note: this is probably too low level an operation for use in drivers.
 * Please consult with lkml before using this in your driver.
 */
void split_page(struct page *page, unsigned int order)
{
	int i;

	VM_BUG_ON_PAGE(PageCompound(page), page);
	VM_BUG_ON_PAGE(!page_count(page), page);

	for (i = 1; i < (1 << order); i++)
		set_page_refcounted(page + i);
	split_page_owner(page, order, 0);
	pgalloc_tag_split(page, 1 << order);
	split_page_memcg(page, order, 0);
}
EXPORT_SYMBOL_GPL(split_page);

int __isolate_free_page(struct page *page, unsigned int order)
{
	struct zone *zone = page_zone(page);
	int mt = get_pageblock_migratetype(page);

	if (!is_migrate_isolate(mt)) {
		unsigned long watermark;
		/*
		 * Obey watermarks as if the page was being allocated. We can
		 * emulate a high-order watermark check with a raised order-0
		 * watermark, because we already know our high-order page
		 * exists.
		 */
		watermark = zone->_watermark[WMARK_MIN] + (1UL << order);
		if (!zone_watermark_ok(zone, 0, watermark, 0, ALLOC_CMA))
			return 0;
	}

	del_page_from_free_list(page, zone, order, mt);

	/*
	 * Set the pageblock if the isolated page is at least half of a
	 * pageblock
	 */
	if (order >= pageblock_order - 1) {
		struct page *endpage = page + (1 << order) - 1;
		for (; page < endpage; page += pageblock_nr_pages) {
			int mt = get_pageblock_migratetype(page);
			/*
			 * Only change normal pageblocks (i.e., they can merge
			 * with others)
			 */
			if (migratetype_is_mergeable(mt))
				move_freepages_block(zone, page, mt,
						     MIGRATE_MOVABLE);
		}
	}

	return 1UL << order;
}

/**
 * __putback_isolated_page - Return a now-isolated page back where we got it
 * @page: Page that was isolated
 * @order: Order of the isolated page
 * @mt: The page's pageblock's migratetype
 *
 * This function is meant to return a page pulled from the free lists via
 * __isolate_free_page back to the free lists they were pulled from.
 */
void __putback_isolated_page(struct page *page, unsigned int order, int mt)
{
	struct zone *zone = page_zone(page);

	/* zone lock should be held when this function is called */
	lockdep_assert_held(&zone->lock);

	/* Return isolated page to tail of freelist. */
	__free_one_page(page, page_to_pfn(page), zone, order, mt,
			FPI_SKIP_REPORT_NOTIFY | FPI_TO_TAIL);
}

/*
 * Update NUMA hit/miss statistics
 */
static inline void zone_statistics(struct zone *preferred_zone, struct zone *z,
				   long nr_account)
{
#ifdef CONFIG_NUMA
	enum numa_stat_item local_stat = NUMA_LOCAL;

	/* skip numa counters update if numa stats is disabled */
	if (!static_branch_likely(&vm_numa_stat_key))
		return;

	if (zone_to_nid(z) != numa_node_id())
		local_stat = NUMA_OTHER;

	if (zone_to_nid(z) == zone_to_nid(preferred_zone))
		__count_numa_events(z, NUMA_HIT, nr_account);
	else {
		__count_numa_events(z, NUMA_MISS, nr_account);
		__count_numa_events(preferred_zone, NUMA_FOREIGN, nr_account);
	}
	__count_numa_events(z, local_stat, nr_account);
#endif
}

static __always_inline
struct page *rmqueue_buddy(struct zone *preferred_zone, struct zone *zone,
			   unsigned int order, unsigned int alloc_flags,
			   int migratetype)
{
	struct page *page;
	unsigned long flags;

	do {
		page = NULL;
		spin_lock_irqsave(&zone->lock, flags);
		if (alloc_flags & ALLOC_HIGHATOMIC)
			page = __rmqueue_smallest(zone, order, MIGRATE_HIGHATOMIC);
		if (!page) {
			page = __rmqueue(zone, order, migratetype, alloc_flags);

			/*
			 * If the allocation fails, allow OOM handling access
			 * to HIGHATOMIC reserves as failing now is worse than
			 * failing a high-order atomic allocation in the
			 * future.
			 */
			if (!page && (alloc_flags & ALLOC_OOM))
				page = __rmqueue_smallest(zone, order, MIGRATE_HIGHATOMIC);

			if (!page) {
				spin_unlock_irqrestore(&zone->lock, flags);
				return NULL;
			}
		}
		spin_unlock_irqrestore(&zone->lock, flags);
	} while (check_new_pages(page, order));

	__count_zid_vm_events(PGALLOC, page_zonenum(page), 1 << order);
	zone_statistics(preferred_zone, zone, 1);

	return page;
}

static int nr_pcp_alloc(struct per_cpu_pages *pcp, struct zone *zone, int order)
{
	int high, base_batch, batch, max_nr_alloc;
	int high_max, high_min;

	base_batch = READ_ONCE(pcp->batch);
	high_min = READ_ONCE(pcp->high_min);
	high_max = READ_ONCE(pcp->high_max);
	high = pcp->high = clamp(pcp->high, high_min, high_max);

	/* Check for PCP disabled or boot pageset */
	if (unlikely(high < base_batch))
		return 1;

	if (order)
		batch = base_batch;
	else
		batch = (base_batch << pcp->alloc_factor);

	/*
	 * If we had larger pcp->high, we could avoid to allocate from
	 * zone.
	 */
	if (high_min != high_max && !test_bit(ZONE_BELOW_HIGH, &zone->flags))
		high = pcp->high = min(high + batch, high_max);

	if (!order) {
		max_nr_alloc = max(high - pcp->count - base_batch, base_batch);
		/*
		 * Double the number of pages allocated each time there is
		 * subsequent allocation of order-0 pages without any freeing.
		 */
		if (batch <= max_nr_alloc &&
		    pcp->alloc_factor < CONFIG_PCP_BATCH_SCALE_MAX)
			pcp->alloc_factor++;
		batch = min(batch, max_nr_alloc);
	}

	/*
	 * Scale batch relative to order if batch implies free pages
	 * can be stored on the PCP. Batch can be 1 for small zones or
	 * for boot pagesets which should never store free pages as
	 * the pages may belong to arbitrary zones.
	 */
	if (batch > 1)
		batch = max(batch >> order, 2);

	return batch;
}

/* Remove page from the per-cpu list, caller must protect the list */
static inline
struct page *__rmqueue_pcplist(struct zone *zone, unsigned int order,
			int migratetype,
			unsigned int alloc_flags,
			struct per_cpu_pages *pcp,
			struct list_head *list)
{
	struct page *page;

	do {
		if (list_empty(list)) {
			int batch = nr_pcp_alloc(pcp, zone, order);
			int alloced;

			alloced = rmqueue_bulk(zone, order,
					batch, list,
					migratetype, alloc_flags);

			pcp->count += alloced << order;
			if (unlikely(list_empty(list)))
				return NULL;
		}

		page = list_first_entry(list, struct page, pcp_list);
		list_del(&page->pcp_list);
		pcp->count -= 1 << order;
	} while (check_new_pages(page, order));

	return page;
}

/* Lock and remove page from the per-cpu list */
static struct page *rmqueue_pcplist(struct zone *preferred_zone,
			struct zone *zone, unsigned int order,
			int migratetype, unsigned int alloc_flags)
{
	struct per_cpu_pages *pcp;
	struct list_head *list;
	struct page *page;
	unsigned long __maybe_unused UP_flags;

	/* spin_trylock may fail due to a parallel drain or IRQ reentrancy. */
	pcp_trylock_prepare(UP_flags);
	pcp = pcp_spin_trylock(zone->per_cpu_pageset);
	if (!pcp) {
		pcp_trylock_finish(UP_flags);
		return NULL;
	}

	/*
	 * On allocation, reduce the number of pages that are batch freed.
	 * See nr_pcp_free() where free_factor is increased for subsequent
	 * frees.
	 */
	pcp->free_count >>= 1;
	list = &pcp->lists[order_to_pindex(migratetype, order)];
	page = __rmqueue_pcplist(zone, order, migratetype, alloc_flags, pcp, list);
	pcp_spin_unlock(pcp);
	pcp_trylock_finish(UP_flags);
	if (page) {
		__count_zid_vm_events(PGALLOC, page_zonenum(page), 1 << order);
		zone_statistics(preferred_zone, zone, 1);
	}
	return page;
}

/*
 * Allocate a page from the given zone.
 * Use pcplists for THP or "cheap" high-order allocations.
 */

/*
 * Do not instrument rmqueue() with KMSAN. This function may call
 * __msan_poison_alloca() through a call to set_pfnblock_flags_mask().
 * If __msan_poison_alloca() attempts to allocate pages for the stack depot, it
 * may call rmqueue() again, which will result in a deadlock.
 */
__no_sanitize_memory
static inline
struct page *rmqueue(struct zone *preferred_zone,
			struct zone *zone, unsigned int order,
			gfp_t gfp_flags, unsigned int alloc_flags,
			int migratetype)
{
	struct page *page;

	/*
	 * We most definitely don't want callers attempting to
	 * allocate greater than order-1 page units with __GFP_NOFAIL.
	 */
	WARN_ON_ONCE((gfp_flags & __GFP_NOFAIL) && (order > 1));

	if (likely(pcp_allowed_order(order))) {
		page = rmqueue_pcplist(preferred_zone, zone, order,
				       migratetype, alloc_flags);
		if (likely(page))
			goto out;
	}

	page = rmqueue_buddy(preferred_zone, zone, order, alloc_flags,
							migratetype);

out:
	/* Separate test+clear to avoid unnecessary atomics */
	if ((alloc_flags & ALLOC_KSWAPD) &&
	    unlikely(test_bit(ZONE_BOOSTED_WATERMARK, &zone->flags))) {
		clear_bit(ZONE_BOOSTED_WATERMARK, &zone->flags);
		wakeup_kswapd(zone, 0, 0, zone_idx(zone));
	}

	VM_BUG_ON_PAGE(page && bad_range(zone, page), page);
	return page;
}

noinline bool should_fail_alloc_page(gfp_t gfp_mask, unsigned int order)
{
	return __should_fail_alloc_page(gfp_mask, order);
}
ALLOW_ERROR_INJECTION(should_fail_alloc_page, TRUE);

static inline long __zone_watermark_unusable_free(struct zone *z,
				unsigned int order, unsigned int alloc_flags)
{
	long unusable_free = (1 << order) - 1;

	/*
	 * If the caller does not have rights to reserves below the min
	 * watermark then subtract the high-atomic reserves. This will
	 * over-estimate the size of the atomic reserve but it avoids a search.
	 */
	if (likely(!(alloc_flags & ALLOC_RESERVES)))
		unusable_free += z->nr_reserved_highatomic;

#ifdef CONFIG_CMA
	/* If allocation can't use CMA areas don't use free CMA pages */
	if (!(alloc_flags & ALLOC_CMA))
		unusable_free += zone_page_state(z, NR_FREE_CMA_PAGES);
#endif
#ifdef CONFIG_UNACCEPTED_MEMORY
	unusable_free += zone_page_state(z, NR_UNACCEPTED);
#endif

	return unusable_free;
}

/*
 * Return true if free base pages are above 'mark'. For high-order checks it
 * will return true of the order-0 watermark is reached and there is at least
 * one free page of a suitable size. Checking now avoids taking the zone lock
 * to check in the allocation paths if no pages are free.
 */
bool __zone_watermark_ok(struct zone *z, unsigned int order, unsigned long mark,
			 int highest_zoneidx, unsigned int alloc_flags,
			 long free_pages)
{
	long min = mark;
	int o;

	/* free_pages may go negative - that's OK */
	free_pages -= __zone_watermark_unusable_free(z, order, alloc_flags);

	if (unlikely(alloc_flags & ALLOC_RESERVES)) {
		/*
		 * __GFP_HIGH allows access to 50% of the min reserve as well
		 * as OOM.
		 */
		if (alloc_flags & ALLOC_MIN_RESERVE) {
			min -= min / 2;

			/*
			 * Non-blocking allocations (e.g. GFP_ATOMIC) can
			 * access more reserves than just __GFP_HIGH. Other
			 * non-blocking allocations requests such as GFP_NOWAIT
			 * or (GFP_KERNEL & ~__GFP_DIRECT_RECLAIM) do not get
			 * access to the min reserve.
			 */
			if (alloc_flags & ALLOC_NON_BLOCK)
				min -= min / 4;
		}

		/*
		 * OOM victims can try even harder than the normal reserve
		 * users on the grounds that it's definitely going to be in
		 * the exit path shortly and free memory. Any allocation it
		 * makes during the free path will be small and short-lived.
		 */
		if (alloc_flags & ALLOC_OOM)
			min -= min / 2;
	}

	/*
	 * Check watermarks for an order-0 allocation request. If these
	 * are not met, then a high-order request also cannot go ahead
	 * even if a suitable page happened to be free.
	 */
	if (free_pages <= min + z->lowmem_reserve[highest_zoneidx])
		return false;

	/* If this is an order-0 request then the watermark is fine */
	if (!order)
		return true;

	/* For a high-order request, check at least one suitable page is free */
	for (o = order; o < NR_PAGE_ORDERS; o++) {
		struct free_area *area = &z->free_area[o];
		int mt;

		if (!area->nr_free)
			continue;

		for (mt = 0; mt < MIGRATE_PCPTYPES; mt++) {
			if (!free_area_empty(area, mt))
				return true;
		}

#ifdef CONFIG_CMA
		if ((alloc_flags & ALLOC_CMA) &&
		    !free_area_empty(area, MIGRATE_CMA)) {
			return true;
		}
#endif
		if ((alloc_flags & (ALLOC_HIGHATOMIC|ALLOC_OOM)) &&
		    !free_area_empty(area, MIGRATE_HIGHATOMIC)) {
			return true;
		}
	}
	return false;
}

bool zone_watermark_ok(struct zone *z, unsigned int order, unsigned long mark,
		      int highest_zoneidx, unsigned int alloc_flags)
{
	return __zone_watermark_ok(z, order, mark, highest_zoneidx, alloc_flags,
					zone_page_state(z, NR_FREE_PAGES));
}

static inline bool zone_watermark_fast(struct zone *z, unsigned int order,
				unsigned long mark, int highest_zoneidx,
				unsigned int alloc_flags, gfp_t gfp_mask)
{
	long free_pages;

	free_pages = zone_page_state(z, NR_FREE_PAGES);

	/*
	 * Fast check for order-0 only. If this fails then the reserves
	 * need to be calculated.
	 */
	if (!order) {
		long usable_free;
		long reserved;

		usable_free = free_pages;
		reserved = __zone_watermark_unusable_free(z, 0, alloc_flags);

		/* reserved may over estimate high-atomic reserves. */
		usable_free -= min(usable_free, reserved);
		if (usable_free > mark + z->lowmem_reserve[highest_zoneidx])
			return true;
	}

	if (__zone_watermark_ok(z, order, mark, highest_zoneidx, alloc_flags,
					free_pages))
		return true;

	/*
	 * Ignore watermark boosting for __GFP_HIGH order-0 allocations
	 * when checking the min watermark. The min watermark is the
	 * point where boosting is ignored so that kswapd is woken up
	 * when below the low watermark.
	 */
	if (unlikely(!order && (alloc_flags & ALLOC_MIN_RESERVE) && z->watermark_boost
		&& ((alloc_flags & ALLOC_WMARK_MASK) == WMARK_MIN))) {
		mark = z->_watermark[WMARK_MIN];
		return __zone_watermark_ok(z, order, mark, highest_zoneidx,
					alloc_flags, free_pages);
	}

	return false;
}

bool zone_watermark_ok_safe(struct zone *z, unsigned int order,
			unsigned long mark, int highest_zoneidx)
{
	long free_pages = zone_page_state(z, NR_FREE_PAGES);

	if (z->percpu_drift_mark && free_pages < z->percpu_drift_mark)
		free_pages = zone_page_state_snapshot(z, NR_FREE_PAGES);

	return __zone_watermark_ok(z, order, mark, highest_zoneidx, 0,
								free_pages);
}

#ifdef CONFIG_NUMA
int __read_mostly node_reclaim_distance = RECLAIM_DISTANCE;

static bool zone_allows_reclaim(struct zone *local_zone, struct zone *zone)
{
	return node_distance(zone_to_nid(local_zone), zone_to_nid(zone)) <=
				node_reclaim_distance;
}
#else	/* CONFIG_NUMA */
static bool zone_allows_reclaim(struct zone *local_zone, struct zone *zone)
{
	return true;
}
#endif	/* CONFIG_NUMA */

/*
 * The restriction on ZONE_DMA32 as being a suitable zone to use to avoid
 * fragmentation is subtle. If the preferred zone was HIGHMEM then
 * premature use of a lower zone may cause lowmem pressure problems that
 * are worse than fragmentation. If the next zone is ZONE_DMA then it is
 * probably too small. It only makes sense to spread allocations to avoid
 * fragmentation between the Normal and DMA32 zones.
 */
static inline unsigned int
alloc_flags_nofragment(struct zone *zone, gfp_t gfp_mask)
{
	unsigned int alloc_flags;

	/*
	 * __GFP_KSWAPD_RECLAIM is assumed to be the same as ALLOC_KSWAPD
	 * to save a branch.
	 */
	alloc_flags = (__force int) (gfp_mask & __GFP_KSWAPD_RECLAIM);

#ifdef CONFIG_ZONE_DMA32
	if (!zone)
		return alloc_flags;

	if (zone_idx(zone) != ZONE_NORMAL)
		return alloc_flags;

	/*
	 * If ZONE_DMA32 exists, assume it is the one after ZONE_NORMAL and
	 * the pointer is within zone->zone_pgdat->node_zones[]. Also assume
	 * on UMA that if Normal is populated then so is DMA32.
	 */
	BUILD_BUG_ON(ZONE_NORMAL - ZONE_DMA32 != 1);
	if (nr_online_nodes > 1 && !populated_zone(--zone))
		return alloc_flags;

	alloc_flags |= ALLOC_NOFRAGMENT;
#endif /* CONFIG_ZONE_DMA32 */
	return alloc_flags;
}

/* Must be called after current_gfp_context() which can change gfp_mask */
static inline unsigned int gfp_to_alloc_flags_cma(gfp_t gfp_mask,
						  unsigned int alloc_flags)
{
#ifdef CONFIG_CMA
	if (gfp_migratetype(gfp_mask) == MIGRATE_MOVABLE)
		alloc_flags |= ALLOC_CMA;
#endif
	return alloc_flags;
}

/*
 * get_page_from_freelist goes through the zonelist trying to allocate
 * a page.
 */
static struct page *
get_page_from_freelist(gfp_t gfp_mask, unsigned int order, int alloc_flags,
						const struct alloc_context *ac)
{
	struct zoneref *z;
	struct zone *zone;
	struct pglist_data *last_pgdat = NULL;
	bool last_pgdat_dirty_ok = false;
	bool no_fallback;

retry:
	/*
	 * Scan zonelist, looking for a zone with enough free.
	 * See also cpuset_node_allowed() comment in kernel/cgroup/cpuset.c.
	 */
	no_fallback = alloc_flags & ALLOC_NOFRAGMENT;
	z = ac->preferred_zoneref;
	for_next_zone_zonelist_nodemask(zone, z, ac->highest_zoneidx,
					ac->nodemask) {
		struct page *page;
		unsigned long mark;

		if (cpusets_enabled() &&
			(alloc_flags & ALLOC_CPUSET) &&
			!__cpuset_zone_allowed(zone, gfp_mask))
				continue;
		/*
		 * When allocating a page cache page for writing, we
		 * want to get it from a node that is within its dirty
		 * limit, such that no single node holds more than its
		 * proportional share of globally allowed dirty pages.
		 * The dirty limits take into account the node's
		 * lowmem reserves and high watermark so that kswapd
		 * should be able to balance it without having to
		 * write pages from its LRU list.
		 *
		 * XXX: For now, allow allocations to potentially
		 * exceed the per-node dirty limit in the slowpath
		 * (spread_dirty_pages unset) before going into reclaim,
		 * which is important when on a NUMA setup the allowed
		 * nodes are together not big enough to reach the
		 * global limit.  The proper fix for these situations
		 * will require awareness of nodes in the
		 * dirty-throttling and the flusher threads.
		 */
		if (ac->spread_dirty_pages) {
			if (last_pgdat != zone->zone_pgdat) {
				last_pgdat = zone->zone_pgdat;
				last_pgdat_dirty_ok = node_dirty_ok(zone->zone_pgdat);
			}

			if (!last_pgdat_dirty_ok)
				continue;
		}

		if (no_fallback && nr_online_nodes > 1 &&
		    zone != ac->preferred_zoneref->zone) {
			int local_nid;

			/*
			 * If moving to a remote node, retry but allow
			 * fragmenting fallbacks. Locality is more important
			 * than fragmentation avoidance.
			 */
			local_nid = zone_to_nid(ac->preferred_zoneref->zone);
			if (zone_to_nid(zone) != local_nid) {
				alloc_flags &= ~ALLOC_NOFRAGMENT;
				goto retry;
			}
		}

		/*
		 * Detect whether the number of free pages is below high
		 * watermark.  If so, we will decrease pcp->high and free
		 * PCP pages in free path to reduce the possibility of
		 * premature page reclaiming.  Detection is done here to
		 * avoid to do that in hotter free path.
		 */
		if (test_bit(ZONE_BELOW_HIGH, &zone->flags))
			goto check_alloc_wmark;

		mark = high_wmark_pages(zone);
		if (zone_watermark_fast(zone, order, mark,
					ac->highest_zoneidx, alloc_flags,
					gfp_mask))
			goto try_this_zone;
		else
			set_bit(ZONE_BELOW_HIGH, &zone->flags);

check_alloc_wmark:
		mark = wmark_pages(zone, alloc_flags & ALLOC_WMARK_MASK);
		if (!zone_watermark_fast(zone, order, mark,
				       ac->highest_zoneidx, alloc_flags,
				       gfp_mask)) {
			int ret;

			if (has_unaccepted_memory()) {
				if (try_to_accept_memory(zone, order))
					goto try_this_zone;
			}

#ifdef CONFIG_DEFERRED_STRUCT_PAGE_INIT
			/*
			 * Watermark failed for this zone, but see if we can
			 * grow this zone if it contains deferred pages.
			 */
			if (deferred_pages_enabled()) {
				if (_deferred_grow_zone(zone, order))
					goto try_this_zone;
			}
#endif
			/* Checked here to keep the fast path fast */
			BUILD_BUG_ON(ALLOC_NO_WATERMARKS < NR_WMARK);
			if (alloc_flags & ALLOC_NO_WATERMARKS)
				goto try_this_zone;

			if (!node_reclaim_enabled() ||
			    !zone_allows_reclaim(ac->preferred_zoneref->zone, zone))
				continue;

			ret = node_reclaim(zone->zone_pgdat, gfp_mask, order);
			switch (ret) {
			case NODE_RECLAIM_NOSCAN:
				/* did not scan */
				continue;
			case NODE_RECLAIM_FULL:
				/* scanned but unreclaimable */
				continue;
			default:
				/* did we reclaim enough */
				if (zone_watermark_ok(zone, order, mark,
					ac->highest_zoneidx, alloc_flags))
					goto try_this_zone;

				continue;
			}
		}

try_this_zone:
		page = rmqueue(ac->preferred_zoneref->zone, zone, order,
				gfp_mask, alloc_flags, ac->migratetype);
		if (page) {
			prep_new_page(page, order, gfp_mask, alloc_flags);

			/*
			 * If this is a high-order atomic allocation then check
			 * if the pageblock should be reserved for the future
			 */
			if (unlikely(alloc_flags & ALLOC_HIGHATOMIC))
				reserve_highatomic_pageblock(page, zone);

			return page;
		} else {
			if (has_unaccepted_memory()) {
				if (try_to_accept_memory(zone, order))
					goto try_this_zone;
			}

#ifdef CONFIG_DEFERRED_STRUCT_PAGE_INIT
			/* Try again if zone has deferred pages */
			if (deferred_pages_enabled()) {
				if (_deferred_grow_zone(zone, order))
					goto try_this_zone;
			}
#endif
		}
	}

	/*
	 * It's possible on a UMA machine to get through all zones that are
	 * fragmented. If avoiding fragmentation, reset and try again.
	 */
	if (no_fallback) {
		alloc_flags &= ~ALLOC_NOFRAGMENT;
		goto retry;
	}

	return NULL;
}

static void warn_alloc_show_mem(gfp_t gfp_mask, nodemask_t *nodemask)
{
	unsigned int filter = SHOW_MEM_FILTER_NODES;

	/*
	 * This documents exceptions given to allocations in certain
	 * contexts that are allowed to allocate outside current's set
	 * of allowed nodes.
	 */
	if (!(gfp_mask & __GFP_NOMEMALLOC))
		if (tsk_is_oom_victim(current) ||
		    (current->flags & (PF_MEMALLOC | PF_EXITING)))
			filter &= ~SHOW_MEM_FILTER_NODES;
	if (!in_task() || !(gfp_mask & __GFP_DIRECT_RECLAIM))
		filter &= ~SHOW_MEM_FILTER_NODES;

	__show_mem(filter, nodemask, gfp_zone(gfp_mask));
}

void warn_alloc(gfp_t gfp_mask, nodemask_t *nodemask, const char *fmt, ...)
{
	struct va_format vaf;
	va_list args;
	static DEFINE_RATELIMIT_STATE(nopage_rs, 10*HZ, 1);

	if ((gfp_mask & __GFP_NOWARN) ||
	     !__ratelimit(&nopage_rs) ||
	     ((gfp_mask & __GFP_DMA) && !has_managed_dma()))
		return;

	va_start(args, fmt);
	vaf.fmt = fmt;
	vaf.va = &args;
	pr_warn("%s: %pV, mode:%#x(%pGg), nodemask=%*pbl",
			current->comm, &vaf, gfp_mask, &gfp_mask,
			nodemask_pr_args(nodemask));
	va_end(args);

	cpuset_print_current_mems_allowed();
	pr_cont("\n");
	dump_stack();
	warn_alloc_show_mem(gfp_mask, nodemask);
}

static inline struct page *
__alloc_pages_cpuset_fallback(gfp_t gfp_mask, unsigned int order,
			      unsigned int alloc_flags,
			      const struct alloc_context *ac)
{
	struct page *page;

	page = get_page_from_freelist(gfp_mask, order,
			alloc_flags|ALLOC_CPUSET, ac);
	/*
	 * fallback to ignore cpuset restriction if our nodes
	 * are depleted
	 */
	if (!page)
		page = get_page_from_freelist(gfp_mask, order,
				alloc_flags, ac);

	return page;
}

static inline struct page *
__alloc_pages_may_oom(gfp_t gfp_mask, unsigned int order,
	const struct alloc_context *ac, unsigned long *did_some_progress)
{
	struct oom_control oc = {
		.zonelist = ac->zonelist,
		.nodemask = ac->nodemask,
		.memcg = NULL,
		.gfp_mask = gfp_mask,
		.order = order,
	};
	struct page *page;

	*did_some_progress = 0;

	/*
	 * Acquire the oom lock.  If that fails, somebody else is
	 * making progress for us.
	 */
	if (!mutex_trylock(&oom_lock)) {
		*did_some_progress = 1;
		schedule_timeout_uninterruptible(1);
		return NULL;
	}

	/*
	 * Go through the zonelist yet one more time, keep very high watermark
	 * here, this is only to catch a parallel oom killing, we must fail if
	 * we're still under heavy pressure. But make sure that this reclaim
	 * attempt shall not depend on __GFP_DIRECT_RECLAIM && !__GFP_NORETRY
	 * allocation which will never fail due to oom_lock already held.
	 */
	page = get_page_from_freelist((gfp_mask | __GFP_HARDWALL) &
				      ~__GFP_DIRECT_RECLAIM, order,
				      ALLOC_WMARK_HIGH|ALLOC_CPUSET, ac);
	if (page)
		goto out;

	/* Coredumps can quickly deplete all memory reserves */
	if (current->flags & PF_DUMPCORE)
		goto out;
	/* The OOM killer will not help higher order allocs */
	if (order > PAGE_ALLOC_COSTLY_ORDER)
		goto out;
	/*
	 * We have already exhausted all our reclaim opportunities without any
	 * success so it is time to admit defeat. We will skip the OOM killer
	 * because it is very likely that the caller has a more reasonable
	 * fallback than shooting a random task.
	 *
	 * The OOM killer may not free memory on a specific node.
	 */
	if (gfp_mask & (__GFP_RETRY_MAYFAIL | __GFP_THISNODE))
		goto out;
	/* The OOM killer does not needlessly kill tasks for lowmem */
	if (ac->highest_zoneidx < ZONE_NORMAL)
		goto out;
	if (pm_suspended_storage())
		goto out;
	/*
	 * XXX: GFP_NOFS allocations should rather fail than rely on
	 * other request to make a forward progress.
	 * We are in an unfortunate situation where out_of_memory cannot
	 * do much for this context but let's try it to at least get
	 * access to memory reserved if the current task is killed (see
	 * out_of_memory). Once filesystems are ready to handle allocation
	 * failures more gracefully we should just bail out here.
	 */

	/* Exhausted what can be done so it's blame time */
	if (out_of_memory(&oc) ||
	    WARN_ON_ONCE_GFP(gfp_mask & __GFP_NOFAIL, gfp_mask)) {
		*did_some_progress = 1;

		/*
		 * Help non-failing allocations by giving them access to memory
		 * reserves
		 */
		if (gfp_mask & __GFP_NOFAIL)
			page = __alloc_pages_cpuset_fallback(gfp_mask, order,
					ALLOC_NO_WATERMARKS, ac);
	}
out:
	mutex_unlock(&oom_lock);
	return page;
}

/*
 * Maximum number of compaction retries with a progress before OOM
 * killer is consider as the only way to move forward.
 */
#define MAX_COMPACT_RETRIES 16

#ifdef CONFIG_COMPACTION
/* Try memory compaction for high-order allocations before reclaim */
static struct page *
__alloc_pages_direct_compact(gfp_t gfp_mask, unsigned int order,
		unsigned int alloc_flags, const struct alloc_context *ac,
		enum compact_priority prio, enum compact_result *compact_result)
{
	struct page *page = NULL;
	unsigned long pflags;
	unsigned int noreclaim_flag;

	if (!order)
		return NULL;

	psi_memstall_enter(&pflags);
	delayacct_compact_start();
	noreclaim_flag = memalloc_noreclaim_save();

	*compact_result = try_to_compact_pages(gfp_mask, order, alloc_flags, ac,
								prio, &page);

	memalloc_noreclaim_restore(noreclaim_flag);
	psi_memstall_leave(&pflags);
	delayacct_compact_end();

	if (*compact_result == COMPACT_SKIPPED)
		return NULL;
	/*
	 * At least in one zone compaction wasn't deferred or skipped, so let's
	 * count a compaction stall
	 */
	count_vm_event(COMPACTSTALL);

	/* Prep a captured page if available */
	if (page)
		prep_new_page(page, order, gfp_mask, alloc_flags);

	/* Try get a page from the freelist if available */
	if (!page)
		page = get_page_from_freelist(gfp_mask, order, alloc_flags, ac);

	if (page) {
		struct zone *zone = page_zone(page);

		zone->compact_blockskip_flush = false;
		compaction_defer_reset(zone, order, true);
		count_vm_event(COMPACTSUCCESS);
		return page;
	}

	/*
	 * It's bad if compaction run occurs and fails. The most likely reason
	 * is that pages exist, but not enough to satisfy watermarks.
	 */
	count_vm_event(COMPACTFAIL);

	cond_resched();

	return NULL;
}

static inline bool
should_compact_retry(struct alloc_context *ac, int order, int alloc_flags,
		     enum compact_result compact_result,
		     enum compact_priority *compact_priority,
		     int *compaction_retries)
{
	int max_retries = MAX_COMPACT_RETRIES;
	int min_priority;
	bool ret = false;
	int retries = *compaction_retries;
	enum compact_priority priority = *compact_priority;

	if (!order)
		return false;

	if (fatal_signal_pending(current))
		return false;

	/*
	 * Compaction was skipped due to a lack of free order-0
	 * migration targets. Continue if reclaim can help.
	 */
	if (compact_result == COMPACT_SKIPPED) {
		ret = compaction_zonelist_suitable(ac, order, alloc_flags);
		goto out;
	}

	/*
	 * Compaction managed to coalesce some page blocks, but the
	 * allocation failed presumably due to a race. Retry some.
	 */
	if (compact_result == COMPACT_SUCCESS) {
		/*
		 * !costly requests are much more important than
		 * __GFP_RETRY_MAYFAIL costly ones because they are de
		 * facto nofail and invoke OOM killer to move on while
		 * costly can fail and users are ready to cope with
		 * that. 1/4 retries is rather arbitrary but we would
		 * need much more detailed feedback from compaction to
		 * make a better decision.
		 */
		if (order > PAGE_ALLOC_COSTLY_ORDER)
			max_retries /= 4;

		if (++(*compaction_retries) <= max_retries) {
			ret = true;
			goto out;
		}
	}

	/*
	 * Compaction failed. Retry with increasing priority.
	 */
	min_priority = (order > PAGE_ALLOC_COSTLY_ORDER) ?
			MIN_COMPACT_COSTLY_PRIORITY : MIN_COMPACT_PRIORITY;

	if (*compact_priority > min_priority) {
		(*compact_priority)--;
		*compaction_retries = 0;
		ret = true;
	}
out:
	trace_compact_retry(order, priority, compact_result, retries, max_retries, ret);
	return ret;
}
#else
static inline struct page *
__alloc_pages_direct_compact(gfp_t gfp_mask, unsigned int order,
		unsigned int alloc_flags, const struct alloc_context *ac,
		enum compact_priority prio, enum compact_result *compact_result)
{
	*compact_result = COMPACT_SKIPPED;
	return NULL;
}

static inline bool
should_compact_retry(struct alloc_context *ac, unsigned int order, int alloc_flags,
		     enum compact_result compact_result,
		     enum compact_priority *compact_priority,
		     int *compaction_retries)
{
	struct zone *zone;
	struct zoneref *z;

	if (!order || order > PAGE_ALLOC_COSTLY_ORDER)
		return false;

	/*
	 * There are setups with compaction disabled which would prefer to loop
	 * inside the allocator rather than hit the oom killer prematurely.
	 * Let's give them a good hope and keep retrying while the order-0
	 * watermarks are OK.
	 */
	for_each_zone_zonelist_nodemask(zone, z, ac->zonelist,
				ac->highest_zoneidx, ac->nodemask) {
		if (zone_watermark_ok(zone, 0, min_wmark_pages(zone),
					ac->highest_zoneidx, alloc_flags))
			return true;
	}
	return false;
}
#endif /* CONFIG_COMPACTION */

#ifdef CONFIG_LOCKDEP
static struct lockdep_map __fs_reclaim_map =
	STATIC_LOCKDEP_MAP_INIT("fs_reclaim", &__fs_reclaim_map);

static bool __need_reclaim(gfp_t gfp_mask)
{
	/* no reclaim without waiting on it */
	if (!(gfp_mask & __GFP_DIRECT_RECLAIM))
		return false;

	/* this guy won't enter reclaim */
	if (current->flags & PF_MEMALLOC)
		return false;

	if (gfp_mask & __GFP_NOLOCKDEP)
		return false;

	return true;
}

void __fs_reclaim_acquire(unsigned long ip)
{
	lock_acquire_exclusive(&__fs_reclaim_map, 0, 0, NULL, ip);
}

void __fs_reclaim_release(unsigned long ip)
{
	lock_release(&__fs_reclaim_map, ip);
}

void fs_reclaim_acquire(gfp_t gfp_mask)
{
	gfp_mask = current_gfp_context(gfp_mask);

	if (__need_reclaim(gfp_mask)) {
		if (gfp_mask & __GFP_FS)
			__fs_reclaim_acquire(_RET_IP_);

#ifdef CONFIG_MMU_NOTIFIER
		lock_map_acquire(&__mmu_notifier_invalidate_range_start_map);
		lock_map_release(&__mmu_notifier_invalidate_range_start_map);
#endif

	}
}
EXPORT_SYMBOL_GPL(fs_reclaim_acquire);

void fs_reclaim_release(gfp_t gfp_mask)
{
	gfp_mask = current_gfp_context(gfp_mask);

	if (__need_reclaim(gfp_mask)) {
		if (gfp_mask & __GFP_FS)
			__fs_reclaim_release(_RET_IP_);
	}
}
EXPORT_SYMBOL_GPL(fs_reclaim_release);
#endif

/*
 * Zonelists may change due to hotplug during allocation. Detect when zonelists
 * have been rebuilt so allocation retries. Reader side does not lock and
 * retries the allocation if zonelist changes. Writer side is protected by the
 * embedded spin_lock.
 */
static DEFINE_SEQLOCK(zonelist_update_seq);

static unsigned int zonelist_iter_begin(void)
{
	if (IS_ENABLED(CONFIG_MEMORY_HOTREMOVE))
		return read_seqbegin(&zonelist_update_seq);

	return 0;
}

static unsigned int check_retry_zonelist(unsigned int seq)
{
	if (IS_ENABLED(CONFIG_MEMORY_HOTREMOVE))
		return read_seqretry(&zonelist_update_seq, seq);

	return seq;
}

/* Perform direct synchronous page reclaim */
static unsigned long
__perform_reclaim(gfp_t gfp_mask, unsigned int order,
					const struct alloc_context *ac)
{
	unsigned int noreclaim_flag;
	unsigned long progress;

	cond_resched();

	/* We now go into synchronous reclaim */
	cpuset_memory_pressure_bump();
	fs_reclaim_acquire(gfp_mask);
	noreclaim_flag = memalloc_noreclaim_save();

	progress = try_to_free_pages(ac->zonelist, order, gfp_mask,
								ac->nodemask);

	memalloc_noreclaim_restore(noreclaim_flag);
	fs_reclaim_release(gfp_mask);

	cond_resched();

	return progress;
}

/* The really slow allocator path where we enter direct reclaim */
static inline struct page *
__alloc_pages_direct_reclaim(gfp_t gfp_mask, unsigned int order,
		unsigned int alloc_flags, const struct alloc_context *ac,
		unsigned long *did_some_progress)
{
	struct page *page = NULL;
	unsigned long pflags;
	bool drained = false;

	psi_memstall_enter(&pflags);
	*did_some_progress = __perform_reclaim(gfp_mask, order, ac);
	if (unlikely(!(*did_some_progress)))
		goto out;

retry:
	page = get_page_from_freelist(gfp_mask, order, alloc_flags, ac);

	/*
	 * If an allocation failed after direct reclaim, it could be because
	 * pages are pinned on the per-cpu lists or in high alloc reserves.
	 * Shrink them and try again
	 */
	if (!page && !drained) {
		unreserve_highatomic_pageblock(ac, false);
		drain_all_pages(NULL);
		drained = true;
		goto retry;
	}
out:
	psi_memstall_leave(&pflags);

	return page;
}

static void wake_all_kswapds(unsigned int order, gfp_t gfp_mask,
			     const struct alloc_context *ac)
{
	struct zoneref *z;
	struct zone *zone;
	pg_data_t *last_pgdat = NULL;
	enum zone_type highest_zoneidx = ac->highest_zoneidx;

	for_each_zone_zonelist_nodemask(zone, z, ac->zonelist, highest_zoneidx,
					ac->nodemask) {
		if (!managed_zone(zone))
			continue;
		if (last_pgdat != zone->zone_pgdat) {
			wakeup_kswapd(zone, gfp_mask, order, highest_zoneidx);
			last_pgdat = zone->zone_pgdat;
		}
	}
}

static inline unsigned int
gfp_to_alloc_flags(gfp_t gfp_mask, unsigned int order)
{
	unsigned int alloc_flags = ALLOC_WMARK_MIN | ALLOC_CPUSET;

	/*
	 * __GFP_HIGH is assumed to be the same as ALLOC_MIN_RESERVE
	 * and __GFP_KSWAPD_RECLAIM is assumed to be the same as ALLOC_KSWAPD
	 * to save two branches.
	 */
	BUILD_BUG_ON(__GFP_HIGH != (__force gfp_t) ALLOC_MIN_RESERVE);
	BUILD_BUG_ON(__GFP_KSWAPD_RECLAIM != (__force gfp_t) ALLOC_KSWAPD);

	/*
	 * The caller may dip into page reserves a bit more if the caller
	 * cannot run direct reclaim, or if the caller has realtime scheduling
	 * policy or is asking for __GFP_HIGH memory.  GFP_ATOMIC requests will
	 * set both ALLOC_NON_BLOCK and ALLOC_MIN_RESERVE(__GFP_HIGH).
	 */
	alloc_flags |= (__force int)
		(gfp_mask & (__GFP_HIGH | __GFP_KSWAPD_RECLAIM));

	if (!(gfp_mask & __GFP_DIRECT_RECLAIM)) {
		/*
		 * Not worth trying to allocate harder for __GFP_NOMEMALLOC even
		 * if it can't schedule.
		 */
		if (!(gfp_mask & __GFP_NOMEMALLOC)) {
			alloc_flags |= ALLOC_NON_BLOCK;

			if (order > 0)
				alloc_flags |= ALLOC_HIGHATOMIC;
		}

		/*
		 * Ignore cpuset mems for non-blocking __GFP_HIGH (probably
		 * GFP_ATOMIC) rather than fail, see the comment for
		 * cpuset_node_allowed().
		 */
		if (alloc_flags & ALLOC_MIN_RESERVE)
			alloc_flags &= ~ALLOC_CPUSET;
	} else if (unlikely(rt_task(current)) && in_task())
		alloc_flags |= ALLOC_MIN_RESERVE;

	alloc_flags = gfp_to_alloc_flags_cma(gfp_mask, alloc_flags);

	return alloc_flags;
}

static bool oom_reserves_allowed(struct task_struct *tsk)
{
	if (!tsk_is_oom_victim(tsk))
		return false;

	/*
	 * !MMU doesn't have oom reaper so give access to memory reserves
	 * only to the thread with TIF_MEMDIE set
	 */
	if (!IS_ENABLED(CONFIG_MMU) && !test_thread_flag(TIF_MEMDIE))
		return false;

	return true;
}

/*
 * Distinguish requests which really need access to full memory
 * reserves from oom victims which can live with a portion of it
 */
static inline int __gfp_pfmemalloc_flags(gfp_t gfp_mask)
{
	if (unlikely(gfp_mask & __GFP_NOMEMALLOC))
		return 0;
	if (gfp_mask & __GFP_MEMALLOC)
		return ALLOC_NO_WATERMARKS;
	if (in_serving_softirq() && (current->flags & PF_MEMALLOC))
		return ALLOC_NO_WATERMARKS;
	if (!in_interrupt()) {
		if (current->flags & PF_MEMALLOC)
			return ALLOC_NO_WATERMARKS;
		else if (oom_reserves_allowed(current))
			return ALLOC_OOM;
	}

	return 0;
}

bool gfp_pfmemalloc_allowed(gfp_t gfp_mask)
{
	return !!__gfp_pfmemalloc_flags(gfp_mask);
}

/*
 * Checks whether it makes sense to retry the reclaim to make a forward progress
 * for the given allocation request.
 *
 * We give up when we either have tried MAX_RECLAIM_RETRIES in a row
 * without success, or when we couldn't even meet the watermark if we
 * reclaimed all remaining pages on the LRU lists.
 *
 * Returns true if a retry is viable or false to enter the oom path.
 */
static inline bool
should_reclaim_retry(gfp_t gfp_mask, unsigned order,
		     struct alloc_context *ac, int alloc_flags,
		     bool did_some_progress, int *no_progress_loops)
{
	struct zone *zone;
	struct zoneref *z;
	bool ret = false;

	/*
	 * Costly allocations might have made a progress but this doesn't mean
	 * their order will become available due to high fragmentation so
	 * always increment the no progress counter for them
	 */
	if (did_some_progress && order <= PAGE_ALLOC_COSTLY_ORDER)
		*no_progress_loops = 0;
	else
		(*no_progress_loops)++;

	if (*no_progress_loops > MAX_RECLAIM_RETRIES)
		goto out;


	/*
	 * Keep reclaiming pages while there is a chance this will lead
	 * somewhere.  If none of the target zones can satisfy our allocation
	 * request even if all reclaimable pages are considered then we are
	 * screwed and have to go OOM.
	 */
	for_each_zone_zonelist_nodemask(zone, z, ac->zonelist,
				ac->highest_zoneidx, ac->nodemask) {
		unsigned long available;
		unsigned long reclaimable;
		unsigned long min_wmark = min_wmark_pages(zone);
		bool wmark;

		available = reclaimable = zone_reclaimable_pages(zone);
		available += zone_page_state_snapshot(zone, NR_FREE_PAGES);

		/*
		 * Would the allocation succeed if we reclaimed all
		 * reclaimable pages?
		 */
		wmark = __zone_watermark_ok(zone, order, min_wmark,
				ac->highest_zoneidx, alloc_flags, available);
		trace_reclaim_retry_zone(z, order, reclaimable,
				available, min_wmark, *no_progress_loops, wmark);
		if (wmark) {
			ret = true;
			break;
		}
	}

	/*
	 * Memory allocation/reclaim might be called from a WQ context and the
	 * current implementation of the WQ concurrency control doesn't
	 * recognize that a particular WQ is congested if the worker thread is
	 * looping without ever sleeping. Therefore we have to do a short sleep
	 * here rather than calling cond_resched().
	 */
	if (current->flags & PF_WQ_WORKER)
		schedule_timeout_uninterruptible(1);
	else
		cond_resched();
out:
	/* Before OOM, exhaust highatomic_reserve */
	if (!ret)
		return unreserve_highatomic_pageblock(ac, true);

	return ret;
}

static inline bool
check_retry_cpuset(int cpuset_mems_cookie, struct alloc_context *ac)
{
	/*
	 * It's possible that cpuset's mems_allowed and the nodemask from
	 * mempolicy don't intersect. This should be normally dealt with by
	 * policy_nodemask(), but it's possible to race with cpuset update in
	 * such a way the check therein was true, and then it became false
	 * before we got our cpuset_mems_cookie here.
	 * This assumes that for all allocations, ac->nodemask can come only
	 * from MPOL_BIND mempolicy (whose documented semantics is to be ignored
	 * when it does not intersect with the cpuset restrictions) or the
	 * caller can deal with a violated nodemask.
	 */
	if (cpusets_enabled() && ac->nodemask &&
			!cpuset_nodemask_valid_mems_allowed(ac->nodemask)) {
		ac->nodemask = NULL;
		return true;
	}

	/*
	 * When updating a task's mems_allowed or mempolicy nodemask, it is
	 * possible to race with parallel threads in such a way that our
	 * allocation can fail while the mask is being updated. If we are about
	 * to fail, check if the cpuset changed during allocation and if so,
	 * retry.
	 */
	if (read_mems_allowed_retry(cpuset_mems_cookie))
		return true;

	return false;
}

static inline struct page *
__alloc_pages_slowpath(gfp_t gfp_mask, unsigned int order,
						struct alloc_context *ac)
{
	bool can_direct_reclaim = gfp_mask & __GFP_DIRECT_RECLAIM;
	bool can_compact = gfp_compaction_allowed(gfp_mask);
	const bool costly_order = order > PAGE_ALLOC_COSTLY_ORDER;
	struct page *page = NULL;
	unsigned int alloc_flags;
	unsigned long did_some_progress;
	enum compact_priority compact_priority;
	enum compact_result compact_result;
	int compaction_retries;
	int no_progress_loops;
	unsigned int cpuset_mems_cookie;
	unsigned int zonelist_iter_cookie;
	int reserve_flags;

restart:
	compaction_retries = 0;
	no_progress_loops = 0;
	compact_priority = DEF_COMPACT_PRIORITY;
	cpuset_mems_cookie = read_mems_allowed_begin();
	zonelist_iter_cookie = zonelist_iter_begin();

	/*
	 * The fast path uses conservative alloc_flags to succeed only until
	 * kswapd needs to be woken up, and to avoid the cost of setting up
	 * alloc_flags precisely. So we do that now.
	 */
	alloc_flags = gfp_to_alloc_flags(gfp_mask, order);

	/*
	 * We need to recalculate the starting point for the zonelist iterator
	 * because we might have used different nodemask in the fast path, or
	 * there was a cpuset modification and we are retrying - otherwise we
	 * could end up iterating over non-eligible zones endlessly.
	 */
	ac->preferred_zoneref = first_zones_zonelist(ac->zonelist,
					ac->highest_zoneidx, ac->nodemask);
	if (!ac->preferred_zoneref->zone)
		goto nopage;

	/*
	 * Check for insane configurations where the cpuset doesn't contain
	 * any suitable zone to satisfy the request - e.g. non-movable
	 * GFP_HIGHUSER allocations from MOVABLE nodes only.
	 */
	if (cpusets_insane_config() && (gfp_mask & __GFP_HARDWALL)) {
		struct zoneref *z = first_zones_zonelist(ac->zonelist,
					ac->highest_zoneidx,
					&cpuset_current_mems_allowed);
		if (!z->zone)
			goto nopage;
	}

	if (alloc_flags & ALLOC_KSWAPD)
		wake_all_kswapds(order, gfp_mask, ac);

	/*
	 * The adjusted alloc_flags might result in immediate success, so try
	 * that first
	 */
	page = get_page_from_freelist(gfp_mask, order, alloc_flags, ac);
	if (page)
		goto got_pg;

	/*
	 * For costly allocations, try direct compaction first, as it's likely
	 * that we have enough base pages and don't need to reclaim. For non-
	 * movable high-order allocations, do that as well, as compaction will
	 * try prevent permanent fragmentation by migrating from blocks of the
	 * same migratetype.
	 * Don't try this for allocations that are allowed to ignore
	 * watermarks, as the ALLOC_NO_WATERMARKS attempt didn't yet happen.
	 */
	if (can_direct_reclaim && can_compact &&
			(costly_order ||
			   (order > 0 && ac->migratetype != MIGRATE_MOVABLE))
			&& !gfp_pfmemalloc_allowed(gfp_mask)) {
		page = __alloc_pages_direct_compact(gfp_mask, order,
						alloc_flags, ac,
						INIT_COMPACT_PRIORITY,
						&compact_result);
		if (page)
			goto got_pg;

		/*
		 * Checks for costly allocations with __GFP_NORETRY, which
		 * includes some THP page fault allocations
		 */
		if (costly_order && (gfp_mask & __GFP_NORETRY)) {
			/*
			 * If allocating entire pageblock(s) and compaction
			 * failed because all zones are below low watermarks
			 * or is prohibited because it recently failed at this
			 * order, fail immediately unless the allocator has
			 * requested compaction and reclaim retry.
			 *
			 * Reclaim is
			 *  - potentially very expensive because zones are far
			 *    below their low watermarks or this is part of very
			 *    bursty high order allocations,
			 *  - not guaranteed to help because isolate_freepages()
			 *    may not iterate over freed pages as part of its
			 *    linear scan, and
			 *  - unlikely to make entire pageblocks free on its
			 *    own.
			 */
			if (compact_result == COMPACT_SKIPPED ||
			    compact_result == COMPACT_DEFERRED)
				goto nopage;

			/*
			 * Looks like reclaim/compaction is worth trying, but
			 * sync compaction could be very expensive, so keep
			 * using async compaction.
			 */
			compact_priority = INIT_COMPACT_PRIORITY;
		}
	}

retry:
	/* Ensure kswapd doesn't accidentally go to sleep as long as we loop */
	if (alloc_flags & ALLOC_KSWAPD)
		wake_all_kswapds(order, gfp_mask, ac);

	reserve_flags = __gfp_pfmemalloc_flags(gfp_mask);
	if (reserve_flags)
		alloc_flags = gfp_to_alloc_flags_cma(gfp_mask, reserve_flags) |
					  (alloc_flags & ALLOC_KSWAPD);

	/*
	 * Reset the nodemask and zonelist iterators if memory policies can be
	 * ignored. These allocations are high priority and system rather than
	 * user oriented.
	 */
	if (!(alloc_flags & ALLOC_CPUSET) || reserve_flags) {
		ac->nodemask = NULL;
		ac->preferred_zoneref = first_zones_zonelist(ac->zonelist,
					ac->highest_zoneidx, ac->nodemask);
	}

	/* Attempt with potentially adjusted zonelist and alloc_flags */
	page = get_page_from_freelist(gfp_mask, order, alloc_flags, ac);
	if (page)
		goto got_pg;

	/* Caller is not willing to reclaim, we can't balance anything */
	if (!can_direct_reclaim)
		goto nopage;

	/* Avoid recursion of direct reclaim */
	if (current->flags & PF_MEMALLOC)
		goto nopage;

	/* Try direct reclaim and then allocating */
	page = __alloc_pages_direct_reclaim(gfp_mask, order, alloc_flags, ac,
							&did_some_progress);
	if (page)
		goto got_pg;

	/* Try direct compaction and then allocating */
	page = __alloc_pages_direct_compact(gfp_mask, order, alloc_flags, ac,
					compact_priority, &compact_result);
	if (page)
		goto got_pg;

	/* Do not loop if specifically requested */
	if (gfp_mask & __GFP_NORETRY)
		goto nopage;

	/*
	 * Do not retry costly high order allocations unless they are
	 * __GFP_RETRY_MAYFAIL and we can compact
	 */
	if (costly_order && (!can_compact ||
			     !(gfp_mask & __GFP_RETRY_MAYFAIL)))
		goto nopage;

	if (should_reclaim_retry(gfp_mask, order, ac, alloc_flags,
				 did_some_progress > 0, &no_progress_loops))
		goto retry;

	/*
	 * It doesn't make any sense to retry for the compaction if the order-0
	 * reclaim is not able to make any progress because the current
	 * implementation of the compaction depends on the sufficient amount
	 * of free memory (see __compaction_suitable)
	 */
	if (did_some_progress > 0 && can_compact &&
			should_compact_retry(ac, order, alloc_flags,
				compact_result, &compact_priority,
				&compaction_retries))
		goto retry;


	/*
	 * Deal with possible cpuset update races or zonelist updates to avoid
	 * a unnecessary OOM kill.
	 */
	if (check_retry_cpuset(cpuset_mems_cookie, ac) ||
	    check_retry_zonelist(zonelist_iter_cookie))
		goto restart;

	/* Reclaim has failed us, start killing things */
	page = __alloc_pages_may_oom(gfp_mask, order, ac, &did_some_progress);
	if (page)
		goto got_pg;

	/* Avoid allocations with no watermarks from looping endlessly */
	if (tsk_is_oom_victim(current) &&
	    (alloc_flags & ALLOC_OOM ||
	     (gfp_mask & __GFP_NOMEMALLOC)))
		goto nopage;

	/* Retry as long as the OOM killer is making progress */
	if (did_some_progress) {
		no_progress_loops = 0;
		goto retry;
	}

nopage:
	/*
	 * Deal with possible cpuset update races or zonelist updates to avoid
	 * a unnecessary OOM kill.
	 */
	if (check_retry_cpuset(cpuset_mems_cookie, ac) ||
	    check_retry_zonelist(zonelist_iter_cookie))
		goto restart;

	/*
	 * Make sure that __GFP_NOFAIL request doesn't leak out and make sure
	 * we always retry
	 */
	if (gfp_mask & __GFP_NOFAIL) {
		/*
		 * All existing users of the __GFP_NOFAIL are blockable, so warn
		 * of any new users that actually require GFP_NOWAIT
		 */
		if (WARN_ON_ONCE_GFP(!can_direct_reclaim, gfp_mask))
			goto fail;

		/*
		 * PF_MEMALLOC request from this context is rather bizarre
		 * because we cannot reclaim anything and only can loop waiting
		 * for somebody to do a work for us
		 */
		WARN_ON_ONCE_GFP(current->flags & PF_MEMALLOC, gfp_mask);

		/*
		 * non failing costly orders are a hard requirement which we
		 * are not prepared for much so let's warn about these users
		 * so that we can identify them and convert them to something
		 * else.
		 */
		WARN_ON_ONCE_GFP(costly_order, gfp_mask);

		/*
		 * Help non-failing allocations by giving some access to memory
		 * reserves normally used for high priority non-blocking
		 * allocations but do not use ALLOC_NO_WATERMARKS because this
		 * could deplete whole memory reserves which would just make
		 * the situation worse.
		 */
		page = __alloc_pages_cpuset_fallback(gfp_mask, order, ALLOC_MIN_RESERVE, ac);
		if (page)
			goto got_pg;

		cond_resched();
		goto retry;
	}
fail:
	warn_alloc(gfp_mask, ac->nodemask,
			"page allocation failure: order:%u", order);
got_pg:
	return page;
}

static inline bool prepare_alloc_pages(gfp_t gfp_mask, unsigned int order,
		int preferred_nid, nodemask_t *nodemask,
		struct alloc_context *ac, gfp_t *alloc_gfp,
		unsigned int *alloc_flags)
{
	ac->highest_zoneidx = gfp_zone(gfp_mask);
	ac->zonelist = node_zonelist(preferred_nid, gfp_mask);
	ac->nodemask = nodemask;
	ac->migratetype = gfp_migratetype(gfp_mask);

	if (cpusets_enabled()) {
		*alloc_gfp |= __GFP_HARDWALL;
		/*
		 * When we are in the interrupt context, it is irrelevant
		 * to the current task context. It means that any node ok.
		 */
		if (in_task() && !ac->nodemask)
			ac->nodemask = &cpuset_current_mems_allowed;
		else
			*alloc_flags |= ALLOC_CPUSET;
	}

	might_alloc(gfp_mask);

	if (should_fail_alloc_page(gfp_mask, order))
		return false;

	*alloc_flags = gfp_to_alloc_flags_cma(gfp_mask, *alloc_flags);

	/* Dirty zone balancing only done in the fast path */
	ac->spread_dirty_pages = (gfp_mask & __GFP_WRITE);

	/*
	 * The preferred zone is used for statistics but crucially it is
	 * also used as the starting point for the zonelist iterator. It
	 * may get reset for allocations that ignore memory policies.
	 */
	ac->preferred_zoneref = first_zones_zonelist(ac->zonelist,
					ac->highest_zoneidx, ac->nodemask);

	return true;
}

/*
 * __alloc_pages_bulk - Allocate a number of order-0 pages to a list or array
 * @gfp: GFP flags for the allocation
 * @preferred_nid: The preferred NUMA node ID to allocate from
 * @nodemask: Set of nodes to allocate from, may be NULL
 * @nr_pages: The number of pages desired on the list or array
 * @page_list: Optional list to store the allocated pages
 * @page_array: Optional array to store the pages
 *
 * This is a batched version of the page allocator that attempts to
 * allocate nr_pages quickly. Pages are added to page_list if page_list
 * is not NULL, otherwise it is assumed that the page_array is valid.
 *
 * For lists, nr_pages is the number of pages that should be allocated.
 *
 * For arrays, only NULL elements are populated with pages and nr_pages
 * is the maximum number of pages that will be stored in the array.
 *
 * Returns the number of pages on the list or array.
 */
unsigned long alloc_pages_bulk_noprof(gfp_t gfp, int preferred_nid,
			nodemask_t *nodemask, int nr_pages,
			struct list_head *page_list,
			struct page **page_array)
{
	struct page *page;
	unsigned long __maybe_unused UP_flags;
	struct zone *zone;
	struct zoneref *z;
	struct per_cpu_pages *pcp;
	struct list_head *pcp_list;
	struct alloc_context ac;
	gfp_t alloc_gfp;
	unsigned int alloc_flags = ALLOC_WMARK_LOW;
	int nr_populated = 0, nr_account = 0;

	/*
	 * Skip populated array elements to determine if any pages need
	 * to be allocated before disabling IRQs.
	 */
	while (page_array && nr_populated < nr_pages && page_array[nr_populated])
		nr_populated++;

	/* No pages requested? */
	if (unlikely(nr_pages <= 0))
		goto out;

	/* Already populated array? */
	if (unlikely(page_array && nr_pages - nr_populated == 0))
		goto out;

	/* Bulk allocator does not support memcg accounting. */
	if (memcg_kmem_online() && (gfp & __GFP_ACCOUNT))
		goto failed;

	/* Use the single page allocator for one page. */
	if (nr_pages - nr_populated == 1)
		goto failed;

#ifdef CONFIG_PAGE_OWNER
	/*
	 * PAGE_OWNER may recurse into the allocator to allocate space to
	 * save the stack with pagesets.lock held. Releasing/reacquiring
	 * removes much of the performance benefit of bulk allocation so
	 * force the caller to allocate one page at a time as it'll have
	 * similar performance to added complexity to the bulk allocator.
	 */
	if (static_branch_unlikely(&page_owner_inited))
		goto failed;
#endif

	/* May set ALLOC_NOFRAGMENT, fragmentation will return 1 page. */
	gfp &= gfp_allowed_mask;
	alloc_gfp = gfp;
	if (!prepare_alloc_pages(gfp, 0, preferred_nid, nodemask, &ac, &alloc_gfp, &alloc_flags))
		goto out;
	gfp = alloc_gfp;

	/* Find an allowed local zone that meets the low watermark. */
	for_each_zone_zonelist_nodemask(zone, z, ac.zonelist, ac.highest_zoneidx, ac.nodemask) {
		unsigned long mark;

		if (cpusets_enabled() && (alloc_flags & ALLOC_CPUSET) &&
		    !__cpuset_zone_allowed(zone, gfp)) {
			continue;
		}

		if (nr_online_nodes > 1 && zone != ac.preferred_zoneref->zone &&
		    zone_to_nid(zone) != zone_to_nid(ac.preferred_zoneref->zone)) {
			goto failed;
		}

		mark = wmark_pages(zone, alloc_flags & ALLOC_WMARK_MASK) + nr_pages;
		if (zone_watermark_fast(zone, 0,  mark,
				zonelist_zone_idx(ac.preferred_zoneref),
				alloc_flags, gfp)) {
			break;
		}
	}

	/*
	 * If there are no allowed local zones that meets the watermarks then
	 * try to allocate a single page and reclaim if necessary.
	 */
	if (unlikely(!zone))
		goto failed;

	/* spin_trylock may fail due to a parallel drain or IRQ reentrancy. */
	pcp_trylock_prepare(UP_flags);
	pcp = pcp_spin_trylock(zone->per_cpu_pageset);
	if (!pcp)
		goto failed_irq;

	/* Attempt the batch allocation */
	pcp_list = &pcp->lists[order_to_pindex(ac.migratetype, 0)];
	while (nr_populated < nr_pages) {

		/* Skip existing pages */
		if (page_array && page_array[nr_populated]) {
			nr_populated++;
			continue;
		}

		page = __rmqueue_pcplist(zone, 0, ac.migratetype, alloc_flags,
								pcp, pcp_list);
		if (unlikely(!page)) {
			/* Try and allocate at least one page */
			if (!nr_account) {
				pcp_spin_unlock(pcp);
				goto failed_irq;
			}
			break;
		}
		nr_account++;

		prep_new_page(page, 0, gfp, 0);
		if (page_list)
			list_add(&page->lru, page_list);
		else
			page_array[nr_populated] = page;
		nr_populated++;
	}

	pcp_spin_unlock(pcp);
	pcp_trylock_finish(UP_flags);

	__count_zid_vm_events(PGALLOC, zone_idx(zone), nr_account);
	zone_statistics(ac.preferred_zoneref->zone, zone, nr_account);

out:
	return nr_populated;

failed_irq:
	pcp_trylock_finish(UP_flags);

failed:
	page = __alloc_pages_noprof(gfp, 0, preferred_nid, nodemask);
	if (page) {
		if (page_list)
			list_add(&page->lru, page_list);
		else
			page_array[nr_populated] = page;
		nr_populated++;
	}

	goto out;
}
EXPORT_SYMBOL_GPL(alloc_pages_bulk_noprof);

/*
 * This is the 'heart' of the zoned buddy allocator.
 */
struct page *__alloc_pages_noprof(gfp_t gfp, unsigned int order,
				      int preferred_nid, nodemask_t *nodemask)
{
	struct page *page;
	unsigned int alloc_flags = ALLOC_WMARK_LOW;
	gfp_t alloc_gfp; /* The gfp_t that was actually used for allocation */
	struct alloc_context ac = { };

	/*
	 * There are several places where we assume that the order value is sane
	 * so bail out early if the request is out of bound.
	 */
	if (WARN_ON_ONCE_GFP(order > MAX_PAGE_ORDER, gfp))
		return NULL;

	gfp &= gfp_allowed_mask;
	/*
	 * Apply scoped allocation constraints. This is mainly about GFP_NOFS
	 * resp. GFP_NOIO which has to be inherited for all allocation requests
	 * from a particular context which has been marked by
	 * memalloc_no{fs,io}_{save,restore}. And PF_MEMALLOC_PIN which ensures
	 * movable zones are not used during allocation.
	 */
	gfp = current_gfp_context(gfp);
	alloc_gfp = gfp;
	if (!prepare_alloc_pages(gfp, order, preferred_nid, nodemask, &ac,
			&alloc_gfp, &alloc_flags))
		return NULL;

	/*
	 * Forbid the first pass from falling back to types that fragment
	 * memory until all local zones are considered.
	 */
	alloc_flags |= alloc_flags_nofragment(ac.preferred_zoneref->zone, gfp);

	/* First allocation attempt */
	page = get_page_from_freelist(alloc_gfp, order, alloc_flags, &ac);
	if (likely(page))
		goto out;

	alloc_gfp = gfp;
	ac.spread_dirty_pages = false;

	/*
	 * Restore the original nodemask if it was potentially replaced with
	 * &cpuset_current_mems_allowed to optimize the fast-path attempt.
	 */
	ac.nodemask = nodemask;

	page = __alloc_pages_slowpath(alloc_gfp, order, &ac);

out:
	if (memcg_kmem_online() && (gfp & __GFP_ACCOUNT) && page &&
	    unlikely(__memcg_kmem_charge_page(page, gfp, order) != 0)) {
		__free_pages(page, order);
		page = NULL;
	}

	trace_mm_page_alloc(page, order, alloc_gfp, ac.migratetype);
	kmsan_alloc_page(page, order, alloc_gfp);

	return page;
}
EXPORT_SYMBOL(__alloc_pages_noprof);

struct folio *__folio_alloc_noprof(gfp_t gfp, unsigned int order, int preferred_nid,
		nodemask_t *nodemask)
{
	struct page *page = __alloc_pages_noprof(gfp | __GFP_COMP, order,
					preferred_nid, nodemask);
	return page_rmappable_folio(page);
}
EXPORT_SYMBOL(__folio_alloc_noprof);

/*
 * Common helper functions. Never use with __GFP_HIGHMEM because the returned
 * address cannot represent highmem pages. Use alloc_pages and then kmap if
 * you need to access high mem.
 */
unsigned long get_free_pages_noprof(gfp_t gfp_mask, unsigned int order)
{
	struct page *page;

	page = alloc_pages_noprof(gfp_mask & ~__GFP_HIGHMEM, order);
	if (!page)
		return 0;
	return (unsigned long) page_address(page);
}
EXPORT_SYMBOL(get_free_pages_noprof);

unsigned long get_zeroed_page_noprof(gfp_t gfp_mask)
{
	return get_free_pages_noprof(gfp_mask | __GFP_ZERO, 0);
}
EXPORT_SYMBOL(get_zeroed_page_noprof);

/**
 * __free_pages - Free pages allocated with alloc_pages().
 * @page: The page pointer returned from alloc_pages().
 * @order: The order of the allocation.
 *
 * This function can free multi-page allocations that are not compound
 * pages.  It does not check that the @order passed in matches that of
 * the allocation, so it is easy to leak memory.  Freeing more memory
 * than was allocated will probably emit a warning.
 *
 * If the last reference to this page is speculative, it will be released
 * by put_page() which only frees the first page of a non-compound
 * allocation.  To prevent the remaining pages from being leaked, we free
 * the subsequent pages here.  If you want to use the page's reference
 * count to decide when to free the allocation, you should allocate a
 * compound page, and use put_page() instead of __free_pages().
 *
 * Context: May be called in interrupt context or while holding a normal
 * spinlock, but not in NMI context or while holding a raw spinlock.
 */
void __free_pages(struct page *page, unsigned int order)
{
	/* get PageHead before we drop reference */
	int head = PageHead(page);
	struct alloc_tag *tag = pgalloc_tag_get(page);

	if (put_page_testzero(page))
		free_unref_page(page, order);
	else if (!head) {
		pgalloc_tag_sub_pages(tag, (1 << order) - 1);
		while (order-- > 0)
			free_unref_page(page + (1 << order), order);
	}
}
EXPORT_SYMBOL(__free_pages);

void free_pages(unsigned long addr, unsigned int order)
{
	if (addr != 0) {
		VM_BUG_ON(!virt_addr_valid((void *)addr));
		__free_pages(virt_to_page((void *)addr), order);
	}
}

EXPORT_SYMBOL(free_pages);

/*
 * Page Fragment:
 *  An arbitrary-length arbitrary-offset area of memory which resides
 *  within a 0 or higher order page.  Multiple fragments within that page
 *  are individually refcounted, in the page's reference counter.
 *
 * The page_frag functions below provide a simple allocation framework for
 * page fragments.  This is used by the network stack and network device
 * drivers to provide a backing region of memory for use as either an
 * sk_buff->head, or to be used in the "frags" portion of skb_shared_info.
 */
static struct page *__page_frag_cache_refill(struct page_frag_cache *nc,
					     gfp_t gfp_mask)
{
	struct page *page = NULL;
	gfp_t gfp = gfp_mask;

#if (PAGE_SIZE < PAGE_FRAG_CACHE_MAX_SIZE)
	gfp_mask = (gfp_mask & ~__GFP_DIRECT_RECLAIM) |  __GFP_COMP |
		   __GFP_NOWARN | __GFP_NORETRY | __GFP_NOMEMALLOC;
	page = alloc_pages_node(NUMA_NO_NODE, gfp_mask,
				PAGE_FRAG_CACHE_MAX_ORDER);
	nc->size = page ? PAGE_FRAG_CACHE_MAX_SIZE : PAGE_SIZE;
#endif
	if (unlikely(!page))
		page = alloc_pages_node(NUMA_NO_NODE, gfp, 0);

	nc->va = page ? page_address(page) : NULL;

	return page;
}

void page_frag_cache_drain(struct page_frag_cache *nc)
{
	if (!nc->va)
		return;

	__page_frag_cache_drain(virt_to_head_page(nc->va), nc->pagecnt_bias);
	nc->va = NULL;
}
EXPORT_SYMBOL(page_frag_cache_drain);

void __page_frag_cache_drain(struct page *page, unsigned int count)
{
	VM_BUG_ON_PAGE(page_ref_count(page) == 0, page);

	if (page_ref_sub_and_test(page, count))
		free_unref_page(page, compound_order(page));
}
EXPORT_SYMBOL(__page_frag_cache_drain);

void *__page_frag_alloc_align(struct page_frag_cache *nc,
			      unsigned int fragsz, gfp_t gfp_mask,
			      unsigned int align_mask)
{
	unsigned int size = PAGE_SIZE;
	struct page *page;
	int offset;

	if (unlikely(!nc->va)) {
refill:
		page = __page_frag_cache_refill(nc, gfp_mask);
		if (!page)
			return NULL;

#if (PAGE_SIZE < PAGE_FRAG_CACHE_MAX_SIZE)
		/* if size can vary use size else just use PAGE_SIZE */
		size = nc->size;
#endif
		/* Even if we own the page, we do not use atomic_set().
		 * This would break get_page_unless_zero() users.
		 */
		page_ref_add(page, PAGE_FRAG_CACHE_MAX_SIZE);

		/* reset page count bias and offset to start of new frag */
		nc->pfmemalloc = page_is_pfmemalloc(page);
		nc->pagecnt_bias = PAGE_FRAG_CACHE_MAX_SIZE + 1;
		nc->offset = size;
	}

	offset = nc->offset - fragsz;
	if (unlikely(offset < 0)) {
		page = virt_to_page(nc->va);

		if (!page_ref_sub_and_test(page, nc->pagecnt_bias))
			goto refill;

		if (unlikely(nc->pfmemalloc)) {
			free_unref_page(page, compound_order(page));
			goto refill;
		}

#if (PAGE_SIZE < PAGE_FRAG_CACHE_MAX_SIZE)
		/* if size can vary use size else just use PAGE_SIZE */
		size = nc->size;
#endif
		/* OK, page count is 0, we can safely set it */
		set_page_count(page, PAGE_FRAG_CACHE_MAX_SIZE + 1);

		/* reset page count bias and offset to start of new frag */
		nc->pagecnt_bias = PAGE_FRAG_CACHE_MAX_SIZE + 1;
		offset = size - fragsz;
		if (unlikely(offset < 0)) {
			/*
			 * The caller is trying to allocate a fragment
			 * with fragsz > PAGE_SIZE but the cache isn't big
			 * enough to satisfy the request, this may
			 * happen in low memory conditions.
			 * We don't release the cache page because
			 * it could make memory pressure worse
			 * so we simply return NULL here.
			 */
			return NULL;
		}
	}

	nc->pagecnt_bias--;
	offset &= align_mask;
	nc->offset = offset;

	return nc->va + offset;
}
EXPORT_SYMBOL(__page_frag_alloc_align);

/*
 * Frees a page fragment allocated out of either a compound or order 0 page.
 */
void page_frag_free(void *addr)
{
	struct page *page = virt_to_head_page(addr);

	if (unlikely(put_page_testzero(page)))
		free_unref_page(page, compound_order(page));
}
EXPORT_SYMBOL(page_frag_free);

static void *make_alloc_exact(unsigned long addr, unsigned int order,
		size_t size)
{
	if (addr) {
		unsigned long nr = DIV_ROUND_UP(size, PAGE_SIZE);
		struct page *page = virt_to_page((void *)addr);
		struct page *last = page + nr;

		split_page_owner(page, order, 0);
		pgalloc_tag_split(page, 1 << order);
		split_page_memcg(page, order, 0);
		while (page < --last)
			set_page_refcounted(last);

		last = page + (1UL << order);
		for (page += nr; page < last; page++)
			__free_pages_ok(page, 0, FPI_TO_TAIL);
	}
	return (void *)addr;
}

/**
 * alloc_pages_exact - allocate an exact number physically-contiguous pages.
 * @size: the number of bytes to allocate
 * @gfp_mask: GFP flags for the allocation, must not contain __GFP_COMP
 *
 * This function is similar to alloc_pages(), except that it allocates the
 * minimum number of pages to satisfy the request.  alloc_pages() can only
 * allocate memory in power-of-two pages.
 *
 * This function is also limited by MAX_PAGE_ORDER.
 *
 * Memory allocated by this function must be released by free_pages_exact().
 *
 * Return: pointer to the allocated area or %NULL in case of error.
 */
void *alloc_pages_exact_noprof(size_t size, gfp_t gfp_mask)
{
	unsigned int order = get_order(size);
	unsigned long addr;

	if (WARN_ON_ONCE(gfp_mask & (__GFP_COMP | __GFP_HIGHMEM)))
		gfp_mask &= ~(__GFP_COMP | __GFP_HIGHMEM);

	addr = get_free_pages_noprof(gfp_mask, order);
	return make_alloc_exact(addr, order, size);
}
EXPORT_SYMBOL(alloc_pages_exact_noprof);

/**
 * alloc_pages_exact_nid - allocate an exact number of physically-contiguous
 *			   pages on a node.
 * @nid: the preferred node ID where memory should be allocated
 * @size: the number of bytes to allocate
 * @gfp_mask: GFP flags for the allocation, must not contain __GFP_COMP
 *
 * Like alloc_pages_exact(), but try to allocate on node nid first before falling
 * back.
 *
 * Return: pointer to the allocated area or %NULL in case of error.
 */
void * __meminit alloc_pages_exact_nid_noprof(int nid, size_t size, gfp_t gfp_mask)
{
	unsigned int order = get_order(size);
	struct page *p;

	if (WARN_ON_ONCE(gfp_mask & (__GFP_COMP | __GFP_HIGHMEM)))
		gfp_mask &= ~(__GFP_COMP | __GFP_HIGHMEM);

	p = alloc_pages_node_noprof(nid, gfp_mask, order);
	if (!p)
		return NULL;
	return make_alloc_exact((unsigned long)page_address(p), order, size);
}

/**
 * free_pages_exact - release memory allocated via alloc_pages_exact()
 * @virt: the value returned by alloc_pages_exact.
 * @size: size of allocation, same value as passed to alloc_pages_exact().
 *
 * Release the memory allocated by a previous call to alloc_pages_exact.
 */
void free_pages_exact(void *virt, size_t size)
{
	unsigned long addr = (unsigned long)virt;
	unsigned long end = addr + PAGE_ALIGN(size);

	while (addr < end) {
		free_page(addr);
		addr += PAGE_SIZE;
	}
}
EXPORT_SYMBOL(free_pages_exact);

/**
 * nr_free_zone_pages - count number of pages beyond high watermark
 * @offset: The zone index of the highest zone
 *
 * nr_free_zone_pages() counts the number of pages which are beyond the
 * high watermark within all zones at or below a given zone index.  For each
 * zone, the number of pages is calculated as:
 *
 *     nr_free_zone_pages = managed_pages - high_pages
 *
 * Return: number of pages beyond high watermark.
 */
static unsigned long nr_free_zone_pages(int offset)
{
	struct zoneref *z;
	struct zone *zone;

	/* Just pick one node, since fallback list is circular */
	unsigned long sum = 0;

	struct zonelist *zonelist = node_zonelist(numa_node_id(), GFP_KERNEL);

	for_each_zone_zonelist(zone, z, zonelist, offset) {
		unsigned long size = zone_managed_pages(zone);
		unsigned long high = high_wmark_pages(zone);
		if (size > high)
			sum += size - high;
	}

	return sum;
}

/**
 * nr_free_buffer_pages - count number of pages beyond high watermark
 *
 * nr_free_buffer_pages() counts the number of pages which are beyond the high
 * watermark within ZONE_DMA and ZONE_NORMAL.
 *
 * Return: number of pages beyond high watermark within ZONE_DMA and
 * ZONE_NORMAL.
 */
unsigned long nr_free_buffer_pages(void)
{
	return nr_free_zone_pages(gfp_zone(GFP_USER));
}
EXPORT_SYMBOL_GPL(nr_free_buffer_pages);

static void zoneref_set_zone(struct zone *zone, struct zoneref *zoneref)
{
	zoneref->zone = zone;
	zoneref->zone_idx = zone_idx(zone);
}

/*
 * Builds allocation fallback zone lists.
 *
 * Add all populated zones of a node to the zonelist.
 */
static int build_zonerefs_node(pg_data_t *pgdat, struct zoneref *zonerefs)
{
	struct zone *zone;
	enum zone_type zone_type = MAX_NR_ZONES;
	int nr_zones = 0;

	do {
		zone_type--;
		zone = pgdat->node_zones + zone_type;
		if (populated_zone(zone)) {
			zoneref_set_zone(zone, &zonerefs[nr_zones++]);
			check_highest_zone(zone_type);
		}
	} while (zone_type);

	return nr_zones;
}

#ifdef CONFIG_NUMA

static int __parse_numa_zonelist_order(char *s)
{
	/*
	 * We used to support different zonelists modes but they turned
	 * out to be just not useful. Let's keep the warning in place
	 * if somebody still use the cmd line parameter so that we do
	 * not fail it silently
	 */
	if (!(*s == 'd' || *s == 'D' || *s == 'n' || *s == 'N')) {
		pr_warn("Ignoring unsupported numa_zonelist_order value:  %s\n", s);
		return -EINVAL;
	}
	return 0;
}

static char numa_zonelist_order[] = "Node";
#define NUMA_ZONELIST_ORDER_LEN	16
/*
 * sysctl handler for numa_zonelist_order
 */
static int numa_zonelist_order_handler(struct ctl_table *table, int write,
		void *buffer, size_t *length, loff_t *ppos)
{
	if (write)
		return __parse_numa_zonelist_order(buffer);
	return proc_dostring(table, write, buffer, length, ppos);
}

static int node_load[MAX_NUMNODES];

/**
 * find_next_best_node - find the next node that should appear in a given node's fallback list
 * @node: node whose fallback list we're appending
 * @used_node_mask: nodemask_t of already used nodes
 *
 * We use a number of factors to determine which is the next node that should
 * appear on a given node's fallback list.  The node should not have appeared
 * already in @node's fallback list, and it should be the next closest node
 * according to the distance array (which contains arbitrary distance values
 * from each node to each node in the system), and should also prefer nodes
 * with no CPUs, since presumably they'll have very little allocation pressure
 * on them otherwise.
 *
 * Return: node id of the found node or %NUMA_NO_NODE if no node is found.
 */
int find_next_best_node(int node, nodemask_t *used_node_mask)
{
	int n, val;
	int min_val = INT_MAX;
	int best_node = NUMA_NO_NODE;

	/*
	 * Use the local node if we haven't already, but for memoryless local
	 * node, we should skip it and fall back to other nodes.
	 */
	if (!node_isset(node, *used_node_mask) && node_state(node, N_MEMORY)) {
		node_set(node, *used_node_mask);
		return node;
	}

	for_each_node_state(n, N_MEMORY) {

		/* Don't want a node to appear more than once */
		if (node_isset(n, *used_node_mask))
			continue;

		/* Use the distance array to find the distance */
		val = node_distance(node, n);

		/* Penalize nodes under us ("prefer the next node") */
		val += (n < node);

		/* Give preference to headless and unused nodes */
		if (!cpumask_empty(cpumask_of_node(n)))
			val += PENALTY_FOR_NODE_WITH_CPUS;

		/* Slight preference for less loaded node */
		val *= MAX_NUMNODES;
		val += node_load[n];

		if (val < min_val) {
			min_val = val;
			best_node = n;
		}
	}

	if (best_node >= 0)
		node_set(best_node, *used_node_mask);

	return best_node;
}


/*
 * Build zonelists ordered by node and zones within node.
 * This results in maximum locality--normal zone overflows into local
 * DMA zone, if any--but risks exhausting DMA zone.
 */
static void build_zonelists_in_node_order(pg_data_t *pgdat, int *node_order,
		unsigned nr_nodes)
{
	struct zoneref *zonerefs;
	int i;

	zonerefs = pgdat->node_zonelists[ZONELIST_FALLBACK]._zonerefs;

	for (i = 0; i < nr_nodes; i++) {
		int nr_zones;

		pg_data_t *node = NODE_DATA(node_order[i]);

		nr_zones = build_zonerefs_node(node, zonerefs);
		zonerefs += nr_zones;
	}
	zonerefs->zone = NULL;
	zonerefs->zone_idx = 0;
}

/*
 * Build gfp_thisnode zonelists
 */
static void build_thisnode_zonelists(pg_data_t *pgdat)
{
	struct zoneref *zonerefs;
	int nr_zones;

	zonerefs = pgdat->node_zonelists[ZONELIST_NOFALLBACK]._zonerefs;
	nr_zones = build_zonerefs_node(pgdat, zonerefs);
	zonerefs += nr_zones;
	zonerefs->zone = NULL;
	zonerefs->zone_idx = 0;
}

/*
 * Build zonelists ordered by zone and nodes within zones.
 * This results in conserving DMA zone[s] until all Normal memory is
 * exhausted, but results in overflowing to remote node while memory
 * may still exist in local DMA zone.
 */

static void build_zonelists(pg_data_t *pgdat)
{
	static int node_order[MAX_NUMNODES];
	int node, nr_nodes = 0;
	nodemask_t used_mask = NODE_MASK_NONE;
	int local_node, prev_node;

	/* NUMA-aware ordering of nodes */
	local_node = pgdat->node_id;
	prev_node = local_node;

	memset(node_order, 0, sizeof(node_order));
	while ((node = find_next_best_node(local_node, &used_mask)) >= 0) {
		/*
		 * We don't want to pressure a particular node.
		 * So adding penalty to the first node in same
		 * distance group to make it round-robin.
		 */
		if (node_distance(local_node, node) !=
		    node_distance(local_node, prev_node))
			node_load[node] += 1;

		node_order[nr_nodes++] = node;
		prev_node = node;
	}

	build_zonelists_in_node_order(pgdat, node_order, nr_nodes);
	build_thisnode_zonelists(pgdat);
	pr_info("Fallback order for Node %d: ", local_node);
	for (node = 0; node < nr_nodes; node++)
		pr_cont("%d ", node_order[node]);
	pr_cont("\n");
}

#ifdef CONFIG_HAVE_MEMORYLESS_NODES
/*
 * Return node id of node used for "local" allocations.
 * I.e., first node id of first zone in arg node's generic zonelist.
 * Used for initializing percpu 'numa_mem', which is used primarily
 * for kernel allocations, so use GFP_KERNEL flags to locate zonelist.
 */
int local_memory_node(int node)
{
	struct zoneref *z;

	z = first_zones_zonelist(node_zonelist(node, GFP_KERNEL),
				   gfp_zone(GFP_KERNEL),
				   NULL);
	return zone_to_nid(z->zone);
}
#endif

static void setup_min_unmapped_ratio(void);
static void setup_min_slab_ratio(void);
#else	/* CONFIG_NUMA */

static void build_zonelists(pg_data_t *pgdat)
{
	struct zoneref *zonerefs;
	int nr_zones;

	zonerefs = pgdat->node_zonelists[ZONELIST_FALLBACK]._zonerefs;
	nr_zones = build_zonerefs_node(pgdat, zonerefs);
	zonerefs += nr_zones;

	zonerefs->zone = NULL;
	zonerefs->zone_idx = 0;
}

#endif	/* CONFIG_NUMA */

/*
 * Boot pageset table. One per cpu which is going to be used for all
 * zones and all nodes. The parameters will be set in such a way
 * that an item put on a list will immediately be handed over to
 * the buddy list. This is safe since pageset manipulation is done
 * with interrupts disabled.
 *
 * The boot_pagesets must be kept even after bootup is complete for
 * unused processors and/or zones. They do play a role for bootstrapping
 * hotplugged processors.
 *
 * zoneinfo_show() and maybe other functions do
 * not check if the processor is online before following the pageset pointer.
 * Other parts of the kernel may not check if the zone is available.
 */
static void per_cpu_pages_init(struct per_cpu_pages *pcp, struct per_cpu_zonestat *pzstats);
/* These effectively disable the pcplists in the boot pageset completely */
#define BOOT_PAGESET_HIGH	0
#define BOOT_PAGESET_BATCH	1
static DEFINE_PER_CPU(struct per_cpu_pages, boot_pageset);
static DEFINE_PER_CPU(struct per_cpu_zonestat, boot_zonestats);

static void __build_all_zonelists(void *data)
{
	int nid;
	int __maybe_unused cpu;
	pg_data_t *self = data;
	unsigned long flags;

	/*
	 * The zonelist_update_seq must be acquired with irqsave because the
	 * reader can be invoked from IRQ with GFP_ATOMIC.
	 */
	write_seqlock_irqsave(&zonelist_update_seq, flags);
	/*
	 * Also disable synchronous printk() to prevent any printk() from
	 * trying to hold port->lock, for
	 * tty_insert_flip_string_and_push_buffer() on other CPU might be
	 * calling kmalloc(GFP_ATOMIC | __GFP_NOWARN) with port->lock held.
	 */
	printk_deferred_enter();

#ifdef CONFIG_NUMA
	memset(node_load, 0, sizeof(node_load));
#endif

	/*
	 * This node is hotadded and no memory is yet present.   So just
	 * building zonelists is fine - no need to touch other nodes.
	 */
	if (self && !node_online(self->node_id)) {
		build_zonelists(self);
	} else {
		/*
		 * All possible nodes have pgdat preallocated
		 * in free_area_init
		 */
		for_each_node(nid) {
			pg_data_t *pgdat = NODE_DATA(nid);

			build_zonelists(pgdat);
		}

#ifdef CONFIG_HAVE_MEMORYLESS_NODES
		/*
		 * We now know the "local memory node" for each node--
		 * i.e., the node of the first zone in the generic zonelist.
		 * Set up numa_mem percpu variable for on-line cpus.  During
		 * boot, only the boot cpu should be on-line;  we'll init the
		 * secondary cpus' numa_mem as they come on-line.  During
		 * node/memory hotplug, we'll fixup all on-line cpus.
		 */
		for_each_online_cpu(cpu)
			set_cpu_numa_mem(cpu, local_memory_node(cpu_to_node(cpu)));
#endif
	}

	printk_deferred_exit();
	write_sequnlock_irqrestore(&zonelist_update_seq, flags);
}

static noinline void __init
build_all_zonelists_init(void)
{
	int cpu;

	__build_all_zonelists(NULL);

	/*
	 * Initialize the boot_pagesets that are going to be used
	 * for bootstrapping processors. The real pagesets for
	 * each zone will be allocated later when the per cpu
	 * allocator is available.
	 *
	 * boot_pagesets are used also for bootstrapping offline
	 * cpus if the system is already booted because the pagesets
	 * are needed to initialize allocators on a specific cpu too.
	 * F.e. the percpu allocator needs the page allocator which
	 * needs the percpu allocator in order to allocate its pagesets
	 * (a chicken-egg dilemma).
	 */
	for_each_possible_cpu(cpu)
		per_cpu_pages_init(&per_cpu(boot_pageset, cpu), &per_cpu(boot_zonestats, cpu));

	mminit_verify_zonelist();
	cpuset_init_current_mems_allowed();
}

/*
 * unless system_state == SYSTEM_BOOTING.
 *
 * __ref due to call of __init annotated helper build_all_zonelists_init
 * [protected by SYSTEM_BOOTING].
 */
void __ref build_all_zonelists(pg_data_t *pgdat)
{
	unsigned long vm_total_pages;

	if (system_state == SYSTEM_BOOTING) {
		build_all_zonelists_init();
	} else {
		__build_all_zonelists(pgdat);
		/* cpuset refresh routine should be here */
	}
	/* Get the number of free pages beyond high watermark in all zones. */
	vm_total_pages = nr_free_zone_pages(gfp_zone(GFP_HIGHUSER_MOVABLE));
	/*
	 * Disable grouping by mobility if the number of pages in the
	 * system is too low to allow the mechanism to work. It would be
	 * more accurate, but expensive to check per-zone. This check is
	 * made on memory-hotadd so a system can start with mobility
	 * disabled and enable it later
	 */
	if (vm_total_pages < (pageblock_nr_pages * MIGRATE_TYPES))
		page_group_by_mobility_disabled = 1;
	else
		page_group_by_mobility_disabled = 0;

	pr_info("Built %u zonelists, mobility grouping %s.  Total pages: %ld\n",
		nr_online_nodes,
		page_group_by_mobility_disabled ? "off" : "on",
		vm_total_pages);
#ifdef CONFIG_NUMA
	pr_info("Policy zone: %s\n", zone_names[policy_zone]);
#endif
}

static int zone_batchsize(struct zone *zone)
{
#ifdef CONFIG_MMU
	int batch;

	/*
	 * The number of pages to batch allocate is either ~0.1%
	 * of the zone or 1MB, whichever is smaller. The batch
	 * size is striking a balance between allocation latency
	 * and zone lock contention.
	 */
	batch = min(zone_managed_pages(zone) >> 10, SZ_1M / PAGE_SIZE);
	batch /= 4;		/* We effectively *= 4 below */
	if (batch < 1)
		batch = 1;

	/*
	 * Clamp the batch to a 2^n - 1 value. Having a power
	 * of 2 value was found to be more likely to have
	 * suboptimal cache aliasing properties in some cases.
	 *
	 * For example if 2 tasks are alternately allocating
	 * batches of pages, one task can end up with a lot
	 * of pages of one half of the possible page colors
	 * and the other with pages of the other colors.
	 */
	batch = rounddown_pow_of_two(batch + batch/2) - 1;

	return batch;

#else
	/* The deferral and batching of frees should be suppressed under NOMMU
	 * conditions.
	 *
	 * The problem is that NOMMU needs to be able to allocate large chunks
	 * of contiguous memory as there's no hardware page translation to
	 * assemble apparent contiguous memory from discontiguous pages.
	 *
	 * Queueing large contiguous runs of pages for batching, however,
	 * causes the pages to actually be freed in smaller chunks.  As there
	 * can be a significant delay between the individual batches being
	 * recycled, this leads to the once large chunks of space being
	 * fragmented and becoming unavailable for high-order allocations.
	 */
	return 0;
#endif
}

static int percpu_pagelist_high_fraction;
static int zone_highsize(struct zone *zone, int batch, int cpu_online,
			 int high_fraction)
{
#ifdef CONFIG_MMU
	int high;
	int nr_split_cpus;
	unsigned long total_pages;

	if (!high_fraction) {
		/*
		 * By default, the high value of the pcp is based on the zone
		 * low watermark so that if they are full then background
		 * reclaim will not be started prematurely.
		 */
		total_pages = low_wmark_pages(zone);
	} else {
		/*
		 * If percpu_pagelist_high_fraction is configured, the high
		 * value is based on a fraction of the managed pages in the
		 * zone.
		 */
		total_pages = zone_managed_pages(zone) / high_fraction;
	}

	/*
	 * Split the high value across all online CPUs local to the zone. Note
	 * that early in boot that CPUs may not be online yet and that during
	 * CPU hotplug that the cpumask is not yet updated when a CPU is being
	 * onlined. For memory nodes that have no CPUs, split the high value
	 * across all online CPUs to mitigate the risk that reclaim is triggered
	 * prematurely due to pages stored on pcp lists.
	 */
	nr_split_cpus = cpumask_weight(cpumask_of_node(zone_to_nid(zone))) + cpu_online;
	if (!nr_split_cpus)
		nr_split_cpus = num_online_cpus();
	high = total_pages / nr_split_cpus;

	/*
	 * Ensure high is at least batch*4. The multiple is based on the
	 * historical relationship between high and batch.
	 */
	high = max(high, batch << 2);

	return high;
#else
	return 0;
#endif
}

/*
 * pcp->high and pcp->batch values are related and generally batch is lower
 * than high. They are also related to pcp->count such that count is lower
 * than high, and as soon as it reaches high, the pcplist is flushed.
 *
 * However, guaranteeing these relations at all times would require e.g. write
 * barriers here but also careful usage of read barriers at the read side, and
 * thus be prone to error and bad for performance. Thus the update only prevents
 * store tearing. Any new users of pcp->batch, pcp->high_min and pcp->high_max
 * should ensure they can cope with those fields changing asynchronously, and
 * fully trust only the pcp->count field on the local CPU with interrupts
 * disabled.
 *
 * mutex_is_locked(&pcp_batch_high_lock) required when calling this function
 * outside of boot time (or some other assurance that no concurrent updaters
 * exist).
 */
static void pageset_update(struct per_cpu_pages *pcp, unsigned long high_min,
			   unsigned long high_max, unsigned long batch)
{
	WRITE_ONCE(pcp->batch, batch);
	WRITE_ONCE(pcp->high_min, high_min);
	WRITE_ONCE(pcp->high_max, high_max);
}

static void per_cpu_pages_init(struct per_cpu_pages *pcp, struct per_cpu_zonestat *pzstats)
{
	int pindex;

	memset(pcp, 0, sizeof(*pcp));
	memset(pzstats, 0, sizeof(*pzstats));

	spin_lock_init(&pcp->lock);
	for (pindex = 0; pindex < NR_PCP_LISTS; pindex++)
		INIT_LIST_HEAD(&pcp->lists[pindex]);

	/*
	 * Set batch and high values safe for a boot pageset. A true percpu
	 * pageset's initialization will update them subsequently. Here we don't
	 * need to be as careful as pageset_update() as nobody can access the
	 * pageset yet.
	 */
	pcp->high_min = BOOT_PAGESET_HIGH;
	pcp->high_max = BOOT_PAGESET_HIGH;
	pcp->batch = BOOT_PAGESET_BATCH;
	pcp->free_count = 0;
}

static void __zone_set_pageset_high_and_batch(struct zone *zone, unsigned long high_min,
					      unsigned long high_max, unsigned long batch)
{
	struct per_cpu_pages *pcp;
	int cpu;

	for_each_possible_cpu(cpu) {
		pcp = per_cpu_ptr(zone->per_cpu_pageset, cpu);
		pageset_update(pcp, high_min, high_max, batch);
	}
}

/*
 * Calculate and set new high and batch values for all per-cpu pagesets of a
 * zone based on the zone's size.
 */
static void zone_set_pageset_high_and_batch(struct zone *zone, int cpu_online)
{
	int new_high_min, new_high_max, new_batch;

	new_batch = max(1, zone_batchsize(zone));
	if (percpu_pagelist_high_fraction) {
		new_high_min = zone_highsize(zone, new_batch, cpu_online,
					     percpu_pagelist_high_fraction);
		/*
		 * PCP high is tuned manually, disable auto-tuning via
		 * setting high_min and high_max to the manual value.
		 */
		new_high_max = new_high_min;
	} else {
		new_high_min = zone_highsize(zone, new_batch, cpu_online, 0);
		new_high_max = zone_highsize(zone, new_batch, cpu_online,
					     MIN_PERCPU_PAGELIST_HIGH_FRACTION);
	}

	if (zone->pageset_high_min == new_high_min &&
	    zone->pageset_high_max == new_high_max &&
	    zone->pageset_batch == new_batch)
		return;

	zone->pageset_high_min = new_high_min;
	zone->pageset_high_max = new_high_max;
	zone->pageset_batch = new_batch;

	__zone_set_pageset_high_and_batch(zone, new_high_min, new_high_max,
					  new_batch);
}

void __meminit setup_zone_pageset(struct zone *zone)
{
	int cpu;

	/* Size may be 0 on !SMP && !NUMA */
	if (sizeof(struct per_cpu_zonestat) > 0)
		zone->per_cpu_zonestats = alloc_percpu(struct per_cpu_zonestat);

	zone->per_cpu_pageset = alloc_percpu(struct per_cpu_pages);
	for_each_possible_cpu(cpu) {
		struct per_cpu_pages *pcp;
		struct per_cpu_zonestat *pzstats;

		pcp = per_cpu_ptr(zone->per_cpu_pageset, cpu);
		pzstats = per_cpu_ptr(zone->per_cpu_zonestats, cpu);
		per_cpu_pages_init(pcp, pzstats);
	}

	zone_set_pageset_high_and_batch(zone, 0);
}

/*
 * The zone indicated has a new number of managed_pages; batch sizes and percpu
 * page high values need to be recalculated.
 */
static void zone_pcp_update(struct zone *zone, int cpu_online)
{
	mutex_lock(&pcp_batch_high_lock);
	zone_set_pageset_high_and_batch(zone, cpu_online);
	mutex_unlock(&pcp_batch_high_lock);
}

static void zone_pcp_update_cacheinfo(struct zone *zone, unsigned int cpu)
{
	struct per_cpu_pages *pcp;
	struct cpu_cacheinfo *cci;

	pcp = per_cpu_ptr(zone->per_cpu_pageset, cpu);
	cci = get_cpu_cacheinfo(cpu);
	/*
	 * If data cache slice of CPU is large enough, "pcp->batch"
	 * pages can be preserved in PCP before draining PCP for
	 * consecutive high-order pages freeing without allocation.
	 * This can reduce zone lock contention without hurting
	 * cache-hot pages sharing.
	 */
	spin_lock(&pcp->lock);
	if ((cci->per_cpu_data_slice_size >> PAGE_SHIFT) > 3 * pcp->batch)
		pcp->flags |= PCPF_FREE_HIGH_BATCH;
	else
		pcp->flags &= ~PCPF_FREE_HIGH_BATCH;
	spin_unlock(&pcp->lock);
}

void setup_pcp_cacheinfo(unsigned int cpu)
{
	struct zone *zone;

	for_each_populated_zone(zone)
		zone_pcp_update_cacheinfo(zone, cpu);
}

/*
 * Allocate per cpu pagesets and initialize them.
 * Before this call only boot pagesets were available.
 */
void __init setup_per_cpu_pageset(void)
{
	struct pglist_data *pgdat;
	struct zone *zone;
	int __maybe_unused cpu;

	for_each_populated_zone(zone)
		setup_zone_pageset(zone);

#ifdef CONFIG_NUMA
	/*
	 * Unpopulated zones continue using the boot pagesets.
	 * The numa stats for these pagesets need to be reset.
	 * Otherwise, they will end up skewing the stats of
	 * the nodes these zones are associated with.
	 */
	for_each_possible_cpu(cpu) {
		struct per_cpu_zonestat *pzstats = &per_cpu(boot_zonestats, cpu);
		memset(pzstats->vm_numa_event, 0,
		       sizeof(pzstats->vm_numa_event));
	}
#endif

	for_each_online_pgdat(pgdat)
		pgdat->per_cpu_nodestats =
			alloc_percpu(struct per_cpu_nodestat);
}

__meminit void zone_pcp_init(struct zone *zone)
{
	/*
	 * per cpu subsystem is not up at this point. The following code
	 * relies on the ability of the linker to provide the
	 * offset of a (static) per cpu variable into the per cpu area.
	 */
	zone->per_cpu_pageset = &boot_pageset;
	zone->per_cpu_zonestats = &boot_zonestats;
	zone->pageset_high_min = BOOT_PAGESET_HIGH;
	zone->pageset_high_max = BOOT_PAGESET_HIGH;
	zone->pageset_batch = BOOT_PAGESET_BATCH;

	if (populated_zone(zone))
		pr_debug("  %s zone: %lu pages, LIFO batch:%u\n", zone->name,
			 zone->present_pages, zone_batchsize(zone));
}

void adjust_managed_page_count(struct page *page, long count)
{
	atomic_long_add(count, &page_zone(page)->managed_pages);
	totalram_pages_add(count);
#ifdef CONFIG_HIGHMEM
	if (PageHighMem(page))
		totalhigh_pages_add(count);
#endif
}
EXPORT_SYMBOL(adjust_managed_page_count);

unsigned long free_reserved_area(void *start, void *end, int poison, const char *s)
{
	void *pos;
	unsigned long pages = 0;

	start = (void *)PAGE_ALIGN((unsigned long)start);
	end = (void *)((unsigned long)end & PAGE_MASK);
	for (pos = start; pos < end; pos += PAGE_SIZE, pages++) {
		struct page *page = virt_to_page(pos);
		void *direct_map_addr;

		/*
		 * 'direct_map_addr' might be different from 'pos'
		 * because some architectures' virt_to_page()
		 * work with aliases.  Getting the direct map
		 * address ensures that we get a _writeable_
		 * alias for the memset().
		 */
		direct_map_addr = page_address(page);
		/*
		 * Perform a kasan-unchecked memset() since this memory
		 * has not been initialized.
		 */
		direct_map_addr = kasan_reset_tag(direct_map_addr);
		if ((unsigned int)poison <= 0xFF)
			memset(direct_map_addr, poison, PAGE_SIZE);

		free_reserved_page(page);
	}

	if (pages && s)
		pr_info("Freeing %s memory: %ldK\n", s, K(pages));

	return pages;
}

static int page_alloc_cpu_dead(unsigned int cpu)
{
	struct zone *zone;

	lru_add_drain_cpu(cpu);
	mlock_drain_remote(cpu);
	drain_pages(cpu);

	/*
	 * Spill the event counters of the dead processor
	 * into the current processors event counters.
	 * This artificially elevates the count of the current
	 * processor.
	 */
	vm_events_fold_cpu(cpu);

	/*
	 * Zero the differential counters of the dead processor
	 * so that the vm statistics are consistent.
	 *
	 * This is only okay since the processor is dead and cannot
	 * race with what we are doing.
	 */
	cpu_vm_stats_fold(cpu);

	for_each_populated_zone(zone)
		zone_pcp_update(zone, 0);

	return 0;
}

static int page_alloc_cpu_online(unsigned int cpu)
{
	struct zone *zone;

	for_each_populated_zone(zone)
		zone_pcp_update(zone, 1);
	return 0;
}

void __init page_alloc_init_cpuhp(void)
{
	int ret;

	ret = cpuhp_setup_state_nocalls(CPUHP_PAGE_ALLOC,
					"mm/page_alloc:pcp",
					page_alloc_cpu_online,
					page_alloc_cpu_dead);
	WARN_ON(ret < 0);
}

/*
 * calculate_totalreserve_pages - called when sysctl_lowmem_reserve_ratio
 *	or min_free_kbytes changes.
 */
static void calculate_totalreserve_pages(void)
{
	struct pglist_data *pgdat;
	unsigned long reserve_pages = 0;
	enum zone_type i, j;

	for_each_online_pgdat(pgdat) {

		pgdat->totalreserve_pages = 0;

		for (i = 0; i < MAX_NR_ZONES; i++) {
			struct zone *zone = pgdat->node_zones + i;
			long max = 0;
			unsigned long managed_pages = zone_managed_pages(zone);

			/* Find valid and maximum lowmem_reserve in the zone */
			for (j = i; j < MAX_NR_ZONES; j++) {
				if (zone->lowmem_reserve[j] > max)
					max = zone->lowmem_reserve[j];
			}

			/* we treat the high watermark as reserved pages. */
			max += high_wmark_pages(zone);

			if (max > managed_pages)
				max = managed_pages;

			pgdat->totalreserve_pages += max;

			reserve_pages += max;
		}
	}
	totalreserve_pages = reserve_pages;
}

/*
 * setup_per_zone_lowmem_reserve - called whenever
 *	sysctl_lowmem_reserve_ratio changes.  Ensures that each zone
 *	has a correct pages reserved value, so an adequate number of
 *	pages are left in the zone after a successful __alloc_pages().
 */
static void setup_per_zone_lowmem_reserve(void)
{
	struct pglist_data *pgdat;
	enum zone_type i, j;

	for_each_online_pgdat(pgdat) {
		for (i = 0; i < MAX_NR_ZONES - 1; i++) {
			struct zone *zone = &pgdat->node_zones[i];
			int ratio = sysctl_lowmem_reserve_ratio[i];
			bool clear = !ratio || !zone_managed_pages(zone);
			unsigned long managed_pages = 0;

			for (j = i + 1; j < MAX_NR_ZONES; j++) {
				struct zone *upper_zone = &pgdat->node_zones[j];
				bool empty = !zone_managed_pages(upper_zone);

				managed_pages += zone_managed_pages(upper_zone);

				if (clear || empty)
					zone->lowmem_reserve[j] = 0;
				else
					zone->lowmem_reserve[j] = managed_pages / ratio;
			}
		}
	}

	/* update totalreserve_pages */
	calculate_totalreserve_pages();
}

static void __setup_per_zone_wmarks(void)
{
	unsigned long pages_min = min_free_kbytes >> (PAGE_SHIFT - 10);
	unsigned long lowmem_pages = 0;
	struct zone *zone;
	unsigned long flags;

	/* Calculate total number of !ZONE_HIGHMEM and !ZONE_MOVABLE pages */
	for_each_zone(zone) {
		if (!is_highmem(zone) && zone_idx(zone) != ZONE_MOVABLE)
			lowmem_pages += zone_managed_pages(zone);
	}

	for_each_zone(zone) {
		u64 tmp;

		spin_lock_irqsave(&zone->lock, flags);
		tmp = (u64)pages_min * zone_managed_pages(zone);
		tmp = div64_ul(tmp, lowmem_pages);
		if (is_highmem(zone) || zone_idx(zone) == ZONE_MOVABLE) {
			/*
			 * __GFP_HIGH and PF_MEMALLOC allocations usually don't
			 * need highmem and movable zones pages, so cap pages_min
			 * to a small  value here.
			 *
			 * The WMARK_HIGH-WMARK_LOW and (WMARK_LOW-WMARK_MIN)
			 * deltas control async page reclaim, and so should
			 * not be capped for highmem and movable zones.
			 */
			unsigned long min_pages;

			min_pages = zone_managed_pages(zone) / 1024;
			min_pages = clamp(min_pages, SWAP_CLUSTER_MAX, 128UL);
			zone->_watermark[WMARK_MIN] = min_pages;
		} else {
			/*
			 * If it's a lowmem zone, reserve a number of pages
			 * proportionate to the zone's size.
			 */
			zone->_watermark[WMARK_MIN] = tmp;
		}

		/*
		 * Set the kswapd watermarks distance according to the
		 * scale factor in proportion to available memory, but
		 * ensure a minimum size on small systems.
		 */
		tmp = max_t(u64, tmp >> 2,
			    mult_frac(zone_managed_pages(zone),
				      watermark_scale_factor, 10000));

		zone->watermark_boost = 0;
		zone->_watermark[WMARK_LOW]  = min_wmark_pages(zone) + tmp;
		zone->_watermark[WMARK_HIGH] = low_wmark_pages(zone) + tmp;
		zone->_watermark[WMARK_PROMO] = high_wmark_pages(zone) + tmp;

		spin_unlock_irqrestore(&zone->lock, flags);
	}

	/* update totalreserve_pages */
	calculate_totalreserve_pages();
}

/**
 * setup_per_zone_wmarks - called when min_free_kbytes changes
 * or when memory is hot-{added|removed}
 *
 * Ensures that the watermark[min,low,high] values for each zone are set
 * correctly with respect to min_free_kbytes.
 */
void setup_per_zone_wmarks(void)
{
	struct zone *zone;
	static DEFINE_SPINLOCK(lock);

	spin_lock(&lock);
	__setup_per_zone_wmarks();
	spin_unlock(&lock);

	/*
	 * The watermark size have changed so update the pcpu batch
	 * and high limits or the limits may be inappropriate.
	 */
	for_each_zone(zone)
		zone_pcp_update(zone, 0);
}

/*
 * Initialise min_free_kbytes.
 *
 * For small machines we want it small (128k min).  For large machines
 * we want it large (256MB max).  But it is not linear, because network
 * bandwidth does not increase linearly with machine size.  We use
 *
 *	min_free_kbytes = 4 * sqrt(lowmem_kbytes), for better accuracy:
 *	min_free_kbytes = sqrt(lowmem_kbytes * 16)
 *
 * which yields
 *
 * 16MB:	512k
 * 32MB:	724k
 * 64MB:	1024k
 * 128MB:	1448k
 * 256MB:	2048k
 * 512MB:	2896k
 * 1024MB:	4096k
 * 2048MB:	5792k
 * 4096MB:	8192k
 * 8192MB:	11584k
 * 16384MB:	16384k
 */
void calculate_min_free_kbytes(void)
{
	unsigned long lowmem_kbytes;
	int new_min_free_kbytes;

	lowmem_kbytes = nr_free_buffer_pages() * (PAGE_SIZE >> 10);
	new_min_free_kbytes = int_sqrt(lowmem_kbytes * 16);

	if (new_min_free_kbytes > user_min_free_kbytes)
		min_free_kbytes = clamp(new_min_free_kbytes, 128, 262144);
	else
		pr_warn("min_free_kbytes is not updated to %d because user defined value %d is preferred\n",
				new_min_free_kbytes, user_min_free_kbytes);

}

int __meminit init_per_zone_wmark_min(void)
{
	calculate_min_free_kbytes();
	setup_per_zone_wmarks();
	refresh_zone_stat_thresholds();
	setup_per_zone_lowmem_reserve();

#ifdef CONFIG_NUMA
	setup_min_unmapped_ratio();
	setup_min_slab_ratio();
#endif

	khugepaged_min_free_kbytes_update();

	return 0;
}
postcore_initcall(init_per_zone_wmark_min)

/*
 * min_free_kbytes_sysctl_handler - just a wrapper around proc_dointvec() so
 *	that we can call two helper functions whenever min_free_kbytes
 *	changes.
 */
static int min_free_kbytes_sysctl_handler(struct ctl_table *table, int write,
		void *buffer, size_t *length, loff_t *ppos)
{
	int rc;

	rc = proc_dointvec_minmax(table, write, buffer, length, ppos);
	if (rc)
		return rc;

	if (write) {
		user_min_free_kbytes = min_free_kbytes;
		setup_per_zone_wmarks();
	}
	return 0;
}

static int watermark_scale_factor_sysctl_handler(struct ctl_table *table, int write,
		void *buffer, size_t *length, loff_t *ppos)
{
	int rc;

	rc = proc_dointvec_minmax(table, write, buffer, length, ppos);
	if (rc)
		return rc;

	if (write)
		setup_per_zone_wmarks();

	return 0;
}

#ifdef CONFIG_NUMA
static void setup_min_unmapped_ratio(void)
{
	pg_data_t *pgdat;
	struct zone *zone;

	for_each_online_pgdat(pgdat)
		pgdat->min_unmapped_pages = 0;

	for_each_zone(zone)
		zone->zone_pgdat->min_unmapped_pages += (zone_managed_pages(zone) *
						         sysctl_min_unmapped_ratio) / 100;
}


static int sysctl_min_unmapped_ratio_sysctl_handler(struct ctl_table *table, int write,
		void *buffer, size_t *length, loff_t *ppos)
{
	int rc;

	rc = proc_dointvec_minmax(table, write, buffer, length, ppos);
	if (rc)
		return rc;

	setup_min_unmapped_ratio();

	return 0;
}

static void setup_min_slab_ratio(void)
{
	pg_data_t *pgdat;
	struct zone *zone;

	for_each_online_pgdat(pgdat)
		pgdat->min_slab_pages = 0;

	for_each_zone(zone)
		zone->zone_pgdat->min_slab_pages += (zone_managed_pages(zone) *
						     sysctl_min_slab_ratio) / 100;
}

static int sysctl_min_slab_ratio_sysctl_handler(struct ctl_table *table, int write,
		void *buffer, size_t *length, loff_t *ppos)
{
	int rc;

	rc = proc_dointvec_minmax(table, write, buffer, length, ppos);
	if (rc)
		return rc;

	setup_min_slab_ratio();

	return 0;
}
#endif

/*
 * lowmem_reserve_ratio_sysctl_handler - just a wrapper around
 *	proc_dointvec() so that we can call setup_per_zone_lowmem_reserve()
 *	whenever sysctl_lowmem_reserve_ratio changes.
 *
 * The reserve ratio obviously has absolutely no relation with the
 * minimum watermarks. The lowmem reserve ratio can only make sense
 * if in function of the boot time zone sizes.
 */
static int lowmem_reserve_ratio_sysctl_handler(struct ctl_table *table,
		int write, void *buffer, size_t *length, loff_t *ppos)
{
	int i;

	proc_dointvec_minmax(table, write, buffer, length, ppos);

	for (i = 0; i < MAX_NR_ZONES; i++) {
		if (sysctl_lowmem_reserve_ratio[i] < 1)
			sysctl_lowmem_reserve_ratio[i] = 0;
	}

	setup_per_zone_lowmem_reserve();
	return 0;
}

/*
 * percpu_pagelist_high_fraction - changes the pcp->high for each zone on each
 * cpu. It is the fraction of total pages in each zone that a hot per cpu
 * pagelist can have before it gets flushed back to buddy allocator.
 */
static int percpu_pagelist_high_fraction_sysctl_handler(struct ctl_table *table,
		int write, void *buffer, size_t *length, loff_t *ppos)
{
	struct zone *zone;
	int old_percpu_pagelist_high_fraction;
	int ret;

	mutex_lock(&pcp_batch_high_lock);
	old_percpu_pagelist_high_fraction = percpu_pagelist_high_fraction;

	ret = proc_dointvec_minmax(table, write, buffer, length, ppos);
	if (!write || ret < 0)
		goto out;

	/* Sanity checking to avoid pcp imbalance */
	if (percpu_pagelist_high_fraction &&
	    percpu_pagelist_high_fraction < MIN_PERCPU_PAGELIST_HIGH_FRACTION) {
		percpu_pagelist_high_fraction = old_percpu_pagelist_high_fraction;
		ret = -EINVAL;
		goto out;
	}

	/* No change? */
	if (percpu_pagelist_high_fraction == old_percpu_pagelist_high_fraction)
		goto out;

	for_each_populated_zone(zone)
		zone_set_pageset_high_and_batch(zone, 0);
out:
	mutex_unlock(&pcp_batch_high_lock);
	return ret;
}

static struct ctl_table page_alloc_sysctl_table[] = {
	{
		.procname	= "min_free_kbytes",
		.data		= &min_free_kbytes,
		.maxlen		= sizeof(min_free_kbytes),
		.mode		= 0644,
		.proc_handler	= min_free_kbytes_sysctl_handler,
		.extra1		= SYSCTL_ZERO,
	},
	{
		.procname	= "watermark_boost_factor",
		.data		= &watermark_boost_factor,
		.maxlen		= sizeof(watermark_boost_factor),
		.mode		= 0644,
		.proc_handler	= proc_dointvec_minmax,
		.extra1		= SYSCTL_ZERO,
	},
	{
		.procname	= "watermark_scale_factor",
		.data		= &watermark_scale_factor,
		.maxlen		= sizeof(watermark_scale_factor),
		.mode		= 0644,
		.proc_handler	= watermark_scale_factor_sysctl_handler,
		.extra1		= SYSCTL_ONE,
		.extra2		= SYSCTL_THREE_THOUSAND,
	},
	{
		.procname	= "percpu_pagelist_high_fraction",
		.data		= &percpu_pagelist_high_fraction,
		.maxlen		= sizeof(percpu_pagelist_high_fraction),
		.mode		= 0644,
		.proc_handler	= percpu_pagelist_high_fraction_sysctl_handler,
		.extra1		= SYSCTL_ZERO,
	},
	{
		.procname	= "lowmem_reserve_ratio",
		.data		= &sysctl_lowmem_reserve_ratio,
		.maxlen		= sizeof(sysctl_lowmem_reserve_ratio),
		.mode		= 0644,
		.proc_handler	= lowmem_reserve_ratio_sysctl_handler,
	},
#ifdef CONFIG_NUMA
	{
		.procname	= "numa_zonelist_order",
		.data		= &numa_zonelist_order,
		.maxlen		= NUMA_ZONELIST_ORDER_LEN,
		.mode		= 0644,
		.proc_handler	= numa_zonelist_order_handler,
	},
	{
		.procname	= "min_unmapped_ratio",
		.data		= &sysctl_min_unmapped_ratio,
		.maxlen		= sizeof(sysctl_min_unmapped_ratio),
		.mode		= 0644,
		.proc_handler	= sysctl_min_unmapped_ratio_sysctl_handler,
		.extra1		= SYSCTL_ZERO,
		.extra2		= SYSCTL_ONE_HUNDRED,
	},
	{
		.procname	= "min_slab_ratio",
		.data		= &sysctl_min_slab_ratio,
		.maxlen		= sizeof(sysctl_min_slab_ratio),
		.mode		= 0644,
		.proc_handler	= sysctl_min_slab_ratio_sysctl_handler,
		.extra1		= SYSCTL_ZERO,
		.extra2		= SYSCTL_ONE_HUNDRED,
	},
#endif
};

void __init page_alloc_sysctl_init(void)
{
	register_sysctl_init("vm", page_alloc_sysctl_table);
}

#ifdef CONFIG_CONTIG_ALLOC
/* Usage: See admin-guide/dynamic-debug-howto.rst */
static void alloc_contig_dump_pages(struct list_head *page_list)
{
	DEFINE_DYNAMIC_DEBUG_METADATA(descriptor, "migrate failure");

	if (DYNAMIC_DEBUG_BRANCH(descriptor)) {
		struct page *page;

		dump_stack();
		list_for_each_entry(page, page_list, lru)
			dump_page(page, "migration failure");
	}
}

/*
 * [start, end) must belong to a single zone.
 * @migratetype: using migratetype to filter the type of migration in
 *		trace_mm_alloc_contig_migrate_range_info.
 */
int __alloc_contig_migrate_range(struct compact_control *cc,
					unsigned long start, unsigned long end,
					int migratetype)
{
	/* This function is based on compact_zone() from compaction.c. */
	unsigned int nr_reclaimed;
	unsigned long pfn = start;
	unsigned int tries = 0;
	int ret = 0;
	struct migration_target_control mtc = {
		.nid = zone_to_nid(cc->zone),
		.gfp_mask = GFP_USER | __GFP_MOVABLE | __GFP_RETRY_MAYFAIL,
		.reason = MR_CONTIG_RANGE,
	};
	struct page *page;
	unsigned long total_mapped = 0;
	unsigned long total_migrated = 0;
	unsigned long total_reclaimed = 0;

	lru_cache_disable();

	while (pfn < end || !list_empty(&cc->migratepages)) {
		if (fatal_signal_pending(current)) {
			ret = -EINTR;
			break;
		}

		if (list_empty(&cc->migratepages)) {
			cc->nr_migratepages = 0;
			ret = isolate_migratepages_range(cc, pfn, end);
			if (ret && ret != -EAGAIN)
				break;
			pfn = cc->migrate_pfn;
			tries = 0;
		} else if (++tries == 5) {
			ret = -EBUSY;
			break;
		}

		nr_reclaimed = reclaim_clean_pages_from_list(cc->zone,
							&cc->migratepages);
		cc->nr_migratepages -= nr_reclaimed;

		if (trace_mm_alloc_contig_migrate_range_info_enabled()) {
			total_reclaimed += nr_reclaimed;
			list_for_each_entry(page, &cc->migratepages, lru) {
				struct folio *folio = page_folio(page);

				total_mapped += folio_mapped(folio) *
						folio_nr_pages(folio);
			}
		}

		ret = migrate_pages(&cc->migratepages, alloc_migration_target,
			NULL, (unsigned long)&mtc, cc->mode, MR_CONTIG_RANGE, NULL);

		if (trace_mm_alloc_contig_migrate_range_info_enabled() && !ret)
			total_migrated += cc->nr_migratepages;

		/*
		 * On -ENOMEM, migrate_pages() bails out right away. It is pointless
		 * to retry again over this error, so do the same here.
		 */
		if (ret == -ENOMEM)
			break;
	}

	lru_cache_enable();
	if (ret < 0) {
		if (!(cc->gfp_mask & __GFP_NOWARN) && ret == -EBUSY)
			alloc_contig_dump_pages(&cc->migratepages);
		putback_movable_pages(&cc->migratepages);
	}

	trace_mm_alloc_contig_migrate_range_info(start, end, migratetype,
						 total_migrated,
						 total_reclaimed,
						 total_mapped);
	return (ret < 0) ? ret : 0;
}

/**
 * alloc_contig_range() -- tries to allocate given range of pages
 * @start:	start PFN to allocate
 * @end:	one-past-the-last PFN to allocate
 * @migratetype:	migratetype of the underlying pageblocks (either
 *			#MIGRATE_MOVABLE or #MIGRATE_CMA).  All pageblocks
 *			in range must have the same migratetype and it must
 *			be either of the two.
 * @gfp_mask:	GFP mask to use during compaction
 *
 * The PFN range does not have to be pageblock aligned. The PFN range must
 * belong to a single zone.
 *
 * The first thing this routine does is attempt to MIGRATE_ISOLATE all
 * pageblocks in the range.  Once isolated, the pageblocks should not
 * be modified by others.
 *
 * Return: zero on success or negative error code.  On success all
 * pages which PFN is in [start, end) are allocated for the caller and
 * need to be freed with free_contig_range().
 */
int alloc_contig_range_noprof(unsigned long start, unsigned long end,
		       unsigned migratetype, gfp_t gfp_mask)
{
	unsigned long outer_start, outer_end;
	int ret = 0;

	struct compact_control cc = {
		.nr_migratepages = 0,
		.order = -1,
		.zone = page_zone(pfn_to_page(start)),
		.mode = MIGRATE_SYNC,
		.ignore_skip_hint = true,
		.no_set_skip_hint = true,
		.gfp_mask = current_gfp_context(gfp_mask),
		.alloc_contig = true,
	};
	INIT_LIST_HEAD(&cc.migratepages);

	/*
	 * What we do here is we mark all pageblocks in range as
	 * MIGRATE_ISOLATE.  Because pageblock and max order pages may
	 * have different sizes, and due to the way page allocator
	 * work, start_isolate_page_range() has special handlings for this.
	 *
	 * Once the pageblocks are marked as MIGRATE_ISOLATE, we
	 * migrate the pages from an unaligned range (ie. pages that
	 * we are interested in). This will put all the pages in
	 * range back to page allocator as MIGRATE_ISOLATE.
	 *
	 * When this is done, we take the pages in range from page
	 * allocator removing them from the buddy system.  This way
	 * page allocator will never consider using them.
	 *
	 * This lets us mark the pageblocks back as
	 * MIGRATE_CMA/MIGRATE_MOVABLE so that free pages in the
	 * aligned range but not in the unaligned, original range are
	 * put back to page allocator so that buddy can use them.
	 */

	ret = start_isolate_page_range(start, end, migratetype, 0, gfp_mask);
	if (ret)
		goto done;

	drain_all_pages(cc.zone);

	/*
	 * In case of -EBUSY, we'd like to know which page causes problem.
	 * So, just fall through. test_pages_isolated() has a tracepoint
	 * which will report the busy page.
	 *
	 * It is possible that busy pages could become available before
	 * the call to test_pages_isolated, and the range will actually be
	 * allocated.  So, if we fall through be sure to clear ret so that
	 * -EBUSY is not accidentally used or returned to caller.
	 */
	ret = __alloc_contig_migrate_range(&cc, start, end, migratetype);
	if (ret && ret != -EBUSY)
		goto done;
	ret = 0;

	/*
	 * Pages from [start, end) are within a pageblock_nr_pages
	 * aligned blocks that are marked as MIGRATE_ISOLATE.  What's
	 * more, all pages in [start, end) are free in page allocator.
	 * What we are going to do is to allocate all pages from
	 * [start, end) (that is remove them from page allocator).
	 *
	 * The only problem is that pages at the beginning and at the
	 * end of interesting range may be not aligned with pages that
	 * page allocator holds, ie. they can be part of higher order
	 * pages.  Because of this, we reserve the bigger range and
	 * once this is done free the pages we are not interested in.
	 *
	 * We don't have to hold zone->lock here because the pages are
	 * isolated thus they won't get removed from buddy.
	 */
	outer_start = find_large_buddy(start);

	/* Make sure the range is really isolated. */
	if (test_pages_isolated(outer_start, end, 0)) {
		ret = -EBUSY;
		goto done;
	}

	/* Grab isolated pages from freelists. */
	outer_end = isolate_freepages_range(&cc, outer_start, end);
	if (!outer_end) {
		ret = -EBUSY;
		goto done;
	}

	/* Free head and tail (if any) */
	if (start != outer_start)
		free_contig_range(outer_start, start - outer_start);
	if (end != outer_end)
		free_contig_range(end, outer_end - end);

done:
	undo_isolate_page_range(start, end, migratetype);
	return ret;
}
EXPORT_SYMBOL(alloc_contig_range_noprof);

static int __alloc_contig_pages(unsigned long start_pfn,
				unsigned long nr_pages, gfp_t gfp_mask)
{
	unsigned long end_pfn = start_pfn + nr_pages;

	return alloc_contig_range_noprof(start_pfn, end_pfn, MIGRATE_MOVABLE,
				   gfp_mask);
}

static bool pfn_range_valid_contig(struct zone *z, unsigned long start_pfn,
				   unsigned long nr_pages)
{
	unsigned long i, end_pfn = start_pfn + nr_pages;
	struct page *page;

	for (i = start_pfn; i < end_pfn; i++) {
		page = pfn_to_online_page(i);
		if (!page)
			return false;

		if (page_zone(page) != z)
			return false;

		if (PageReserved(page))
			return false;

		if (PageHuge(page))
			return false;
	}
	return true;
}

static bool zone_spans_last_pfn(const struct zone *zone,
				unsigned long start_pfn, unsigned long nr_pages)
{
	unsigned long last_pfn = start_pfn + nr_pages - 1;

	return zone_spans_pfn(zone, last_pfn);
}

/**
 * alloc_contig_pages() -- tries to find and allocate contiguous range of pages
 * @nr_pages:	Number of contiguous pages to allocate
 * @gfp_mask:	GFP mask to limit search and used during compaction
 * @nid:	Target node
 * @nodemask:	Mask for other possible nodes
 *
 * This routine is a wrapper around alloc_contig_range(). It scans over zones
 * on an applicable zonelist to find a contiguous pfn range which can then be
 * tried for allocation with alloc_contig_range(). This routine is intended
 * for allocation requests which can not be fulfilled with the buddy allocator.
 *
 * The allocated memory is always aligned to a page boundary. If nr_pages is a
 * power of two, then allocated range is also guaranteed to be aligned to same
 * nr_pages (e.g. 1GB request would be aligned to 1GB).
 *
 * Allocated pages can be freed with free_contig_range() or by manually calling
 * __free_page() on each allocated page.
 *
 * Return: pointer to contiguous pages on success, or NULL if not successful.
 */
struct page *alloc_contig_pages_noprof(unsigned long nr_pages, gfp_t gfp_mask,
				 int nid, nodemask_t *nodemask)
{
	unsigned long ret, pfn, flags;
	struct zonelist *zonelist;
	struct zone *zone;
	struct zoneref *z;

	zonelist = node_zonelist(nid, gfp_mask);
	for_each_zone_zonelist_nodemask(zone, z, zonelist,
					gfp_zone(gfp_mask), nodemask) {
		spin_lock_irqsave(&zone->lock, flags);

		pfn = ALIGN(zone->zone_start_pfn, nr_pages);
		while (zone_spans_last_pfn(zone, pfn, nr_pages)) {
			if (pfn_range_valid_contig(zone, pfn, nr_pages)) {
				/*
				 * We release the zone lock here because
				 * alloc_contig_range() will also lock the zone
				 * at some point. If there's an allocation
				 * spinning on this lock, it may win the race
				 * and cause alloc_contig_range() to fail...
				 */
				spin_unlock_irqrestore(&zone->lock, flags);
				ret = __alloc_contig_pages(pfn, nr_pages,
							gfp_mask);
				if (!ret)
					return pfn_to_page(pfn);
				spin_lock_irqsave(&zone->lock, flags);
			}
			pfn += nr_pages;
		}
		spin_unlock_irqrestore(&zone->lock, flags);
	}
	return NULL;
}
#endif /* CONFIG_CONTIG_ALLOC */

void free_contig_range(unsigned long pfn, unsigned long nr_pages)
{
	unsigned long count = 0;

	for (; nr_pages--; pfn++) {
		struct page *page = pfn_to_page(pfn);

		count += page_count(page) != 1;
		__free_page(page);
	}
	WARN(count != 0, "%lu pages are still in use!\n", count);
}
EXPORT_SYMBOL(free_contig_range);

/*
 * Effectively disable pcplists for the zone by setting the high limit to 0
 * and draining all cpus. A concurrent page freeing on another CPU that's about
 * to put the page on pcplist will either finish before the drain and the page
 * will be drained, or observe the new high limit and skip the pcplist.
 *
 * Must be paired with a call to zone_pcp_enable().
 */
void zone_pcp_disable(struct zone *zone)
{
	mutex_lock(&pcp_batch_high_lock);
	__zone_set_pageset_high_and_batch(zone, 0, 0, 1);
	__drain_all_pages(zone, true);
}

void zone_pcp_enable(struct zone *zone)
{
	__zone_set_pageset_high_and_batch(zone, zone->pageset_high_min,
		zone->pageset_high_max, zone->pageset_batch);
	mutex_unlock(&pcp_batch_high_lock);
}

void zone_pcp_reset(struct zone *zone)
{
	int cpu;
	struct per_cpu_zonestat *pzstats;

	if (zone->per_cpu_pageset != &boot_pageset) {
		for_each_online_cpu(cpu) {
			pzstats = per_cpu_ptr(zone->per_cpu_zonestats, cpu);
			drain_zonestat(zone, pzstats);
		}
		free_percpu(zone->per_cpu_pageset);
		zone->per_cpu_pageset = &boot_pageset;
		if (zone->per_cpu_zonestats != &boot_zonestats) {
			free_percpu(zone->per_cpu_zonestats);
			zone->per_cpu_zonestats = &boot_zonestats;
		}
	}
}

#ifdef CONFIG_MEMORY_HOTREMOVE
/*
 * All pages in the range must be in a single zone, must not contain holes,
 * must span full sections, and must be isolated before calling this function.
 */
void __offline_isolated_pages(unsigned long start_pfn, unsigned long end_pfn)
{
	unsigned long pfn = start_pfn;
	struct page *page;
	struct zone *zone;
	unsigned int order;
	unsigned long flags;

	offline_mem_sections(pfn, end_pfn);
	zone = page_zone(pfn_to_page(pfn));
	spin_lock_irqsave(&zone->lock, flags);
	while (pfn < end_pfn) {
		page = pfn_to_page(pfn);
		/*
		 * The HWPoisoned page may be not in buddy system, and
		 * page_count() is not 0.
		 */
		if (unlikely(!PageBuddy(page) && PageHWPoison(page))) {
			pfn++;
			continue;
		}
		/*
		 * At this point all remaining PageOffline() pages have a
		 * reference count of 0 and can simply be skipped.
		 */
		if (PageOffline(page)) {
			BUG_ON(page_count(page));
			BUG_ON(PageBuddy(page));
			pfn++;
			continue;
		}

		BUG_ON(page_count(page));
		BUG_ON(!PageBuddy(page));
		VM_WARN_ON(get_pageblock_migratetype(page) != MIGRATE_ISOLATE);
		order = buddy_order(page);
		del_page_from_free_list(page, zone, order, MIGRATE_ISOLATE);
		pfn += (1 << order);
	}
	spin_unlock_irqrestore(&zone->lock, flags);
}
#endif

/*
 * This function returns a stable result only if called under zone lock.
 */
bool is_free_buddy_page(const struct page *page)
{
	unsigned long pfn = page_to_pfn(page);
	unsigned int order;

	for (order = 0; order < NR_PAGE_ORDERS; order++) {
		const struct page *head = page - (pfn & ((1 << order) - 1));

		if (PageBuddy(head) &&
		    buddy_order_unsafe(head) >= order)
			break;
	}

	return order <= MAX_PAGE_ORDER;
}
EXPORT_SYMBOL(is_free_buddy_page);

#ifdef CONFIG_MEMORY_FAILURE
static inline void add_to_free_list(struct page *page, struct zone *zone,
				    unsigned int order, int migratetype,
				    bool tail)
{
	__add_to_free_list(page, zone, order, migratetype, tail);
	account_freepages(zone, 1 << order, migratetype);
}

/*
 * Break down a higher-order page in sub-pages, and keep our target out of
 * buddy allocator.
 */
static void break_down_buddy_pages(struct zone *zone, struct page *page,
				   struct page *target, int low, int high,
				   int migratetype)
{
	unsigned long size = 1 << high;
	struct page *current_buddy;

	while (high > low) {
		high--;
		size >>= 1;

		if (target >= &page[size]) {
			current_buddy = page;
			page = page + size;
		} else {
			current_buddy = page + size;
		}

		if (set_page_guard(zone, current_buddy, high))
			continue;

		add_to_free_list(current_buddy, zone, high, migratetype, false);
		set_buddy_order(current_buddy, high);
	}
}

/*
 * Take a page that will be marked as poisoned off the buddy allocator.
 */
bool take_page_off_buddy(struct page *page)
{
	struct zone *zone = page_zone(page);
	unsigned long pfn = page_to_pfn(page);
	unsigned long flags;
	unsigned int order;
	bool ret = false;

	spin_lock_irqsave(&zone->lock, flags);
	for (order = 0; order < NR_PAGE_ORDERS; order++) {
		struct page *page_head = page - (pfn & ((1 << order) - 1));
		int page_order = buddy_order(page_head);

		if (PageBuddy(page_head) && page_order >= order) {
			unsigned long pfn_head = page_to_pfn(page_head);
			int migratetype = get_pfnblock_migratetype(page_head,
								   pfn_head);

			del_page_from_free_list(page_head, zone, page_order,
						migratetype);
			break_down_buddy_pages(zone, page_head, page, 0,
						page_order, migratetype);
			SetPageHWPoisonTakenOff(page);
			ret = true;
			break;
		}
		if (page_count(page_head) > 0)
			break;
	}
	spin_unlock_irqrestore(&zone->lock, flags);
	return ret;
}

/*
 * Cancel takeoff done by take_page_off_buddy().
 */
bool put_page_back_buddy(struct page *page)
{
	struct zone *zone = page_zone(page);
	unsigned long flags;
	bool ret = false;

	spin_lock_irqsave(&zone->lock, flags);
	if (put_page_testzero(page)) {
		unsigned long pfn = page_to_pfn(page);
		int migratetype = get_pfnblock_migratetype(page, pfn);

		ClearPageHWPoisonTakenOff(page);
		__free_one_page(page, pfn, zone, 0, migratetype, FPI_NONE);
		if (TestClearPageHWPoison(page)) {
			ret = true;
		}
	}
	spin_unlock_irqrestore(&zone->lock, flags);

	return ret;
}
#endif

#ifdef CONFIG_ZONE_DMA
bool has_managed_dma(void)
{
	struct pglist_data *pgdat;

	for_each_online_pgdat(pgdat) {
		struct zone *zone = &pgdat->node_zones[ZONE_DMA];

		if (managed_zone(zone))
			return true;
	}
	return false;
}
#endif /* CONFIG_ZONE_DMA */

#ifdef CONFIG_UNACCEPTED_MEMORY

/* Counts number of zones with unaccepted pages. */
static DEFINE_STATIC_KEY_FALSE(zones_with_unaccepted_pages);

static bool lazy_accept = true;

static int __init accept_memory_parse(char *p)
{
	if (!strcmp(p, "lazy")) {
		lazy_accept = true;
		return 0;
	} else if (!strcmp(p, "eager")) {
		lazy_accept = false;
		return 0;
	} else {
		return -EINVAL;
	}
}
early_param("accept_memory", accept_memory_parse);

static bool page_contains_unaccepted(struct page *page, unsigned int order)
{
	phys_addr_t start = page_to_phys(page);
	phys_addr_t end = start + (PAGE_SIZE << order);

	return range_contains_unaccepted_memory(start, end);
}

static void accept_page(struct page *page, unsigned int order)
{
	phys_addr_t start = page_to_phys(page);

	accept_memory(start, start + (PAGE_SIZE << order));
}

static bool try_to_accept_memory_one(struct zone *zone)
{
	unsigned long flags;
	struct page *page;
	bool last;

	if (list_empty(&zone->unaccepted_pages))
		return false;

	spin_lock_irqsave(&zone->lock, flags);
	page = list_first_entry_or_null(&zone->unaccepted_pages,
					struct page, lru);
	if (!page) {
		spin_unlock_irqrestore(&zone->lock, flags);
		return false;
	}

	list_del(&page->lru);
	last = list_empty(&zone->unaccepted_pages);

	account_freepages(zone, -MAX_ORDER_NR_PAGES, MIGRATE_MOVABLE);
	__mod_zone_page_state(zone, NR_UNACCEPTED, -MAX_ORDER_NR_PAGES);
	spin_unlock_irqrestore(&zone->lock, flags);

	accept_page(page, MAX_PAGE_ORDER);

	__free_pages_ok(page, MAX_PAGE_ORDER, FPI_TO_TAIL);

	if (last)
		static_branch_dec(&zones_with_unaccepted_pages);

	return true;
}

static bool try_to_accept_memory(struct zone *zone, unsigned int order)
{
	long to_accept;
	int ret = false;

	/* How much to accept to get to high watermark? */
	to_accept = high_wmark_pages(zone) -
		    (zone_page_state(zone, NR_FREE_PAGES) -
		    __zone_watermark_unusable_free(zone, order, 0));

	/* Accept at least one page */
	do {
		if (!try_to_accept_memory_one(zone))
			break;
		ret = true;
		to_accept -= MAX_ORDER_NR_PAGES;
	} while (to_accept > 0);

	return ret;
}

static inline bool has_unaccepted_memory(void)
{
	return static_branch_unlikely(&zones_with_unaccepted_pages);
}

static bool __free_unaccepted(struct page *page)
{
	struct zone *zone = page_zone(page);
	unsigned long flags;
	bool first = false;

	if (!lazy_accept)
		return false;

	spin_lock_irqsave(&zone->lock, flags);
	first = list_empty(&zone->unaccepted_pages);
	list_add_tail(&page->lru, &zone->unaccepted_pages);
	account_freepages(zone, MAX_ORDER_NR_PAGES, MIGRATE_MOVABLE);
	__mod_zone_page_state(zone, NR_UNACCEPTED, MAX_ORDER_NR_PAGES);
	spin_unlock_irqrestore(&zone->lock, flags);

	if (first)
		static_branch_inc(&zones_with_unaccepted_pages);

	return true;
}

#else

static bool page_contains_unaccepted(struct page *page, unsigned int order)
{
	return false;
}

static void accept_page(struct page *page, unsigned int order)
{
}

static bool try_to_accept_memory(struct zone *zone, unsigned int order)
{
	return false;
}

static inline bool has_unaccepted_memory(void)
{
	return false;
}

static bool __free_unaccepted(struct page *page)
{
	BUILD_BUG();
	return false;
}

#endif /* CONFIG_UNACCEPTED_MEMORY */<|MERGE_RESOLUTION|>--- conflicted
+++ resolved
@@ -1663,99 +1663,10 @@
 	 */
 	if (pfn + (1 << buddy_order(page)) > start_pfn)
 		return pfn;
-<<<<<<< HEAD
 
 	/* Nothing found */
 	return start_pfn;
-=======
-
-	/* Nothing found */
-	return start_pfn;
-}
-
-/* Split a multi-block free page into its individual pageblocks */
-static void split_large_buddy(struct zone *zone, struct page *page,
-			      unsigned long pfn, int order)
-{
-	unsigned long end_pfn = pfn + (1 << order);
-
-	VM_WARN_ON_ONCE(order <= pageblock_order);
-	VM_WARN_ON_ONCE(pfn & (pageblock_nr_pages - 1));
-
-	/* Caller removed page from freelist, buddy info cleared! */
-	VM_WARN_ON_ONCE(PageBuddy(page));
-
-	while (pfn != end_pfn) {
-		int mt = get_pfnblock_migratetype(page, pfn);
-
-		__free_one_page(page, pfn, zone, pageblock_order, mt, FPI_NONE);
-		pfn += pageblock_nr_pages;
-		page = pfn_to_page(pfn);
-	}
-}
-
-/**
- * move_freepages_block_isolate - move free pages in block for page isolation
- * @zone: the zone
- * @page: the pageblock page
- * @migratetype: migratetype to set on the pageblock
- *
- * This is similar to move_freepages_block(), but handles the special
- * case encountered in page isolation, where the block of interest
- * might be part of a larger buddy spanning multiple pageblocks.
- *
- * Unlike the regular page allocator path, which moves pages while
- * stealing buddies off the freelist, page isolation is interested in
- * arbitrary pfn ranges that may have overlapping buddies on both ends.
- *
- * This function handles that. Straddling buddies are split into
- * individual pageblocks. Only the block of interest is moved.
- *
- * Returns %true if pages could be moved, %false otherwise.
- */
-bool move_freepages_block_isolate(struct zone *zone, struct page *page,
-				  int migratetype)
-{
-	unsigned long start_pfn, pfn;
-
-	if (!prep_move_freepages_block(zone, page, &start_pfn, NULL, NULL))
-		return false;
-
-	/* No splits needed if buddies can't span multiple blocks */
-	if (pageblock_order == MAX_PAGE_ORDER)
-		goto move;
-
-	/* We're a tail block in a larger buddy */
-	pfn = find_large_buddy(start_pfn);
-	if (pfn != start_pfn) {
-		struct page *buddy = pfn_to_page(pfn);
-		int order = buddy_order(buddy);
-
-		del_page_from_free_list(buddy, zone, order,
-					get_pfnblock_migratetype(buddy, pfn));
-		set_pageblock_migratetype(page, migratetype);
-		split_large_buddy(zone, buddy, pfn, order);
-		return true;
-	}
-
-	/* We're the starting block of a larger buddy */
-	if (PageBuddy(page) && buddy_order(page) > pageblock_order) {
-		int order = buddy_order(page);
-
-		del_page_from_free_list(page, zone, order,
-					get_pfnblock_migratetype(page, pfn));
-		set_pageblock_migratetype(page, migratetype);
-		split_large_buddy(zone, page, pfn, order);
-		return true;
-	}
-move:
-	__move_freepages_block(zone, start_pfn,
-			       get_pfnblock_migratetype(page, start_pfn),
-			       migratetype);
-	return true;
->>>>>>> 3c2a0d2f
-}
-#endif /* CONFIG_MEMORY_ISOLATION */
+}
 
 /* Split a multi-block free page into its individual pageblocks */
 static void split_large_buddy(struct zone *zone, struct page *page,

--- conflicted
+++ resolved
@@ -991,11 +991,7 @@
 			flags |= FPB_IGNORE_SOFT_DIRTY;
 
 		nr = folio_pte_batch(folio, addr, src_pte, pte, max_nr, flags,
-<<<<<<< HEAD
-				     &any_writable, NULL);
-=======
 				     &any_writable, NULL, NULL);
->>>>>>> 3c2a0d2f
 		folio_ref_add(folio, nr);
 		if (folio_test_anon(folio)) {
 			if (unlikely(folio_try_dup_anon_rmap_ptes(folio, page,
@@ -1564,11 +1560,7 @@
 	 */
 	if (unlikely(folio_test_large(folio) && max_nr != 1)) {
 		nr = folio_pte_batch(folio, addr, pte, ptent, max_nr, fpb_flags,
-<<<<<<< HEAD
-				     NULL, NULL);
-=======
 				     NULL, NULL, NULL);
->>>>>>> 3c2a0d2f
 
 		zap_present_folio_ptes(tlb, vma, folio, page, pte, ptent, nr,
 				       addr, details, rss, force_flush,
@@ -5975,12 +5967,7 @@
  * Only IO mappings and raw PFN mappings are allowed.  The mmap semaphore
  * should be taken for read.
  *
-<<<<<<< HEAD
- * KVM uses this function.  While it is arguably less bad than the historic
- * ``follow_pfn``, it is not a good general-purpose API.
-=======
  * This function must not be used to modify PTE content.
->>>>>>> 3c2a0d2f
  *
  * Return: zero on success, -ve otherwise.
  */

/* SPDX-License-Identifier: GPL-2.0-or-later */
/* internal.h: mm/ internal definitions
 *
 * Copyright (C) 2004 Red Hat, Inc. All Rights Reserved.
 * Written by David Howells (dhowells@redhat.com)
 */
#ifndef __MM_INTERNAL_H
#define __MM_INTERNAL_H

#include <linux/fs.h>
#include <linux/mm.h>
#include <linux/pagemap.h>
#include <linux/rmap.h>
#include <linux/swap.h>
#include <linux/swapops.h>
#include <linux/tracepoint-defs.h>

struct folio_batch;

/*
 * The set of flags that only affect watermark checking and reclaim
 * behaviour. This is used by the MM to obey the caller constraints
 * about IO, FS and watermark checking while ignoring placement
 * hints such as HIGHMEM usage.
 */
#define GFP_RECLAIM_MASK (__GFP_RECLAIM|__GFP_HIGH|__GFP_IO|__GFP_FS|\
			__GFP_NOWARN|__GFP_RETRY_MAYFAIL|__GFP_NOFAIL|\
			__GFP_NORETRY|__GFP_MEMALLOC|__GFP_NOMEMALLOC|\
			__GFP_NOLOCKDEP)

/* The GFP flags allowed during early boot */
#define GFP_BOOT_MASK (__GFP_BITS_MASK & ~(__GFP_RECLAIM|__GFP_IO|__GFP_FS))

/* Control allocation cpuset and node placement constraints */
#define GFP_CONSTRAINT_MASK (__GFP_HARDWALL|__GFP_THISNODE)

/* Do not use these with a slab allocator */
#define GFP_SLAB_BUG_MASK (__GFP_DMA32|__GFP_HIGHMEM|~__GFP_BITS_MASK)

/*
 * Different from WARN_ON_ONCE(), no warning will be issued
 * when we specify __GFP_NOWARN.
 */
#define WARN_ON_ONCE_GFP(cond, gfp)	({				\
	static bool __section(".data.once") __warned;			\
	int __ret_warn_once = !!(cond);					\
									\
	if (unlikely(!(gfp & __GFP_NOWARN) && __ret_warn_once && !__warned)) { \
		__warned = true;					\
		WARN_ON(1);						\
	}								\
	unlikely(__ret_warn_once);					\
})

void page_writeback_init(void);

/*
 * If a 16GB hugetlb folio were mapped by PTEs of all of its 4kB pages,
 * its nr_pages_mapped would be 0x400000: choose the ENTIRELY_MAPPED bit
 * above that range, instead of 2*(PMD_SIZE/PAGE_SIZE).  Hugetlb currently
 * leaves nr_pages_mapped at 0, but avoid surprise if it participates later.
 */
#define ENTIRELY_MAPPED		0x800000
#define FOLIO_PAGES_MAPPED	(ENTIRELY_MAPPED - 1)

/*
 * Flags passed to __show_mem() and show_free_areas() to suppress output in
 * various contexts.
 */
#define SHOW_MEM_FILTER_NODES		(0x0001u)	/* disallowed nodes */

/*
 * How many individual pages have an elevated _mapcount.  Excludes
 * the folio's entire_mapcount.
 *
 * Don't use this function outside of debugging code.
 */
static inline int folio_nr_pages_mapped(const struct folio *folio)
{
	return atomic_read(&folio->_nr_pages_mapped) & FOLIO_PAGES_MAPPED;
}

/*
 * Retrieve the first entry of a folio based on a provided entry within the
 * folio. We cannot rely on folio->swap as there is no guarantee that it has
 * been initialized. Used for calling arch_swap_restore()
 */
static inline swp_entry_t folio_swap(swp_entry_t entry,
		const struct folio *folio)
{
	swp_entry_t swap = {
		.val = ALIGN_DOWN(entry.val, folio_nr_pages(folio)),
	};

	return swap;
}

static inline void *folio_raw_mapping(const struct folio *folio)
{
	unsigned long mapping = (unsigned long)folio->mapping;

	return (void *)(mapping & ~PAGE_MAPPING_FLAGS);
}

#ifdef CONFIG_MMU

/* Flags for folio_pte_batch(). */
typedef int __bitwise fpb_t;

/* Compare PTEs after pte_mkclean(), ignoring the dirty bit. */
#define FPB_IGNORE_DIRTY		((__force fpb_t)BIT(0))

/* Compare PTEs after pte_clear_soft_dirty(), ignoring the soft-dirty bit. */
#define FPB_IGNORE_SOFT_DIRTY		((__force fpb_t)BIT(1))

static inline pte_t __pte_batch_clear_ignored(pte_t pte, fpb_t flags)
{
	if (flags & FPB_IGNORE_DIRTY)
		pte = pte_mkclean(pte);
	if (likely(flags & FPB_IGNORE_SOFT_DIRTY))
		pte = pte_clear_soft_dirty(pte);
	return pte_wrprotect(pte_mkold(pte));
}

/**
 * folio_pte_batch - detect a PTE batch for a large folio
 * @folio: The large folio to detect a PTE batch for.
 * @addr: The user virtual address the first page is mapped at.
 * @start_ptep: Page table pointer for the first entry.
 * @pte: Page table entry for the first page.
 * @max_nr: The maximum number of table entries to consider.
 * @flags: Flags to modify the PTE batch semantics.
 * @any_writable: Optional pointer to indicate whether any entry except the
 *		  first one is writable.
 * @any_young: Optional pointer to indicate whether any entry except the
 *		  first one is young.
<<<<<<< HEAD
=======
 * @any_dirty: Optional pointer to indicate whether any entry except the
 *		  first one is dirty.
>>>>>>> 3c2a0d2f
 *
 * Detect a PTE batch: consecutive (present) PTEs that map consecutive
 * pages of the same large folio.
 *
 * All PTEs inside a PTE batch have the same PTE bits set, excluding the PFN,
 * the accessed bit, writable bit, dirty bit (with FPB_IGNORE_DIRTY) and
 * soft-dirty bit (with FPB_IGNORE_SOFT_DIRTY).
 *
 * start_ptep must map any page of the folio. max_nr must be at least one and
 * must be limited by the caller so scanning cannot exceed a single page table.
 *
 * Return: the number of table entries in the batch.
 */
static inline int folio_pte_batch(struct folio *folio, unsigned long addr,
		pte_t *start_ptep, pte_t pte, int max_nr, fpb_t flags,
<<<<<<< HEAD
		bool *any_writable, bool *any_young)
=======
		bool *any_writable, bool *any_young, bool *any_dirty)
>>>>>>> 3c2a0d2f
{
	unsigned long folio_end_pfn = folio_pfn(folio) + folio_nr_pages(folio);
	const pte_t *end_ptep = start_ptep + max_nr;
	pte_t expected_pte, *ptep;
<<<<<<< HEAD
	bool writable, young;
=======
	bool writable, young, dirty;
>>>>>>> 3c2a0d2f
	int nr;

	if (any_writable)
		*any_writable = false;
	if (any_young)
		*any_young = false;
<<<<<<< HEAD
=======
	if (any_dirty)
		*any_dirty = false;
>>>>>>> 3c2a0d2f

	VM_WARN_ON_FOLIO(!pte_present(pte), folio);
	VM_WARN_ON_FOLIO(!folio_test_large(folio) || max_nr < 1, folio);
	VM_WARN_ON_FOLIO(page_folio(pfn_to_page(pte_pfn(pte))) != folio, folio);

	nr = pte_batch_hint(start_ptep, pte);
	expected_pte = __pte_batch_clear_ignored(pte_advance_pfn(pte, nr), flags);
	ptep = start_ptep + nr;

	while (ptep < end_ptep) {
		pte = ptep_get(ptep);
		if (any_writable)
			writable = !!pte_write(pte);
		if (any_young)
			young = !!pte_young(pte);
<<<<<<< HEAD
=======
		if (any_dirty)
			dirty = !!pte_dirty(pte);
>>>>>>> 3c2a0d2f
		pte = __pte_batch_clear_ignored(pte, flags);

		if (!pte_same(pte, expected_pte))
			break;

		/*
		 * Stop immediately once we reached the end of the folio. In
		 * corner cases the next PFN might fall into a different
		 * folio.
		 */
		if (pte_pfn(pte) >= folio_end_pfn)
			break;

		if (any_writable)
			*any_writable |= writable;
		if (any_young)
			*any_young |= young;
<<<<<<< HEAD
=======
		if (any_dirty)
			*any_dirty |= dirty;
>>>>>>> 3c2a0d2f

		nr = pte_batch_hint(ptep, pte);
		expected_pte = pte_advance_pfn(expected_pte, nr);
		ptep += nr;
	}

	return min(ptep - start_ptep, max_nr);
}

/**
 * pte_next_swp_offset - Increment the swap entry offset field of a swap pte.
 * @pte: The initial pte state; is_swap_pte(pte) must be true and
 *	 non_swap_entry() must be false.
 *
 * Increments the swap offset, while maintaining all other fields, including
 * swap type, and any swp pte bits. The resulting pte is returned.
 */
static inline pte_t pte_next_swp_offset(pte_t pte)
{
	swp_entry_t entry = pte_to_swp_entry(pte);
	pte_t new = __swp_entry_to_pte(__swp_entry(swp_type(entry),
						   (swp_offset(entry) + 1)));

	if (pte_swp_soft_dirty(pte))
		new = pte_swp_mksoft_dirty(new);
	if (pte_swp_exclusive(pte))
		new = pte_swp_mkexclusive(new);
	if (pte_swp_uffd_wp(pte))
		new = pte_swp_mkuffd_wp(new);

	return new;
}

/**
 * swap_pte_batch - detect a PTE batch for a set of contiguous swap entries
 * @start_ptep: Page table pointer for the first entry.
 * @max_nr: The maximum number of table entries to consider.
 * @pte: Page table entry for the first entry.
 *
 * Detect a batch of contiguous swap entries: consecutive (non-present) PTEs
 * containing swap entries all with consecutive offsets and targeting the same
 * swap type, all with matching swp pte bits.
 *
 * max_nr must be at least one and must be limited by the caller so scanning
 * cannot exceed a single page table.
 *
 * Return: the number of table entries in the batch.
 */
static inline int swap_pte_batch(pte_t *start_ptep, int max_nr, pte_t pte)
{
	pte_t expected_pte = pte_next_swp_offset(pte);
	const pte_t *end_ptep = start_ptep + max_nr;
	pte_t *ptep = start_ptep + 1;

	VM_WARN_ON(max_nr < 1);
	VM_WARN_ON(!is_swap_pte(pte));
	VM_WARN_ON(non_swap_entry(pte_to_swp_entry(pte)));

	while (ptep < end_ptep) {
		pte = ptep_get(ptep);

		if (!pte_same(pte, expected_pte))
			break;

		expected_pte = pte_next_swp_offset(expected_pte);
		ptep++;
	}

	return ptep - start_ptep;
}
#endif /* CONFIG_MMU */

void __acct_reclaim_writeback(pg_data_t *pgdat, struct folio *folio,
						int nr_throttled);
static inline void acct_reclaim_writeback(struct folio *folio)
{
	pg_data_t *pgdat = folio_pgdat(folio);
	int nr_throttled = atomic_read(&pgdat->nr_writeback_throttled);

	if (nr_throttled)
		__acct_reclaim_writeback(pgdat, folio, nr_throttled);
}

static inline void wake_throttle_isolated(pg_data_t *pgdat)
{
	wait_queue_head_t *wqh;

	wqh = &pgdat->reclaim_wait[VMSCAN_THROTTLE_ISOLATED];
	if (waitqueue_active(wqh))
		wake_up(wqh);
}

vm_fault_t vmf_anon_prepare(struct vm_fault *vmf);
vm_fault_t do_swap_page(struct vm_fault *vmf);
void folio_rotate_reclaimable(struct folio *folio);
bool __folio_end_writeback(struct folio *folio);
void deactivate_file_folio(struct folio *folio);
void folio_activate(struct folio *folio);

void free_pgtables(struct mmu_gather *tlb, struct ma_state *mas,
		   struct vm_area_struct *start_vma, unsigned long floor,
		   unsigned long ceiling, bool mm_wr_locked);
void pmd_install(struct mm_struct *mm, pmd_t *pmd, pgtable_t *pte);

struct zap_details;
void unmap_page_range(struct mmu_gather *tlb,
			     struct vm_area_struct *vma,
			     unsigned long addr, unsigned long end,
			     struct zap_details *details);

void page_cache_ra_order(struct readahead_control *, struct file_ra_state *,
		unsigned int order);
void force_page_cache_ra(struct readahead_control *, unsigned long nr);
static inline void force_page_cache_readahead(struct address_space *mapping,
		struct file *file, pgoff_t index, unsigned long nr_to_read)
{
	DEFINE_READAHEAD(ractl, file, &file->f_ra, mapping, index);
	force_page_cache_ra(&ractl, nr_to_read);
}

unsigned find_lock_entries(struct address_space *mapping, pgoff_t *start,
		pgoff_t end, struct folio_batch *fbatch, pgoff_t *indices);
unsigned find_get_entries(struct address_space *mapping, pgoff_t *start,
		pgoff_t end, struct folio_batch *fbatch, pgoff_t *indices);
void filemap_free_folio(struct address_space *mapping, struct folio *folio);
int truncate_inode_folio(struct address_space *mapping, struct folio *folio);
bool truncate_inode_partial_folio(struct folio *folio, loff_t start,
		loff_t end);
long mapping_evict_folio(struct address_space *mapping, struct folio *folio);
unsigned long mapping_try_invalidate(struct address_space *mapping,
		pgoff_t start, pgoff_t end, unsigned long *nr_failed);

/**
 * folio_evictable - Test whether a folio is evictable.
 * @folio: The folio to test.
 *
 * Test whether @folio is evictable -- i.e., should be placed on
 * active/inactive lists vs unevictable list.
 *
 * Reasons folio might not be evictable:
 * 1. folio's mapping marked unevictable
 * 2. One of the pages in the folio is part of an mlocked VMA
 */
static inline bool folio_evictable(struct folio *folio)
{
	bool ret;

	/* Prevent address_space of inode and swap cache from being freed */
	rcu_read_lock();
	ret = !mapping_unevictable(folio_mapping(folio)) &&
			!folio_test_mlocked(folio);
	rcu_read_unlock();
	return ret;
}

/*
 * Turn a non-refcounted page (->_refcount == 0) into refcounted with
 * a count of one.
 */
static inline void set_page_refcounted(struct page *page)
{
	VM_BUG_ON_PAGE(PageTail(page), page);
	VM_BUG_ON_PAGE(page_ref_count(page), page);
	set_page_count(page, 1);
}

/*
 * Return true if a folio needs ->release_folio() calling upon it.
 */
static inline bool folio_needs_release(struct folio *folio)
{
	struct address_space *mapping = folio_mapping(folio);

	return folio_has_private(folio) ||
		(mapping && mapping_release_always(mapping));
}

extern unsigned long highest_memmap_pfn;

/*
 * Maximum number of reclaim retries without progress before the OOM
 * killer is consider the only way forward.
 */
#define MAX_RECLAIM_RETRIES 16

/*
 * in mm/vmscan.c:
 */
bool isolate_lru_page(struct page *page);
bool folio_isolate_lru(struct folio *folio);
void putback_lru_page(struct page *page);
void folio_putback_lru(struct folio *folio);
extern void reclaim_throttle(pg_data_t *pgdat, enum vmscan_throttle_state reason);

/*
 * in mm/rmap.c:
 */
pmd_t *mm_find_pmd(struct mm_struct *mm, unsigned long address);

/*
 * in mm/page_alloc.c
 */
#define K(x) ((x) << (PAGE_SHIFT-10))

extern char * const zone_names[MAX_NR_ZONES];

/* perform sanity checks on struct pages being allocated or freed */
DECLARE_STATIC_KEY_MAYBE(CONFIG_DEBUG_VM, check_pages_enabled);

extern int min_free_kbytes;

void setup_per_zone_wmarks(void);
void calculate_min_free_kbytes(void);
int __meminit init_per_zone_wmark_min(void);
void page_alloc_sysctl_init(void);

/*
 * Structure for holding the mostly immutable allocation parameters passed
 * between functions involved in allocations, including the alloc_pages*
 * family of functions.
 *
 * nodemask, migratetype and highest_zoneidx are initialized only once in
 * __alloc_pages() and then never change.
 *
 * zonelist, preferred_zone and highest_zoneidx are set first in
 * __alloc_pages() for the fast path, and might be later changed
 * in __alloc_pages_slowpath(). All other functions pass the whole structure
 * by a const pointer.
 */
struct alloc_context {
	struct zonelist *zonelist;
	nodemask_t *nodemask;
	struct zoneref *preferred_zoneref;
	int migratetype;

	/*
	 * highest_zoneidx represents highest usable zone index of
	 * the allocation request. Due to the nature of the zone,
	 * memory on lower zone than the highest_zoneidx will be
	 * protected by lowmem_reserve[highest_zoneidx].
	 *
	 * highest_zoneidx is also used by reclaim/compaction to limit
	 * the target zone since higher zone than this index cannot be
	 * usable for this allocation request.
	 */
	enum zone_type highest_zoneidx;
	bool spread_dirty_pages;
};

/*
 * This function returns the order of a free page in the buddy system. In
 * general, page_zone(page)->lock must be held by the caller to prevent the
 * page from being allocated in parallel and returning garbage as the order.
 * If a caller does not hold page_zone(page)->lock, it must guarantee that the
 * page cannot be allocated or merged in parallel. Alternatively, it must
 * handle invalid values gracefully, and use buddy_order_unsafe() below.
 */
static inline unsigned int buddy_order(struct page *page)
{
	/* PageBuddy() must be checked by the caller */
	return page_private(page);
}

/*
 * Like buddy_order(), but for callers who cannot afford to hold the zone lock.
 * PageBuddy() should be checked first by the caller to minimize race window,
 * and invalid values must be handled gracefully.
 *
 * READ_ONCE is used so that if the caller assigns the result into a local
 * variable and e.g. tests it for valid range before using, the compiler cannot
 * decide to remove the variable and inline the page_private(page) multiple
 * times, potentially observing different values in the tests and the actual
 * use of the result.
 */
#define buddy_order_unsafe(page)	READ_ONCE(page_private(page))

/*
 * This function checks whether a page is free && is the buddy
 * we can coalesce a page and its buddy if
 * (a) the buddy is not in a hole (check before calling!) &&
 * (b) the buddy is in the buddy system &&
 * (c) a page and its buddy have the same order &&
 * (d) a page and its buddy are in the same zone.
 *
 * For recording whether a page is in the buddy system, we set PageBuddy.
 * Setting, clearing, and testing PageBuddy is serialized by zone->lock.
 *
 * For recording page's order, we use page_private(page).
 */
static inline bool page_is_buddy(struct page *page, struct page *buddy,
				 unsigned int order)
{
	if (!page_is_guard(buddy) && !PageBuddy(buddy))
		return false;

	if (buddy_order(buddy) != order)
		return false;

	/*
	 * zone check is done late to avoid uselessly calculating
	 * zone/node ids for pages that could never merge.
	 */
	if (page_zone_id(page) != page_zone_id(buddy))
		return false;

	VM_BUG_ON_PAGE(page_count(buddy) != 0, buddy);

	return true;
}

/*
 * Locate the struct page for both the matching buddy in our
 * pair (buddy1) and the combined O(n+1) page they form (page).
 *
 * 1) Any buddy B1 will have an order O twin B2 which satisfies
 * the following equation:
 *     B2 = B1 ^ (1 << O)
 * For example, if the starting buddy (buddy2) is #8 its order
 * 1 buddy is #10:
 *     B2 = 8 ^ (1 << 1) = 8 ^ 2 = 10
 *
 * 2) Any buddy B will have an order O+1 parent P which
 * satisfies the following equation:
 *     P = B & ~(1 << O)
 *
 * Assumption: *_mem_map is contiguous at least up to MAX_PAGE_ORDER
 */
static inline unsigned long
__find_buddy_pfn(unsigned long page_pfn, unsigned int order)
{
	return page_pfn ^ (1 << order);
}

/*
 * Find the buddy of @page and validate it.
 * @page: The input page
 * @pfn: The pfn of the page, it saves a call to page_to_pfn() when the
 *       function is used in the performance-critical __free_one_page().
 * @order: The order of the page
 * @buddy_pfn: The output pointer to the buddy pfn, it also saves a call to
 *             page_to_pfn().
 *
 * The found buddy can be a non PageBuddy, out of @page's zone, or its order is
 * not the same as @page. The validation is necessary before use it.
 *
 * Return: the found buddy page or NULL if not found.
 */
static inline struct page *find_buddy_page_pfn(struct page *page,
			unsigned long pfn, unsigned int order, unsigned long *buddy_pfn)
{
	unsigned long __buddy_pfn = __find_buddy_pfn(pfn, order);
	struct page *buddy;

	buddy = page + (__buddy_pfn - pfn);
	if (buddy_pfn)
		*buddy_pfn = __buddy_pfn;

	if (page_is_buddy(page, buddy, order))
		return buddy;
	return NULL;
}

extern struct page *__pageblock_pfn_to_page(unsigned long start_pfn,
				unsigned long end_pfn, struct zone *zone);

static inline struct page *pageblock_pfn_to_page(unsigned long start_pfn,
				unsigned long end_pfn, struct zone *zone)
{
	if (zone->contiguous)
		return pfn_to_page(start_pfn);

	return __pageblock_pfn_to_page(start_pfn, end_pfn, zone);
}

void set_zone_contiguous(struct zone *zone);

static inline void clear_zone_contiguous(struct zone *zone)
{
	zone->contiguous = false;
}

extern int __isolate_free_page(struct page *page, unsigned int order);
extern void __putback_isolated_page(struct page *page, unsigned int order,
				    int mt);
extern void memblock_free_pages(struct page *page, unsigned long pfn,
					unsigned int order);
extern void __free_pages_core(struct page *page, unsigned int order);
extern void kernel_init_pages(struct page *page, int numpages);

/*
 * This will have no effect, other than possibly generating a warning, if the
 * caller passes in a non-large folio.
 */
static inline void folio_set_order(struct folio *folio, unsigned int order)
{
	if (WARN_ON_ONCE(!order || !folio_test_large(folio)))
		return;

	folio->_flags_1 = (folio->_flags_1 & ~0xffUL) | order;
#ifdef CONFIG_64BIT
	folio->_folio_nr_pages = 1U << order;
#endif
}

void folio_undo_large_rmappable(struct folio *folio);

static inline struct folio *page_rmappable_folio(struct page *page)
{
	struct folio *folio = (struct folio *)page;

	if (folio && folio_test_large(folio))
		folio_set_large_rmappable(folio);
	return folio;
}

static inline void prep_compound_head(struct page *page, unsigned int order)
{
	struct folio *folio = (struct folio *)page;

	folio_set_order(folio, order);
	atomic_set(&folio->_large_mapcount, -1);
	atomic_set(&folio->_entire_mapcount, -1);
	atomic_set(&folio->_nr_pages_mapped, 0);
	atomic_set(&folio->_pincount, 0);
	if (order > 1)
		INIT_LIST_HEAD(&folio->_deferred_list);
}

static inline void prep_compound_tail(struct page *head, int tail_idx)
{
	struct page *p = head + tail_idx;

	p->mapping = TAIL_MAPPING;
	set_compound_head(p, head);
	set_page_private(p, 0);
}

extern void prep_compound_page(struct page *page, unsigned int order);

extern void post_alloc_hook(struct page *page, unsigned int order,
					gfp_t gfp_flags);
extern bool free_pages_prepare(struct page *page, unsigned int order);

extern int user_min_free_kbytes;

void free_unref_page(struct page *page, unsigned int order);
void free_unref_folios(struct folio_batch *fbatch);

extern void zone_pcp_reset(struct zone *zone);
extern void zone_pcp_disable(struct zone *zone);
extern void zone_pcp_enable(struct zone *zone);
extern void zone_pcp_init(struct zone *zone);

extern void *memmap_alloc(phys_addr_t size, phys_addr_t align,
			  phys_addr_t min_addr,
			  int nid, bool exact_nid);

void memmap_init_range(unsigned long, int, unsigned long, unsigned long,
		unsigned long, enum meminit_context, struct vmem_altmap *, int);

#if defined CONFIG_COMPACTION || defined CONFIG_CMA

/*
 * in mm/compaction.c
 */
/*
 * compact_control is used to track pages being migrated and the free pages
 * they are being migrated to during memory compaction. The free_pfn starts
 * at the end of a zone and migrate_pfn begins at the start. Movable pages
 * are moved to the end of a zone during a compaction run and the run
 * completes when free_pfn <= migrate_pfn
 */
struct compact_control {
	struct list_head freepages[NR_PAGE_ORDERS];	/* List of free pages to migrate to */
	struct list_head migratepages;	/* List of pages being migrated */
	unsigned int nr_freepages;	/* Number of isolated free pages */
	unsigned int nr_migratepages;	/* Number of pages to migrate */
	unsigned long free_pfn;		/* isolate_freepages search base */
	/*
	 * Acts as an in/out parameter to page isolation for migration.
	 * isolate_migratepages uses it as a search base.
	 * isolate_migratepages_block will update the value to the next pfn
	 * after the last isolated one.
	 */
	unsigned long migrate_pfn;
	unsigned long fast_start_pfn;	/* a pfn to start linear scan from */
	struct zone *zone;
	unsigned long total_migrate_scanned;
	unsigned long total_free_scanned;
	unsigned short fast_search_fail;/* failures to use free list searches */
	short search_order;		/* order to start a fast search at */
	const gfp_t gfp_mask;		/* gfp mask of a direct compactor */
	int order;			/* order a direct compactor needs */
	int migratetype;		/* migratetype of direct compactor */
	const unsigned int alloc_flags;	/* alloc flags of a direct compactor */
	const int highest_zoneidx;	/* zone index of a direct compactor */
	enum migrate_mode mode;		/* Async or sync migration mode */
	bool ignore_skip_hint;		/* Scan blocks even if marked skip */
	bool no_set_skip_hint;		/* Don't mark blocks for skipping */
	bool ignore_block_suitable;	/* Scan blocks considered unsuitable */
	bool direct_compaction;		/* False from kcompactd or /proc/... */
	bool proactive_compaction;	/* kcompactd proactive compaction */
	bool whole_zone;		/* Whole zone should/has been scanned */
	bool contended;			/* Signal lock contention */
	bool finish_pageblock;		/* Scan the remainder of a pageblock. Used
					 * when there are potentially transient
					 * isolation or migration failures to
					 * ensure forward progress.
					 */
	bool alloc_contig;		/* alloc_contig_range allocation */
};

/*
 * Used in direct compaction when a page should be taken from the freelists
 * immediately when one is created during the free path.
 */
struct capture_control {
	struct compact_control *cc;
	struct page *page;
};

unsigned long
isolate_freepages_range(struct compact_control *cc,
			unsigned long start_pfn, unsigned long end_pfn);
int
isolate_migratepages_range(struct compact_control *cc,
			   unsigned long low_pfn, unsigned long end_pfn);

int __alloc_contig_migrate_range(struct compact_control *cc,
					unsigned long start, unsigned long end,
					int migratetype);

/* Free whole pageblock and set its migration type to MIGRATE_CMA. */
void init_cma_reserved_pageblock(struct page *page);

#endif /* CONFIG_COMPACTION || CONFIG_CMA */

int find_suitable_fallback(struct free_area *area, unsigned int order,
			int migratetype, bool only_stealable, bool *can_steal);

static inline bool free_area_empty(struct free_area *area, int migratetype)
{
	return list_empty(&area->free_list[migratetype]);
}

/*
 * These three helpers classifies VMAs for virtual memory accounting.
 */

/*
 * Executable code area - executable, not writable, not stack
 */
static inline bool is_exec_mapping(vm_flags_t flags)
{
	return (flags & (VM_EXEC | VM_WRITE | VM_STACK)) == VM_EXEC;
}

/*
 * Stack area (including shadow stacks)
 *
 * VM_GROWSUP / VM_GROWSDOWN VMAs are always private anonymous:
 * do_mmap() forbids all other combinations.
 */
static inline bool is_stack_mapping(vm_flags_t flags)
{
	return ((flags & VM_STACK) == VM_STACK) || (flags & VM_SHADOW_STACK);
}

/*
 * Data area - private, writable, not stack
 */
static inline bool is_data_mapping(vm_flags_t flags)
{
	return (flags & (VM_WRITE | VM_SHARED | VM_STACK)) == VM_WRITE;
}

/* mm/util.c */
struct anon_vma *folio_anon_vma(struct folio *folio);

#ifdef CONFIG_MMU
void unmap_mapping_folio(struct folio *folio);
extern long populate_vma_page_range(struct vm_area_struct *vma,
		unsigned long start, unsigned long end, int *locked);
extern long faultin_page_range(struct mm_struct *mm, unsigned long start,
		unsigned long end, bool write, int *locked);
extern bool mlock_future_ok(struct mm_struct *mm, unsigned long flags,
			       unsigned long bytes);

/*
 * NOTE: This function can't tell whether the folio is "fully mapped" in the
 * range.
 * "fully mapped" means all the pages of folio is associated with the page
 * table of range while this function just check whether the folio range is
 * within the range [start, end). Function caller needs to do page table
 * check if it cares about the page table association.
 *
 * Typical usage (like mlock or madvise) is:
 * Caller knows at least 1 page of folio is associated with page table of VMA
 * and the range [start, end) is intersect with the VMA range. Caller wants
 * to know whether the folio is fully associated with the range. It calls
 * this function to check whether the folio is in the range first. Then checks
 * the page table to know whether the folio is fully mapped to the range.
 */
static inline bool
folio_within_range(struct folio *folio, struct vm_area_struct *vma,
		unsigned long start, unsigned long end)
{
	pgoff_t pgoff, addr;
	unsigned long vma_pglen = vma_pages(vma);

	VM_WARN_ON_FOLIO(folio_test_ksm(folio), folio);
	if (start > end)
		return false;

	if (start < vma->vm_start)
		start = vma->vm_start;

	if (end > vma->vm_end)
		end = vma->vm_end;

	pgoff = folio_pgoff(folio);

	/* if folio start address is not in vma range */
	if (!in_range(pgoff, vma->vm_pgoff, vma_pglen))
		return false;

	addr = vma->vm_start + ((pgoff - vma->vm_pgoff) << PAGE_SHIFT);

	return !(addr < start || end - addr < folio_size(folio));
}

static inline bool
folio_within_vma(struct folio *folio, struct vm_area_struct *vma)
{
	return folio_within_range(folio, vma, vma->vm_start, vma->vm_end);
}

/*
 * mlock_vma_folio() and munlock_vma_folio():
 * should be called with vma's mmap_lock held for read or write,
 * under page table lock for the pte/pmd being added or removed.
 *
 * mlock is usually called at the end of folio_add_*_rmap_*(), munlock at
 * the end of folio_remove_rmap_*(); but new anon folios are managed by
 * folio_add_lru_vma() calling mlock_new_folio().
 */
void mlock_folio(struct folio *folio);
static inline void mlock_vma_folio(struct folio *folio,
				struct vm_area_struct *vma)
{
	/*
	 * The VM_SPECIAL check here serves two purposes.
	 * 1) VM_IO check prevents migration from double-counting during mlock.
	 * 2) Although mmap_region() and mlock_fixup() take care that VM_LOCKED
	 *    is never left set on a VM_SPECIAL vma, there is an interval while
	 *    file->f_op->mmap() is using vm_insert_page(s), when VM_LOCKED may
	 *    still be set while VM_SPECIAL bits are added: so ignore it then.
	 */
	if (unlikely((vma->vm_flags & (VM_LOCKED|VM_SPECIAL)) == VM_LOCKED))
		mlock_folio(folio);
}

void munlock_folio(struct folio *folio);
static inline void munlock_vma_folio(struct folio *folio,
					struct vm_area_struct *vma)
{
	/*
	 * munlock if the function is called. Ideally, we should only
	 * do munlock if any page of folio is unmapped from VMA and
	 * cause folio not fully mapped to VMA.
	 *
	 * But it's not easy to confirm that's the situation. So we
	 * always munlock the folio and page reclaim will correct it
	 * if it's wrong.
	 */
	if (unlikely(vma->vm_flags & VM_LOCKED))
		munlock_folio(folio);
}

void mlock_new_folio(struct folio *folio);
bool need_mlock_drain(int cpu);
void mlock_drain_local(void);
void mlock_drain_remote(int cpu);

extern pmd_t maybe_pmd_mkwrite(pmd_t pmd, struct vm_area_struct *vma);

/**
 * vma_address - Find the virtual address a page range is mapped at
 * @vma: The vma which maps this object.
 * @pgoff: The page offset within its object.
 * @nr_pages: The number of pages to consider.
 *
 * If any page in this range is mapped by this VMA, return the first address
 * where any of these pages appear.  Otherwise, return -EFAULT.
 */
static inline unsigned long vma_address(struct vm_area_struct *vma,
		pgoff_t pgoff, unsigned long nr_pages)
{
	unsigned long address;

	if (pgoff >= vma->vm_pgoff) {
		address = vma->vm_start +
			((pgoff - vma->vm_pgoff) << PAGE_SHIFT);
		/* Check for address beyond vma (or wrapped through 0?) */
		if (address < vma->vm_start || address >= vma->vm_end)
			address = -EFAULT;
	} else if (pgoff + nr_pages - 1 >= vma->vm_pgoff) {
		/* Test above avoids possibility of wrap to 0 on 32-bit */
		address = vma->vm_start;
	} else {
		address = -EFAULT;
	}
	return address;
}

/*
 * Then at what user virtual address will none of the range be found in vma?
 * Assumes that vma_address() already returned a good starting address.
 */
static inline unsigned long vma_address_end(struct page_vma_mapped_walk *pvmw)
{
	struct vm_area_struct *vma = pvmw->vma;
	pgoff_t pgoff;
	unsigned long address;

	/* Common case, plus ->pgoff is invalid for KSM */
	if (pvmw->nr_pages == 1)
		return pvmw->address + PAGE_SIZE;

	pgoff = pvmw->pgoff + pvmw->nr_pages;
	address = vma->vm_start + ((pgoff - vma->vm_pgoff) << PAGE_SHIFT);
	/* Check for address beyond vma (or wrapped through 0?) */
	if (address < vma->vm_start || address > vma->vm_end)
		address = vma->vm_end;
	return address;
}

static inline struct file *maybe_unlock_mmap_for_io(struct vm_fault *vmf,
						    struct file *fpin)
{
	int flags = vmf->flags;

	if (fpin)
		return fpin;

	/*
	 * FAULT_FLAG_RETRY_NOWAIT means we don't want to wait on page locks or
	 * anything, so we only pin the file and drop the mmap_lock if only
	 * FAULT_FLAG_ALLOW_RETRY is set, while this is the first attempt.
	 */
	if (fault_flag_allow_retry_first(flags) &&
	    !(flags & FAULT_FLAG_RETRY_NOWAIT)) {
		fpin = get_file(vmf->vma->vm_file);
		release_fault_lock(vmf);
	}
	return fpin;
}
#else /* !CONFIG_MMU */
static inline void unmap_mapping_folio(struct folio *folio) { }
static inline void mlock_new_folio(struct folio *folio) { }
static inline bool need_mlock_drain(int cpu) { return false; }
static inline void mlock_drain_local(void) { }
static inline void mlock_drain_remote(int cpu) { }
static inline void vunmap_range_noflush(unsigned long start, unsigned long end)
{
}
#endif /* !CONFIG_MMU */

/* Memory initialisation debug and verification */
#ifdef CONFIG_DEFERRED_STRUCT_PAGE_INIT
DECLARE_STATIC_KEY_TRUE(deferred_pages);

bool __init deferred_grow_zone(struct zone *zone, unsigned int order);
#endif /* CONFIG_DEFERRED_STRUCT_PAGE_INIT */

enum mminit_level {
	MMINIT_WARNING,
	MMINIT_VERIFY,
	MMINIT_TRACE
};

#ifdef CONFIG_DEBUG_MEMORY_INIT

extern int mminit_loglevel;

#define mminit_dprintk(level, prefix, fmt, arg...) \
do { \
	if (level < mminit_loglevel) { \
		if (level <= MMINIT_WARNING) \
			pr_warn("mminit::" prefix " " fmt, ##arg);	\
		else \
			printk(KERN_DEBUG "mminit::" prefix " " fmt, ##arg); \
	} \
} while (0)

extern void mminit_verify_pageflags_layout(void);
extern void mminit_verify_zonelist(void);
#else

static inline void mminit_dprintk(enum mminit_level level,
				const char *prefix, const char *fmt, ...)
{
}

static inline void mminit_verify_pageflags_layout(void)
{
}

static inline void mminit_verify_zonelist(void)
{
}
#endif /* CONFIG_DEBUG_MEMORY_INIT */

#define NODE_RECLAIM_NOSCAN	-2
#define NODE_RECLAIM_FULL	-1
#define NODE_RECLAIM_SOME	0
#define NODE_RECLAIM_SUCCESS	1

#ifdef CONFIG_NUMA
extern int node_reclaim(struct pglist_data *, gfp_t, unsigned int);
extern int find_next_best_node(int node, nodemask_t *used_node_mask);
#else
static inline int node_reclaim(struct pglist_data *pgdat, gfp_t mask,
				unsigned int order)
{
	return NODE_RECLAIM_NOSCAN;
}
static inline int find_next_best_node(int node, nodemask_t *used_node_mask)
{
	return NUMA_NO_NODE;
}
#endif

/*
 * mm/memory-failure.c
 */
void shake_folio(struct folio *folio);
extern int hwpoison_filter(struct page *p);

extern u32 hwpoison_filter_dev_major;
extern u32 hwpoison_filter_dev_minor;
extern u64 hwpoison_filter_flags_mask;
extern u64 hwpoison_filter_flags_value;
extern u64 hwpoison_filter_memcg;
extern u32 hwpoison_filter_enable;

extern unsigned long  __must_check vm_mmap_pgoff(struct file *, unsigned long,
        unsigned long, unsigned long,
        unsigned long, unsigned long);

extern void set_pageblock_order(void);
unsigned long reclaim_pages(struct list_head *folio_list, bool ignore_references);
unsigned int reclaim_clean_pages_from_list(struct zone *zone,
					    struct list_head *folio_list);
/* The ALLOC_WMARK bits are used as an index to zone->watermark */
#define ALLOC_WMARK_MIN		WMARK_MIN
#define ALLOC_WMARK_LOW		WMARK_LOW
#define ALLOC_WMARK_HIGH	WMARK_HIGH
#define ALLOC_NO_WATERMARKS	0x04 /* don't check watermarks at all */

/* Mask to get the watermark bits */
#define ALLOC_WMARK_MASK	(ALLOC_NO_WATERMARKS-1)

/*
 * Only MMU archs have async oom victim reclaim - aka oom_reaper so we
 * cannot assume a reduced access to memory reserves is sufficient for
 * !MMU
 */
#ifdef CONFIG_MMU
#define ALLOC_OOM		0x08
#else
#define ALLOC_OOM		ALLOC_NO_WATERMARKS
#endif

#define ALLOC_NON_BLOCK		 0x10 /* Caller cannot block. Allow access
				       * to 25% of the min watermark or
				       * 62.5% if __GFP_HIGH is set.
				       */
#define ALLOC_MIN_RESERVE	 0x20 /* __GFP_HIGH set. Allow access to 50%
				       * of the min watermark.
				       */
#define ALLOC_CPUSET		 0x40 /* check for correct cpuset */
#define ALLOC_CMA		 0x80 /* allow allocations from CMA areas */
#ifdef CONFIG_ZONE_DMA32
#define ALLOC_NOFRAGMENT	0x100 /* avoid mixing pageblock types */
#else
#define ALLOC_NOFRAGMENT	  0x0
#endif
#define ALLOC_HIGHATOMIC	0x200 /* Allows access to MIGRATE_HIGHATOMIC */
#define ALLOC_KSWAPD		0x800 /* allow waking of kswapd, __GFP_KSWAPD_RECLAIM set */

/* Flags that allow allocations below the min watermark. */
#define ALLOC_RESERVES (ALLOC_NON_BLOCK|ALLOC_MIN_RESERVE|ALLOC_HIGHATOMIC|ALLOC_OOM)

enum ttu_flags;
struct tlbflush_unmap_batch;


/*
 * only for MM internal work items which do not depend on
 * any allocations or locks which might depend on allocations
 */
extern struct workqueue_struct *mm_percpu_wq;

#ifdef CONFIG_ARCH_WANT_BATCHED_UNMAP_TLB_FLUSH
void try_to_unmap_flush(void);
void try_to_unmap_flush_dirty(void);
void flush_tlb_batched_pending(struct mm_struct *mm);
#else
static inline void try_to_unmap_flush(void)
{
}
static inline void try_to_unmap_flush_dirty(void)
{
}
static inline void flush_tlb_batched_pending(struct mm_struct *mm)
{
}
#endif /* CONFIG_ARCH_WANT_BATCHED_UNMAP_TLB_FLUSH */

extern const struct trace_print_flags pageflag_names[];
extern const struct trace_print_flags pagetype_names[];
extern const struct trace_print_flags vmaflag_names[];
extern const struct trace_print_flags gfpflag_names[];

static inline bool is_migrate_highatomic(enum migratetype migratetype)
{
	return migratetype == MIGRATE_HIGHATOMIC;
}

void setup_zone_pageset(struct zone *zone);

struct migration_target_control {
	int nid;		/* preferred node id */
	nodemask_t *nmask;
	gfp_t gfp_mask;
	enum migrate_reason reason;
};

/*
 * mm/filemap.c
 */
size_t splice_folio_into_pipe(struct pipe_inode_info *pipe,
			      struct folio *folio, loff_t fpos, size_t size);

/*
 * mm/vmalloc.c
 */
#ifdef CONFIG_MMU
void __init vmalloc_init(void);
int __must_check vmap_pages_range_noflush(unsigned long addr, unsigned long end,
                pgprot_t prot, struct page **pages, unsigned int page_shift);
#else
static inline void vmalloc_init(void)
{
}

static inline
int __must_check vmap_pages_range_noflush(unsigned long addr, unsigned long end,
                pgprot_t prot, struct page **pages, unsigned int page_shift)
{
	return -EINVAL;
}
#endif

int __must_check __vmap_pages_range_noflush(unsigned long addr,
			       unsigned long end, pgprot_t prot,
			       struct page **pages, unsigned int page_shift);

void vunmap_range_noflush(unsigned long start, unsigned long end);

void __vunmap_range_noflush(unsigned long start, unsigned long end);

int numa_migrate_prep(struct folio *folio, struct vm_fault *vmf,
		      unsigned long addr, int page_nid, int *flags);

void free_zone_device_folio(struct folio *folio);
int migrate_device_coherent_page(struct page *page);

/*
 * mm/gup.c
 */
struct folio *try_grab_folio(struct page *page, int refs, unsigned int flags);
int __must_check try_grab_page(struct page *page, unsigned int flags);

/*
 * mm/huge_memory.c
 */
void touch_pud(struct vm_area_struct *vma, unsigned long addr,
	       pud_t *pud, bool write);
void touch_pmd(struct vm_area_struct *vma, unsigned long addr,
	       pmd_t *pmd, bool write);

/*
 * mm/mmap.c
 */
struct vm_area_struct *vma_merge_extend(struct vma_iterator *vmi,
					struct vm_area_struct *vma,
					unsigned long delta);

enum {
	/* mark page accessed */
	FOLL_TOUCH = 1 << 16,
	/* a retry, previous pass started an IO */
	FOLL_TRIED = 1 << 17,
	/* we are working on non-current tsk/mm */
	FOLL_REMOTE = 1 << 18,
	/* pages must be released via unpin_user_page */
	FOLL_PIN = 1 << 19,
	/* gup_fast: prevent fall-back to slow gup */
	FOLL_FAST_ONLY = 1 << 20,
	/* allow unlocking the mmap lock */
	FOLL_UNLOCKABLE = 1 << 21,
	/* VMA lookup+checks compatible with MADV_POPULATE_(READ|WRITE) */
	FOLL_MADV_POPULATE = 1 << 22,
};

#define INTERNAL_GUP_FLAGS (FOLL_TOUCH | FOLL_TRIED | FOLL_REMOTE | FOLL_PIN | \
			    FOLL_FAST_ONLY | FOLL_UNLOCKABLE | \
			    FOLL_MADV_POPULATE)

/*
 * Indicates for which pages that are write-protected in the page table,
 * whether GUP has to trigger unsharing via FAULT_FLAG_UNSHARE such that the
 * GUP pin will remain consistent with the pages mapped into the page tables
 * of the MM.
 *
 * Temporary unmapping of PageAnonExclusive() pages or clearing of
 * PageAnonExclusive() has to protect against concurrent GUP:
 * * Ordinary GUP: Using the PT lock
 * * GUP-fast and fork(): mm->write_protect_seq
 * * GUP-fast and KSM or temporary unmapping (swap, migration): see
 *    folio_try_share_anon_rmap_*()
 *
 * Must be called with the (sub)page that's actually referenced via the
 * page table entry, which might not necessarily be the head page for a
 * PTE-mapped THP.
 *
 * If the vma is NULL, we're coming from the GUP-fast path and might have
 * to fallback to the slow path just to lookup the vma.
 */
static inline bool gup_must_unshare(struct vm_area_struct *vma,
				    unsigned int flags, struct page *page)
{
	/*
	 * FOLL_WRITE is implicitly handled correctly as the page table entry
	 * has to be writable -- and if it references (part of) an anonymous
	 * folio, that part is required to be marked exclusive.
	 */
	if ((flags & (FOLL_WRITE | FOLL_PIN)) != FOLL_PIN)
		return false;
	/*
	 * Note: PageAnon(page) is stable until the page is actually getting
	 * freed.
	 */
	if (!PageAnon(page)) {
		/*
		 * We only care about R/O long-term pining: R/O short-term
		 * pinning does not have the semantics to observe successive
		 * changes through the process page tables.
		 */
		if (!(flags & FOLL_LONGTERM))
			return false;

		/* We really need the vma ... */
		if (!vma)
			return true;

		/*
		 * ... because we only care about writable private ("COW")
		 * mappings where we have to break COW early.
		 */
		return is_cow_mapping(vma->vm_flags);
	}

	/* Paired with a memory barrier in folio_try_share_anon_rmap_*(). */
	if (IS_ENABLED(CONFIG_HAVE_GUP_FAST))
		smp_rmb();

	/*
	 * Note that PageKsm() pages cannot be exclusive, and consequently,
	 * cannot get pinned.
	 */
	return !PageAnonExclusive(page);
}

extern bool mirrored_kernelcore;
extern bool memblock_has_mirror(void);

static __always_inline void vma_set_range(struct vm_area_struct *vma,
					  unsigned long start, unsigned long end,
					  pgoff_t pgoff)
{
	vma->vm_start = start;
	vma->vm_end = end;
	vma->vm_pgoff = pgoff;
}

static inline bool vma_soft_dirty_enabled(struct vm_area_struct *vma)
{
	/*
	 * NOTE: we must check this before VM_SOFTDIRTY on soft-dirty
	 * enablements, because when without soft-dirty being compiled in,
	 * VM_SOFTDIRTY is defined as 0x0, then !(vm_flags & VM_SOFTDIRTY)
	 * will be constantly true.
	 */
	if (!IS_ENABLED(CONFIG_MEM_SOFT_DIRTY))
		return false;

	/*
	 * Soft-dirty is kind of special: its tracking is enabled when the
	 * vma flags not set.
	 */
	return !(vma->vm_flags & VM_SOFTDIRTY);
}

static inline void vma_iter_config(struct vma_iterator *vmi,
		unsigned long index, unsigned long last)
{
	__mas_set_range(&vmi->mas, index, last - 1);
}

static inline void vma_iter_reset(struct vma_iterator *vmi)
{
	mas_reset(&vmi->mas);
}

static inline
struct vm_area_struct *vma_iter_prev_range_limit(struct vma_iterator *vmi, unsigned long min)
{
	return mas_prev_range(&vmi->mas, min);
}

static inline
struct vm_area_struct *vma_iter_next_range_limit(struct vma_iterator *vmi, unsigned long max)
{
	return mas_next_range(&vmi->mas, max);
}

static inline int vma_iter_area_lowest(struct vma_iterator *vmi, unsigned long min,
				       unsigned long max, unsigned long size)
{
	return mas_empty_area(&vmi->mas, min, max - 1, size);
}

static inline int vma_iter_area_highest(struct vma_iterator *vmi, unsigned long min,
					unsigned long max, unsigned long size)
{
	return mas_empty_area_rev(&vmi->mas, min, max - 1, size);
}

/*
 * VMA Iterator functions shared between nommu and mmap
 */
static inline int vma_iter_prealloc(struct vma_iterator *vmi,
		struct vm_area_struct *vma)
{
	return mas_preallocate(&vmi->mas, vma, GFP_KERNEL);
}

static inline void vma_iter_clear(struct vma_iterator *vmi)
{
	mas_store_prealloc(&vmi->mas, NULL);
}

static inline struct vm_area_struct *vma_iter_load(struct vma_iterator *vmi)
{
	return mas_walk(&vmi->mas);
}

/* Store a VMA with preallocated memory */
static inline void vma_iter_store(struct vma_iterator *vmi,
				  struct vm_area_struct *vma)
{

#if defined(CONFIG_DEBUG_VM_MAPLE_TREE)
	if (MAS_WARN_ON(&vmi->mas, vmi->mas.status != ma_start &&
			vmi->mas.index > vma->vm_start)) {
		pr_warn("%lx > %lx\n store vma %lx-%lx\n into slot %lx-%lx\n",
			vmi->mas.index, vma->vm_start, vma->vm_start,
			vma->vm_end, vmi->mas.index, vmi->mas.last);
	}
	if (MAS_WARN_ON(&vmi->mas, vmi->mas.status != ma_start &&
			vmi->mas.last <  vma->vm_start)) {
		pr_warn("%lx < %lx\nstore vma %lx-%lx\ninto slot %lx-%lx\n",
		       vmi->mas.last, vma->vm_start, vma->vm_start, vma->vm_end,
		       vmi->mas.index, vmi->mas.last);
	}
#endif

	if (vmi->mas.status != ma_start &&
	    ((vmi->mas.index > vma->vm_start) || (vmi->mas.last < vma->vm_start)))
		vma_iter_invalidate(vmi);

	__mas_set_range(&vmi->mas, vma->vm_start, vma->vm_end - 1);
	mas_store_prealloc(&vmi->mas, vma);
}

static inline int vma_iter_store_gfp(struct vma_iterator *vmi,
			struct vm_area_struct *vma, gfp_t gfp)
{
	if (vmi->mas.status != ma_start &&
	    ((vmi->mas.index > vma->vm_start) || (vmi->mas.last < vma->vm_start)))
		vma_iter_invalidate(vmi);

	__mas_set_range(&vmi->mas, vma->vm_start, vma->vm_end - 1);
	mas_store_gfp(&vmi->mas, vma, gfp);
	if (unlikely(mas_is_err(&vmi->mas)))
		return -ENOMEM;

	return 0;
}

/*
 * VMA lock generalization
 */
struct vma_prepare {
	struct vm_area_struct *vma;
	struct vm_area_struct *adj_next;
	struct file *file;
	struct address_space *mapping;
	struct anon_vma *anon_vma;
	struct vm_area_struct *insert;
	struct vm_area_struct *remove;
	struct vm_area_struct *remove2;
};

void __meminit __init_single_page(struct page *page, unsigned long pfn,
				unsigned long zone, int nid);

/* shrinker related functions */
unsigned long shrink_slab(gfp_t gfp_mask, int nid, struct mem_cgroup *memcg,
			  int priority);

#ifdef CONFIG_64BIT
/* VM is sealed, in vm_flags */
#define VM_SEALED	_BITUL(63)
#endif

#ifdef CONFIG_64BIT
static inline int can_do_mseal(unsigned long flags)
{
	if (flags)
		return -EINVAL;

	return 0;
}

bool can_modify_mm(struct mm_struct *mm, unsigned long start,
		unsigned long end);
bool can_modify_mm_madv(struct mm_struct *mm, unsigned long start,
		unsigned long end, int behavior);
#else
static inline int can_do_mseal(unsigned long flags)
{
	return -EPERM;
}

static inline bool can_modify_mm(struct mm_struct *mm, unsigned long start,
		unsigned long end)
{
	return true;
}

static inline bool can_modify_mm_madv(struct mm_struct *mm, unsigned long start,
		unsigned long end, int behavior)
{
	return true;
}
#endif

#ifdef CONFIG_SHRINKER_DEBUG
static inline __printf(2, 0) int shrinker_debugfs_name_alloc(
			struct shrinker *shrinker, const char *fmt, va_list ap)
{
	shrinker->name = kvasprintf_const(GFP_KERNEL, fmt, ap);

	return shrinker->name ? 0 : -ENOMEM;
}

static inline void shrinker_debugfs_name_free(struct shrinker *shrinker)
{
	kfree_const(shrinker->name);
	shrinker->name = NULL;
}

extern int shrinker_debugfs_add(struct shrinker *shrinker);
extern struct dentry *shrinker_debugfs_detach(struct shrinker *shrinker,
					      int *debugfs_id);
extern void shrinker_debugfs_remove(struct dentry *debugfs_entry,
				    int debugfs_id);
#else /* CONFIG_SHRINKER_DEBUG */
static inline int shrinker_debugfs_add(struct shrinker *shrinker)
{
	return 0;
}
static inline int shrinker_debugfs_name_alloc(struct shrinker *shrinker,
					      const char *fmt, va_list ap)
{
	return 0;
}
static inline void shrinker_debugfs_name_free(struct shrinker *shrinker)
{
}
static inline struct dentry *shrinker_debugfs_detach(struct shrinker *shrinker,
						     int *debugfs_id)
{
	*debugfs_id = -1;
	return NULL;
}
static inline void shrinker_debugfs_remove(struct dentry *debugfs_entry,
					   int debugfs_id)
{
}
#endif /* CONFIG_SHRINKER_DEBUG */

/* Only track the nodes of mappings with shadow entries */
void workingset_update_node(struct xa_node *node);
extern struct list_lru shadow_nodes;

#endif	/* __MM_INTERNAL_H */<|MERGE_RESOLUTION|>--- conflicted
+++ resolved
@@ -134,11 +134,8 @@
  *		  first one is writable.
  * @any_young: Optional pointer to indicate whether any entry except the
  *		  first one is young.
-<<<<<<< HEAD
-=======
  * @any_dirty: Optional pointer to indicate whether any entry except the
  *		  first one is dirty.
->>>>>>> 3c2a0d2f
  *
  * Detect a PTE batch: consecutive (present) PTEs that map consecutive
  * pages of the same large folio.
@@ -154,31 +151,20 @@
  */
 static inline int folio_pte_batch(struct folio *folio, unsigned long addr,
 		pte_t *start_ptep, pte_t pte, int max_nr, fpb_t flags,
-<<<<<<< HEAD
-		bool *any_writable, bool *any_young)
-=======
 		bool *any_writable, bool *any_young, bool *any_dirty)
->>>>>>> 3c2a0d2f
 {
 	unsigned long folio_end_pfn = folio_pfn(folio) + folio_nr_pages(folio);
 	const pte_t *end_ptep = start_ptep + max_nr;
 	pte_t expected_pte, *ptep;
-<<<<<<< HEAD
-	bool writable, young;
-=======
 	bool writable, young, dirty;
->>>>>>> 3c2a0d2f
 	int nr;
 
 	if (any_writable)
 		*any_writable = false;
 	if (any_young)
 		*any_young = false;
-<<<<<<< HEAD
-=======
 	if (any_dirty)
 		*any_dirty = false;
->>>>>>> 3c2a0d2f
 
 	VM_WARN_ON_FOLIO(!pte_present(pte), folio);
 	VM_WARN_ON_FOLIO(!folio_test_large(folio) || max_nr < 1, folio);
@@ -194,11 +180,8 @@
 			writable = !!pte_write(pte);
 		if (any_young)
 			young = !!pte_young(pte);
-<<<<<<< HEAD
-=======
 		if (any_dirty)
 			dirty = !!pte_dirty(pte);
->>>>>>> 3c2a0d2f
 		pte = __pte_batch_clear_ignored(pte, flags);
 
 		if (!pte_same(pte, expected_pte))
@@ -216,11 +199,8 @@
 			*any_writable |= writable;
 		if (any_young)
 			*any_young |= young;
-<<<<<<< HEAD
-=======
 		if (any_dirty)
 			*any_dirty |= dirty;
->>>>>>> 3c2a0d2f
 
 		nr = pte_batch_hint(ptep, pte);
 		expected_pte = pte_advance_pfn(expected_pte, nr);

// SPDX-License-Identifier: GPL-2.0
/*
 * SLUB: A slab allocator that limits cache line use instead of queuing
 * objects in per cpu and per node lists.
 *
 * The allocator synchronizes using per slab locks or atomic operations
 * and only uses a centralized lock to manage a pool of partial slabs.
 *
 * (C) 2007 SGI, Christoph Lameter
 * (C) 2011 Linux Foundation, Christoph Lameter
 */

#include <linux/mm.h>
#include <linux/swap.h> /* struct reclaim_state */
#include <linux/module.h>
#include <linux/bit_spinlock.h>
#include <linux/interrupt.h>
#include <linux/swab.h>
#include <linux/bitops.h>
#include <linux/slab.h>
#include "slab.h"
#include <linux/proc_fs.h>
#include <linux/seq_file.h>
#include <linux/kasan.h>
#include <linux/cpu.h>
#include <linux/cpuset.h>
#include <linux/mempolicy.h>
#include <linux/ctype.h>
#include <linux/stackdepot.h>
#include <linux/debugobjects.h>
#include <linux/kallsyms.h>
#include <linux/kfence.h>
#include <linux/memory.h>
#include <linux/math64.h>
#include <linux/fault-inject.h>
#include <linux/stacktrace.h>
#include <linux/prefetch.h>
#include <linux/memcontrol.h>
#include <linux/random.h>
#include <kunit/test.h>
#include <linux/sort.h>

#include <linux/debugfs.h>
#include <trace/events/kmem.h>

#include "internal.h"

/*
 * Lock order:
 *   1. slab_mutex (Global Mutex)
 *   2. node->list_lock (Spinlock)
 *   3. kmem_cache->cpu_slab->lock (Local lock)
 *   4. slab_lock(slab) (Only on some arches)
 *   5. object_map_lock (Only for debugging)
 *
 *   slab_mutex
 *
 *   The role of the slab_mutex is to protect the list of all the slabs
 *   and to synchronize major metadata changes to slab cache structures.
 *   Also synchronizes memory hotplug callbacks.
 *
 *   slab_lock
 *
 *   The slab_lock is a wrapper around the page lock, thus it is a bit
 *   spinlock.
 *
 *   The slab_lock is only used on arches that do not have the ability
 *   to do a cmpxchg_double. It only protects:
 *
 *	A. slab->freelist	-> List of free objects in a slab
 *	B. slab->inuse		-> Number of objects in use
 *	C. slab->objects	-> Number of objects in slab
 *	D. slab->frozen		-> frozen state
 *
 *   Frozen slabs
 *
 *   If a slab is frozen then it is exempt from list management. It is not
 *   on any list except per cpu partial list. The processor that froze the
 *   slab is the one who can perform list operations on the slab. Other
 *   processors may put objects onto the freelist but the processor that
 *   froze the slab is the only one that can retrieve the objects from the
 *   slab's freelist.
 *
 *   list_lock
 *
 *   The list_lock protects the partial and full list on each node and
 *   the partial slab counter. If taken then no new slabs may be added or
 *   removed from the lists nor make the number of partial slabs be modified.
 *   (Note that the total number of slabs is an atomic value that may be
 *   modified without taking the list lock).
 *
 *   The list_lock is a centralized lock and thus we avoid taking it as
 *   much as possible. As long as SLUB does not have to handle partial
 *   slabs, operations can continue without any centralized lock. F.e.
 *   allocating a long series of objects that fill up slabs does not require
 *   the list lock.
 *
 *   For debug caches, all allocations are forced to go through a list_lock
 *   protected region to serialize against concurrent validation.
 *
 *   cpu_slab->lock local lock
 *
 *   This locks protect slowpath manipulation of all kmem_cache_cpu fields
 *   except the stat counters. This is a percpu structure manipulated only by
 *   the local cpu, so the lock protects against being preempted or interrupted
 *   by an irq. Fast path operations rely on lockless operations instead.
 *
 *   On PREEMPT_RT, the local lock neither disables interrupts nor preemption
 *   which means the lockless fastpath cannot be used as it might interfere with
 *   an in-progress slow path operations. In this case the local lock is always
 *   taken but it still utilizes the freelist for the common operations.
 *
 *   lockless fastpaths
 *
 *   The fast path allocation (slab_alloc_node()) and freeing (do_slab_free())
 *   are fully lockless when satisfied from the percpu slab (and when
 *   cmpxchg_double is possible to use, otherwise slab_lock is taken).
 *   They also don't disable preemption or migration or irqs. They rely on
 *   the transaction id (tid) field to detect being preempted or moved to
 *   another cpu.
 *
 *   irq, preemption, migration considerations
 *
 *   Interrupts are disabled as part of list_lock or local_lock operations, or
 *   around the slab_lock operation, in order to make the slab allocator safe
 *   to use in the context of an irq.
 *
 *   In addition, preemption (or migration on PREEMPT_RT) is disabled in the
 *   allocation slowpath, bulk allocation, and put_cpu_partial(), so that the
 *   local cpu doesn't change in the process and e.g. the kmem_cache_cpu pointer
 *   doesn't have to be revalidated in each section protected by the local lock.
 *
 * SLUB assigns one slab for allocation to each processor.
 * Allocations only occur from these slabs called cpu slabs.
 *
 * Slabs with free elements are kept on a partial list and during regular
 * operations no list for full slabs is used. If an object in a full slab is
 * freed then the slab will show up again on the partial lists.
 * We track full slabs for debugging purposes though because otherwise we
 * cannot scan all objects.
 *
 * Slabs are freed when they become empty. Teardown and setup is
 * minimal so we rely on the page allocators per cpu caches for
 * fast frees and allocs.
 *
 * slab->frozen		The slab is frozen and exempt from list processing.
 * 			This means that the slab is dedicated to a purpose
 * 			such as satisfying allocations for a specific
 * 			processor. Objects may be freed in the slab while
 * 			it is frozen but slab_free will then skip the usual
 * 			list operations. It is up to the processor holding
 * 			the slab to integrate the slab into the slab lists
 * 			when the slab is no longer needed.
 *
 * 			One use of this flag is to mark slabs that are
 * 			used for allocations. Then such a slab becomes a cpu
 * 			slab. The cpu slab may be equipped with an additional
 * 			freelist that allows lockless access to
 * 			free objects in addition to the regular freelist
 * 			that requires the slab lock.
 *
 * SLAB_DEBUG_FLAGS	Slab requires special handling due to debug
 * 			options set. This moves	slab handling out of
 * 			the fast path and disables lockless freelists.
 */

/*
 * We could simply use migrate_disable()/enable() but as long as it's a
 * function call even on !PREEMPT_RT, use inline preempt_disable() there.
 */
#ifndef CONFIG_PREEMPT_RT
#define slub_get_cpu_ptr(var)		get_cpu_ptr(var)
#define slub_put_cpu_ptr(var)		put_cpu_ptr(var)
#define USE_LOCKLESS_FAST_PATH()	(true)
#else
#define slub_get_cpu_ptr(var)		\
({					\
	migrate_disable();		\
	this_cpu_ptr(var);		\
})
#define slub_put_cpu_ptr(var)		\
do {					\
	(void)(var);			\
	migrate_enable();		\
} while (0)
#define USE_LOCKLESS_FAST_PATH()	(false)
#endif

#ifdef CONFIG_SLUB_DEBUG
#ifdef CONFIG_SLUB_DEBUG_ON
DEFINE_STATIC_KEY_TRUE(slub_debug_enabled);
#else
DEFINE_STATIC_KEY_FALSE(slub_debug_enabled);
#endif
#endif		/* CONFIG_SLUB_DEBUG */

/* Structure holding parameters for get_partial() call chain */
struct partial_context {
	struct slab **slab;
	gfp_t flags;
	unsigned int orig_size;
};

static inline bool kmem_cache_debug(struct kmem_cache *s)
{
	return kmem_cache_debug_flags(s, SLAB_DEBUG_FLAGS);
}

static inline bool slub_debug_orig_size(struct kmem_cache *s)
{
	return (kmem_cache_debug_flags(s, SLAB_STORE_USER) &&
			(s->flags & SLAB_KMALLOC));
}

void *fixup_red_left(struct kmem_cache *s, void *p)
{
	if (kmem_cache_debug_flags(s, SLAB_RED_ZONE))
		p += s->red_left_pad;

	return p;
}

static inline bool kmem_cache_has_cpu_partial(struct kmem_cache *s)
{
#ifdef CONFIG_SLUB_CPU_PARTIAL
	return !kmem_cache_debug(s);
#else
	return false;
#endif
}

/*
 * Issues still to be resolved:
 *
 * - Support PAGE_ALLOC_DEBUG. Should be easy to do.
 *
 * - Variable sizing of the per node arrays
 */

/* Enable to log cmpxchg failures */
#undef SLUB_DEBUG_CMPXCHG

/*
 * Minimum number of partial slabs. These will be left on the partial
 * lists even if they are empty. kmem_cache_shrink may reclaim them.
 */
#define MIN_PARTIAL 5

/*
 * Maximum number of desirable partial slabs.
 * The existence of more partial slabs makes kmem_cache_shrink
 * sort the partial list by the number of objects in use.
 */
#define MAX_PARTIAL 10

#define DEBUG_DEFAULT_FLAGS (SLAB_CONSISTENCY_CHECKS | SLAB_RED_ZONE | \
				SLAB_POISON | SLAB_STORE_USER)

/*
 * These debug flags cannot use CMPXCHG because there might be consistency
 * issues when checking or reading debug information
 */
#define SLAB_NO_CMPXCHG (SLAB_CONSISTENCY_CHECKS | SLAB_STORE_USER | \
				SLAB_TRACE)


/*
 * Debugging flags that require metadata to be stored in the slab.  These get
 * disabled when slub_debug=O is used and a cache's min order increases with
 * metadata.
 */
#define DEBUG_METADATA_FLAGS (SLAB_RED_ZONE | SLAB_POISON | SLAB_STORE_USER)

#define OO_SHIFT	16
#define OO_MASK		((1 << OO_SHIFT) - 1)
#define MAX_OBJS_PER_PAGE	32767 /* since slab.objects is u15 */

/* Internal SLUB flags */
/* Poison object */
#define __OBJECT_POISON		((slab_flags_t __force)0x80000000U)
/* Use cmpxchg_double */
#define __CMPXCHG_DOUBLE	((slab_flags_t __force)0x40000000U)

/*
 * Tracking user of a slab.
 */
#define TRACK_ADDRS_COUNT 16
struct track {
	unsigned long addr;	/* Called from address */
#ifdef CONFIG_STACKDEPOT
	depot_stack_handle_t handle;
#endif
	int cpu;		/* Was running on cpu */
	int pid;		/* Pid context */
	unsigned long when;	/* When did the operation occur */
};

enum track_item { TRACK_ALLOC, TRACK_FREE };

#ifdef CONFIG_SYSFS
static int sysfs_slab_add(struct kmem_cache *);
static int sysfs_slab_alias(struct kmem_cache *, const char *);
#else
static inline int sysfs_slab_add(struct kmem_cache *s) { return 0; }
static inline int sysfs_slab_alias(struct kmem_cache *s, const char *p)
							{ return 0; }
#endif

#if defined(CONFIG_DEBUG_FS) && defined(CONFIG_SLUB_DEBUG)
static void debugfs_slab_add(struct kmem_cache *);
#else
static inline void debugfs_slab_add(struct kmem_cache *s) { }
#endif

static inline void stat(const struct kmem_cache *s, enum stat_item si)
{
#ifdef CONFIG_SLUB_STATS
	/*
	 * The rmw is racy on a preemptible kernel but this is acceptable, so
	 * avoid this_cpu_add()'s irq-disable overhead.
	 */
	raw_cpu_inc(s->cpu_slab->stat[si]);
#endif
}

/*
 * Tracks for which NUMA nodes we have kmem_cache_nodes allocated.
 * Corresponds to node_state[N_NORMAL_MEMORY], but can temporarily
 * differ during memory hotplug/hotremove operations.
 * Protected by slab_mutex.
 */
static nodemask_t slab_nodes;

/*
 * Workqueue used for flush_cpu_slab().
 */
static struct workqueue_struct *flushwq;

/********************************************************************
 * 			Core slab cache functions
 *******************************************************************/

/*
 * Returns freelist pointer (ptr). With hardening, this is obfuscated
 * with an XOR of the address where the pointer is held and a per-cache
 * random number.
 */
static inline void *freelist_ptr(const struct kmem_cache *s, void *ptr,
				 unsigned long ptr_addr)
{
#ifdef CONFIG_SLAB_FREELIST_HARDENED
	/*
	 * When CONFIG_KASAN_SW/HW_TAGS is enabled, ptr_addr might be tagged.
	 * Normally, this doesn't cause any issues, as both set_freepointer()
	 * and get_freepointer() are called with a pointer with the same tag.
	 * However, there are some issues with CONFIG_SLUB_DEBUG code. For
	 * example, when __free_slub() iterates over objects in a cache, it
	 * passes untagged pointers to check_object(). check_object() in turns
	 * calls get_freepointer() with an untagged pointer, which causes the
	 * freepointer to be restored incorrectly.
	 */
	return (void *)((unsigned long)ptr ^ s->random ^
			swab((unsigned long)kasan_reset_tag((void *)ptr_addr)));
#else
	return ptr;
#endif
}

/* Returns the freelist pointer recorded at location ptr_addr. */
static inline void *freelist_dereference(const struct kmem_cache *s,
					 void *ptr_addr)
{
	return freelist_ptr(s, (void *)*(unsigned long *)(ptr_addr),
			    (unsigned long)ptr_addr);
}

static inline void *get_freepointer(struct kmem_cache *s, void *object)
{
	object = kasan_reset_tag(object);
	return freelist_dereference(s, object + s->offset);
}

static void prefetch_freepointer(const struct kmem_cache *s, void *object)
{
	prefetchw(object + s->offset);
}

static inline void *get_freepointer_safe(struct kmem_cache *s, void *object)
{
	unsigned long freepointer_addr;
	void *p;

	if (!debug_pagealloc_enabled_static())
		return get_freepointer(s, object);

	object = kasan_reset_tag(object);
	freepointer_addr = (unsigned long)object + s->offset;
	copy_from_kernel_nofault(&p, (void **)freepointer_addr, sizeof(p));
	return freelist_ptr(s, p, freepointer_addr);
}

static inline void set_freepointer(struct kmem_cache *s, void *object, void *fp)
{
	unsigned long freeptr_addr = (unsigned long)object + s->offset;

#ifdef CONFIG_SLAB_FREELIST_HARDENED
	BUG_ON(object == fp); /* naive detection of double free or corruption */
#endif

	freeptr_addr = (unsigned long)kasan_reset_tag((void *)freeptr_addr);
	*(void **)freeptr_addr = freelist_ptr(s, fp, freeptr_addr);
}

/* Loop over all objects in a slab */
#define for_each_object(__p, __s, __addr, __objects) \
	for (__p = fixup_red_left(__s, __addr); \
		__p < (__addr) + (__objects) * (__s)->size; \
		__p += (__s)->size)

static inline unsigned int order_objects(unsigned int order, unsigned int size)
{
	return ((unsigned int)PAGE_SIZE << order) / size;
}

static inline struct kmem_cache_order_objects oo_make(unsigned int order,
		unsigned int size)
{
	struct kmem_cache_order_objects x = {
		(order << OO_SHIFT) + order_objects(order, size)
	};

	return x;
}

static inline unsigned int oo_order(struct kmem_cache_order_objects x)
{
	return x.x >> OO_SHIFT;
}

static inline unsigned int oo_objects(struct kmem_cache_order_objects x)
{
	return x.x & OO_MASK;
}

#ifdef CONFIG_SLUB_CPU_PARTIAL
static void slub_set_cpu_partial(struct kmem_cache *s, unsigned int nr_objects)
{
	unsigned int nr_slabs;

	s->cpu_partial = nr_objects;

	/*
	 * We take the number of objects but actually limit the number of
	 * slabs on the per cpu partial list, in order to limit excessive
	 * growth of the list. For simplicity we assume that the slabs will
	 * be half-full.
	 */
	nr_slabs = DIV_ROUND_UP(nr_objects * 2, oo_objects(s->oo));
	s->cpu_partial_slabs = nr_slabs;
}
#else
static inline void
slub_set_cpu_partial(struct kmem_cache *s, unsigned int nr_objects)
{
}
#endif /* CONFIG_SLUB_CPU_PARTIAL */

/*
 * Per slab locking using the pagelock
 */
static __always_inline void slab_lock(struct slab *slab)
{
	struct page *page = slab_page(slab);

	VM_BUG_ON_PAGE(PageTail(page), page);
	bit_spin_lock(PG_locked, &page->flags);
}

static __always_inline void slab_unlock(struct slab *slab)
{
	struct page *page = slab_page(slab);

	VM_BUG_ON_PAGE(PageTail(page), page);
	__bit_spin_unlock(PG_locked, &page->flags);
}

/*
 * Interrupts must be disabled (for the fallback code to work right), typically
 * by an _irqsave() lock variant. On PREEMPT_RT the preempt_disable(), which is
 * part of bit_spin_lock(), is sufficient because the policy is not to allow any
 * allocation/ free operation in hardirq context. Therefore nothing can
 * interrupt the operation.
 */
static inline bool __cmpxchg_double_slab(struct kmem_cache *s, struct slab *slab,
		void *freelist_old, unsigned long counters_old,
		void *freelist_new, unsigned long counters_new,
		const char *n)
{
	if (USE_LOCKLESS_FAST_PATH())
		lockdep_assert_irqs_disabled();
#if defined(CONFIG_HAVE_CMPXCHG_DOUBLE) && \
    defined(CONFIG_HAVE_ALIGNED_STRUCT_PAGE)
	if (s->flags & __CMPXCHG_DOUBLE) {
		if (cmpxchg_double(&slab->freelist, &slab->counters,
				   freelist_old, counters_old,
				   freelist_new, counters_new))
			return true;
	} else
#endif
	{
		slab_lock(slab);
		if (slab->freelist == freelist_old &&
					slab->counters == counters_old) {
			slab->freelist = freelist_new;
			slab->counters = counters_new;
			slab_unlock(slab);
			return true;
		}
		slab_unlock(slab);
	}

	cpu_relax();
	stat(s, CMPXCHG_DOUBLE_FAIL);

#ifdef SLUB_DEBUG_CMPXCHG
	pr_info("%s %s: cmpxchg double redo ", n, s->name);
#endif

	return false;
}

static inline bool cmpxchg_double_slab(struct kmem_cache *s, struct slab *slab,
		void *freelist_old, unsigned long counters_old,
		void *freelist_new, unsigned long counters_new,
		const char *n)
{
#if defined(CONFIG_HAVE_CMPXCHG_DOUBLE) && \
    defined(CONFIG_HAVE_ALIGNED_STRUCT_PAGE)
	if (s->flags & __CMPXCHG_DOUBLE) {
		if (cmpxchg_double(&slab->freelist, &slab->counters,
				   freelist_old, counters_old,
				   freelist_new, counters_new))
			return true;
	} else
#endif
	{
		unsigned long flags;

		local_irq_save(flags);
		slab_lock(slab);
		if (slab->freelist == freelist_old &&
					slab->counters == counters_old) {
			slab->freelist = freelist_new;
			slab->counters = counters_new;
			slab_unlock(slab);
			local_irq_restore(flags);
			return true;
		}
		slab_unlock(slab);
		local_irq_restore(flags);
	}

	cpu_relax();
	stat(s, CMPXCHG_DOUBLE_FAIL);

#ifdef SLUB_DEBUG_CMPXCHG
	pr_info("%s %s: cmpxchg double redo ", n, s->name);
#endif

	return false;
}

#ifdef CONFIG_SLUB_DEBUG
static unsigned long object_map[BITS_TO_LONGS(MAX_OBJS_PER_PAGE)];
static DEFINE_SPINLOCK(object_map_lock);

static void __fill_map(unsigned long *obj_map, struct kmem_cache *s,
		       struct slab *slab)
{
	void *addr = slab_address(slab);
	void *p;

	bitmap_zero(obj_map, slab->objects);

	for (p = slab->freelist; p; p = get_freepointer(s, p))
		set_bit(__obj_to_index(s, addr, p), obj_map);
}

#if IS_ENABLED(CONFIG_KUNIT)
static bool slab_add_kunit_errors(void)
{
	struct kunit_resource *resource;

	if (likely(!current->kunit_test))
		return false;

	resource = kunit_find_named_resource(current->kunit_test, "slab_errors");
	if (!resource)
		return false;

	(*(int *)resource->data)++;
	kunit_put_resource(resource);
	return true;
}
#else
static inline bool slab_add_kunit_errors(void) { return false; }
#endif

static inline unsigned int size_from_object(struct kmem_cache *s)
{
	if (s->flags & SLAB_RED_ZONE)
		return s->size - s->red_left_pad;

	return s->size;
}

static inline void *restore_red_left(struct kmem_cache *s, void *p)
{
	if (s->flags & SLAB_RED_ZONE)
		p -= s->red_left_pad;

	return p;
}

/*
 * Debug settings:
 */
#if defined(CONFIG_SLUB_DEBUG_ON)
static slab_flags_t slub_debug = DEBUG_DEFAULT_FLAGS;
#else
static slab_flags_t slub_debug;
#endif

static char *slub_debug_string;
static int disable_higher_order_debug;

/*
 * slub is about to manipulate internal object metadata.  This memory lies
 * outside the range of the allocated object, so accessing it would normally
 * be reported by kasan as a bounds error.  metadata_access_enable() is used
 * to tell kasan that these accesses are OK.
 */
static inline void metadata_access_enable(void)
{
	kasan_disable_current();
}

static inline void metadata_access_disable(void)
{
	kasan_enable_current();
}

/*
 * Object debugging
 */

/* Verify that a pointer has an address that is valid within a slab page */
static inline int check_valid_pointer(struct kmem_cache *s,
				struct slab *slab, void *object)
{
	void *base;

	if (!object)
		return 1;

	base = slab_address(slab);
	object = kasan_reset_tag(object);
	object = restore_red_left(s, object);
	if (object < base || object >= base + slab->objects * s->size ||
		(object - base) % s->size) {
		return 0;
	}

	return 1;
}

static void print_section(char *level, char *text, u8 *addr,
			  unsigned int length)
{
	metadata_access_enable();
	print_hex_dump(level, text, DUMP_PREFIX_ADDRESS,
			16, 1, kasan_reset_tag((void *)addr), length, 1);
	metadata_access_disable();
}

/*
 * See comment in calculate_sizes().
 */
static inline bool freeptr_outside_object(struct kmem_cache *s)
{
	return s->offset >= s->inuse;
}

/*
 * Return offset of the end of info block which is inuse + free pointer if
 * not overlapping with object.
 */
static inline unsigned int get_info_end(struct kmem_cache *s)
{
	if (freeptr_outside_object(s))
		return s->inuse + sizeof(void *);
	else
		return s->inuse;
}

static struct track *get_track(struct kmem_cache *s, void *object,
	enum track_item alloc)
{
	struct track *p;

	p = object + get_info_end(s);

	return kasan_reset_tag(p + alloc);
}

#ifdef CONFIG_STACKDEPOT
static noinline depot_stack_handle_t set_track_prepare(void)
{
	depot_stack_handle_t handle;
	unsigned long entries[TRACK_ADDRS_COUNT];
	unsigned int nr_entries;

	nr_entries = stack_trace_save(entries, ARRAY_SIZE(entries), 3);
	handle = stack_depot_save(entries, nr_entries, GFP_NOWAIT);

	return handle;
}
#else
static inline depot_stack_handle_t set_track_prepare(void)
{
	return 0;
}
#endif

static void set_track_update(struct kmem_cache *s, void *object,
			     enum track_item alloc, unsigned long addr,
			     depot_stack_handle_t handle)
{
	struct track *p = get_track(s, object, alloc);

#ifdef CONFIG_STACKDEPOT
	p->handle = handle;
#endif
	p->addr = addr;
	p->cpu = smp_processor_id();
	p->pid = current->pid;
	p->when = jiffies;
}

static __always_inline void set_track(struct kmem_cache *s, void *object,
				      enum track_item alloc, unsigned long addr)
{
	depot_stack_handle_t handle = set_track_prepare();

	set_track_update(s, object, alloc, addr, handle);
}

static void init_tracking(struct kmem_cache *s, void *object)
{
	struct track *p;

	if (!(s->flags & SLAB_STORE_USER))
		return;

	p = get_track(s, object, TRACK_ALLOC);
	memset(p, 0, 2*sizeof(struct track));
}

static void print_track(const char *s, struct track *t, unsigned long pr_time)
{
	depot_stack_handle_t handle __maybe_unused;

	if (!t->addr)
		return;

	pr_err("%s in %pS age=%lu cpu=%u pid=%d\n",
	       s, (void *)t->addr, pr_time - t->when, t->cpu, t->pid);
#ifdef CONFIG_STACKDEPOT
	handle = READ_ONCE(t->handle);
	if (handle)
		stack_depot_print(handle);
	else
		pr_err("object allocation/free stack trace missing\n");
#endif
}

void print_tracking(struct kmem_cache *s, void *object)
{
	unsigned long pr_time = jiffies;
	if (!(s->flags & SLAB_STORE_USER))
		return;

	print_track("Allocated", get_track(s, object, TRACK_ALLOC), pr_time);
	print_track("Freed", get_track(s, object, TRACK_FREE), pr_time);
}

static void print_slab_info(const struct slab *slab)
{
	struct folio *folio = (struct folio *)slab_folio(slab);

	pr_err("Slab 0x%p objects=%u used=%u fp=0x%p flags=%pGp\n",
	       slab, slab->objects, slab->inuse, slab->freelist,
	       folio_flags(folio, 0));
}

/*
 * kmalloc caches has fixed sizes (mostly power of 2), and kmalloc() API
 * family will round up the real request size to these fixed ones, so
 * there could be an extra area than what is requested. Save the original
 * request size in the meta data area, for better debug and sanity check.
 */
static inline void set_orig_size(struct kmem_cache *s,
				void *object, unsigned int orig_size)
{
	void *p = kasan_reset_tag(object);

	if (!slub_debug_orig_size(s))
		return;

	p += get_info_end(s);
	p += sizeof(struct track) * 2;

	*(unsigned int *)p = orig_size;
}

static inline unsigned int get_orig_size(struct kmem_cache *s, void *object)
{
	void *p = kasan_reset_tag(object);

	if (!slub_debug_orig_size(s))
		return s->object_size;

	p += get_info_end(s);
	p += sizeof(struct track) * 2;

	return *(unsigned int *)p;
}

static void slab_bug(struct kmem_cache *s, char *fmt, ...)
{
	struct va_format vaf;
	va_list args;

	va_start(args, fmt);
	vaf.fmt = fmt;
	vaf.va = &args;
	pr_err("=============================================================================\n");
	pr_err("BUG %s (%s): %pV\n", s->name, print_tainted(), &vaf);
	pr_err("-----------------------------------------------------------------------------\n\n");
	va_end(args);
}

__printf(2, 3)
static void slab_fix(struct kmem_cache *s, char *fmt, ...)
{
	struct va_format vaf;
	va_list args;

	if (slab_add_kunit_errors())
		return;

	va_start(args, fmt);
	vaf.fmt = fmt;
	vaf.va = &args;
	pr_err("FIX %s: %pV\n", s->name, &vaf);
	va_end(args);
}

static void print_trailer(struct kmem_cache *s, struct slab *slab, u8 *p)
{
	unsigned int off;	/* Offset of last byte */
	u8 *addr = slab_address(slab);

	print_tracking(s, p);

	print_slab_info(slab);

	pr_err("Object 0x%p @offset=%tu fp=0x%p\n\n",
	       p, p - addr, get_freepointer(s, p));

	if (s->flags & SLAB_RED_ZONE)
		print_section(KERN_ERR, "Redzone  ", p - s->red_left_pad,
			      s->red_left_pad);
	else if (p > addr + 16)
		print_section(KERN_ERR, "Bytes b4 ", p - 16, 16);

	print_section(KERN_ERR,         "Object   ", p,
		      min_t(unsigned int, s->object_size, PAGE_SIZE));
	if (s->flags & SLAB_RED_ZONE)
		print_section(KERN_ERR, "Redzone  ", p + s->object_size,
			s->inuse - s->object_size);

	off = get_info_end(s);

	if (s->flags & SLAB_STORE_USER)
		off += 2 * sizeof(struct track);

	if (slub_debug_orig_size(s))
		off += sizeof(unsigned int);

	off += kasan_metadata_size(s);

	if (off != size_from_object(s))
		/* Beginning of the filler is the free pointer */
		print_section(KERN_ERR, "Padding  ", p + off,
			      size_from_object(s) - off);

	dump_stack();
}

static void object_err(struct kmem_cache *s, struct slab *slab,
			u8 *object, char *reason)
{
	if (slab_add_kunit_errors())
		return;

	slab_bug(s, "%s", reason);
	print_trailer(s, slab, object);
	add_taint(TAINT_BAD_PAGE, LOCKDEP_NOW_UNRELIABLE);
}

static bool freelist_corrupted(struct kmem_cache *s, struct slab *slab,
			       void **freelist, void *nextfree)
{
	if ((s->flags & SLAB_CONSISTENCY_CHECKS) &&
	    !check_valid_pointer(s, slab, nextfree) && freelist) {
		object_err(s, slab, *freelist, "Freechain corrupt");
		*freelist = NULL;
		slab_fix(s, "Isolate corrupted freechain");
		return true;
	}

	return false;
}

static __printf(3, 4) void slab_err(struct kmem_cache *s, struct slab *slab,
			const char *fmt, ...)
{
	va_list args;
	char buf[100];

	if (slab_add_kunit_errors())
		return;

	va_start(args, fmt);
	vsnprintf(buf, sizeof(buf), fmt, args);
	va_end(args);
	slab_bug(s, "%s", buf);
	print_slab_info(slab);
	dump_stack();
	add_taint(TAINT_BAD_PAGE, LOCKDEP_NOW_UNRELIABLE);
}

static void init_object(struct kmem_cache *s, void *object, u8 val)
{
	u8 *p = kasan_reset_tag(object);

	if (s->flags & SLAB_RED_ZONE)
		memset(p - s->red_left_pad, val, s->red_left_pad);

	if (s->flags & __OBJECT_POISON) {
		memset(p, POISON_FREE, s->object_size - 1);
		p[s->object_size - 1] = POISON_END;
	}

	if (s->flags & SLAB_RED_ZONE)
		memset(p + s->object_size, val, s->inuse - s->object_size);
}

static void restore_bytes(struct kmem_cache *s, char *message, u8 data,
						void *from, void *to)
{
	slab_fix(s, "Restoring %s 0x%p-0x%p=0x%x", message, from, to - 1, data);
	memset(from, data, to - from);
}

static int check_bytes_and_report(struct kmem_cache *s, struct slab *slab,
			u8 *object, char *what,
			u8 *start, unsigned int value, unsigned int bytes)
{
	u8 *fault;
	u8 *end;
	u8 *addr = slab_address(slab);

	metadata_access_enable();
	fault = memchr_inv(kasan_reset_tag(start), value, bytes);
	metadata_access_disable();
	if (!fault)
		return 1;

	end = start + bytes;
	while (end > fault && end[-1] == value)
		end--;

	if (slab_add_kunit_errors())
		goto skip_bug_print;

	slab_bug(s, "%s overwritten", what);
	pr_err("0x%p-0x%p @offset=%tu. First byte 0x%x instead of 0x%x\n",
					fault, end - 1, fault - addr,
					fault[0], value);
	print_trailer(s, slab, object);
	add_taint(TAINT_BAD_PAGE, LOCKDEP_NOW_UNRELIABLE);

skip_bug_print:
	restore_bytes(s, what, value, fault, end);
	return 0;
}

/*
 * Object layout:
 *
 * object address
 * 	Bytes of the object to be managed.
 * 	If the freepointer may overlay the object then the free
 *	pointer is at the middle of the object.
 *
 * 	Poisoning uses 0x6b (POISON_FREE) and the last byte is
 * 	0xa5 (POISON_END)
 *
 * object + s->object_size
 * 	Padding to reach word boundary. This is also used for Redzoning.
 * 	Padding is extended by another word if Redzoning is enabled and
 * 	object_size == inuse.
 *
 * 	We fill with 0xbb (RED_INACTIVE) for inactive objects and with
 * 	0xcc (RED_ACTIVE) for objects in use.
 *
 * object + s->inuse
 * 	Meta data starts here.
 *
 * 	A. Free pointer (if we cannot overwrite object on free)
 * 	B. Tracking data for SLAB_STORE_USER
 *	C. Original request size for kmalloc object (SLAB_STORE_USER enabled)
 *	D. Padding to reach required alignment boundary or at minimum
 * 		one word if debugging is on to be able to detect writes
 * 		before the word boundary.
 *
 *	Padding is done using 0x5a (POISON_INUSE)
 *
 * object + s->size
 * 	Nothing is used beyond s->size.
 *
 * If slabcaches are merged then the object_size and inuse boundaries are mostly
 * ignored. And therefore no slab options that rely on these boundaries
 * may be used with merged slabcaches.
 */

static int check_pad_bytes(struct kmem_cache *s, struct slab *slab, u8 *p)
{
	unsigned long off = get_info_end(s);	/* The end of info */

	if (s->flags & SLAB_STORE_USER) {
		/* We also have user information there */
		off += 2 * sizeof(struct track);

		if (s->flags & SLAB_KMALLOC)
			off += sizeof(unsigned int);
	}

	off += kasan_metadata_size(s);

	if (size_from_object(s) == off)
		return 1;

	return check_bytes_and_report(s, slab, p, "Object padding",
			p + off, POISON_INUSE, size_from_object(s) - off);
}

/* Check the pad bytes at the end of a slab page */
static void slab_pad_check(struct kmem_cache *s, struct slab *slab)
{
	u8 *start;
	u8 *fault;
	u8 *end;
	u8 *pad;
	int length;
	int remainder;

	if (!(s->flags & SLAB_POISON))
		return;

	start = slab_address(slab);
	length = slab_size(slab);
	end = start + length;
	remainder = length % s->size;
	if (!remainder)
		return;

	pad = end - remainder;
	metadata_access_enable();
	fault = memchr_inv(kasan_reset_tag(pad), POISON_INUSE, remainder);
	metadata_access_disable();
	if (!fault)
		return;
	while (end > fault && end[-1] == POISON_INUSE)
		end--;

	slab_err(s, slab, "Padding overwritten. 0x%p-0x%p @offset=%tu",
			fault, end - 1, fault - start);
	print_section(KERN_ERR, "Padding ", pad, remainder);

	restore_bytes(s, "slab padding", POISON_INUSE, fault, end);
}

static int check_object(struct kmem_cache *s, struct slab *slab,
					void *object, u8 val)
{
	u8 *p = object;
	u8 *endobject = object + s->object_size;

	if (s->flags & SLAB_RED_ZONE) {
		if (!check_bytes_and_report(s, slab, object, "Left Redzone",
			object - s->red_left_pad, val, s->red_left_pad))
			return 0;

		if (!check_bytes_and_report(s, slab, object, "Right Redzone",
			endobject, val, s->inuse - s->object_size))
			return 0;
	} else {
		if ((s->flags & SLAB_POISON) && s->object_size < s->inuse) {
			check_bytes_and_report(s, slab, p, "Alignment padding",
				endobject, POISON_INUSE,
				s->inuse - s->object_size);
		}
	}

	if (s->flags & SLAB_POISON) {
		if (val != SLUB_RED_ACTIVE && (s->flags & __OBJECT_POISON) &&
			(!check_bytes_and_report(s, slab, p, "Poison", p,
					POISON_FREE, s->object_size - 1) ||
			 !check_bytes_and_report(s, slab, p, "End Poison",
				p + s->object_size - 1, POISON_END, 1)))
			return 0;
		/*
		 * check_pad_bytes cleans up on its own.
		 */
		check_pad_bytes(s, slab, p);
	}

	if (!freeptr_outside_object(s) && val == SLUB_RED_ACTIVE)
		/*
		 * Object and freepointer overlap. Cannot check
		 * freepointer while object is allocated.
		 */
		return 1;

	/* Check free pointer validity */
	if (!check_valid_pointer(s, slab, get_freepointer(s, p))) {
		object_err(s, slab, p, "Freepointer corrupt");
		/*
		 * No choice but to zap it and thus lose the remainder
		 * of the free objects in this slab. May cause
		 * another error because the object count is now wrong.
		 */
		set_freepointer(s, p, NULL);
		return 0;
	}
	return 1;
}

static int check_slab(struct kmem_cache *s, struct slab *slab)
{
	int maxobj;

	if (!folio_test_slab(slab_folio(slab))) {
		slab_err(s, slab, "Not a valid slab page");
		return 0;
	}

	maxobj = order_objects(slab_order(slab), s->size);
	if (slab->objects > maxobj) {
		slab_err(s, slab, "objects %u > max %u",
			slab->objects, maxobj);
		return 0;
	}
	if (slab->inuse > slab->objects) {
		slab_err(s, slab, "inuse %u > max %u",
			slab->inuse, slab->objects);
		return 0;
	}
	/* Slab_pad_check fixes things up after itself */
	slab_pad_check(s, slab);
	return 1;
}

/*
 * Determine if a certain object in a slab is on the freelist. Must hold the
 * slab lock to guarantee that the chains are in a consistent state.
 */
static int on_freelist(struct kmem_cache *s, struct slab *slab, void *search)
{
	int nr = 0;
	void *fp;
	void *object = NULL;
	int max_objects;

	fp = slab->freelist;
	while (fp && nr <= slab->objects) {
		if (fp == search)
			return 1;
		if (!check_valid_pointer(s, slab, fp)) {
			if (object) {
				object_err(s, slab, object,
					"Freechain corrupt");
				set_freepointer(s, object, NULL);
			} else {
				slab_err(s, slab, "Freepointer corrupt");
				slab->freelist = NULL;
				slab->inuse = slab->objects;
				slab_fix(s, "Freelist cleared");
				return 0;
			}
			break;
		}
		object = fp;
		fp = get_freepointer(s, object);
		nr++;
	}

	max_objects = order_objects(slab_order(slab), s->size);
	if (max_objects > MAX_OBJS_PER_PAGE)
		max_objects = MAX_OBJS_PER_PAGE;

	if (slab->objects != max_objects) {
		slab_err(s, slab, "Wrong number of objects. Found %d but should be %d",
			 slab->objects, max_objects);
		slab->objects = max_objects;
		slab_fix(s, "Number of objects adjusted");
	}
	if (slab->inuse != slab->objects - nr) {
		slab_err(s, slab, "Wrong object count. Counter is %d but counted were %d",
			 slab->inuse, slab->objects - nr);
		slab->inuse = slab->objects - nr;
		slab_fix(s, "Object count adjusted");
	}
	return search == NULL;
}

static void trace(struct kmem_cache *s, struct slab *slab, void *object,
								int alloc)
{
	if (s->flags & SLAB_TRACE) {
		pr_info("TRACE %s %s 0x%p inuse=%d fp=0x%p\n",
			s->name,
			alloc ? "alloc" : "free",
			object, slab->inuse,
			slab->freelist);

		if (!alloc)
			print_section(KERN_INFO, "Object ", (void *)object,
					s->object_size);

		dump_stack();
	}
}

/*
 * Tracking of fully allocated slabs for debugging purposes.
 */
static void add_full(struct kmem_cache *s,
	struct kmem_cache_node *n, struct slab *slab)
{
	if (!(s->flags & SLAB_STORE_USER))
		return;

	lockdep_assert_held(&n->list_lock);
	list_add(&slab->slab_list, &n->full);
}

static void remove_full(struct kmem_cache *s, struct kmem_cache_node *n, struct slab *slab)
{
	if (!(s->flags & SLAB_STORE_USER))
		return;

	lockdep_assert_held(&n->list_lock);
	list_del(&slab->slab_list);
}

/* Tracking of the number of slabs for debugging purposes */
static inline unsigned long slabs_node(struct kmem_cache *s, int node)
{
	struct kmem_cache_node *n = get_node(s, node);

	return atomic_long_read(&n->nr_slabs);
}

static inline unsigned long node_nr_slabs(struct kmem_cache_node *n)
{
	return atomic_long_read(&n->nr_slabs);
}

static inline void inc_slabs_node(struct kmem_cache *s, int node, int objects)
{
	struct kmem_cache_node *n = get_node(s, node);

	/*
	 * May be called early in order to allocate a slab for the
	 * kmem_cache_node structure. Solve the chicken-egg
	 * dilemma by deferring the increment of the count during
	 * bootstrap (see early_kmem_cache_node_alloc).
	 */
	if (likely(n)) {
		atomic_long_inc(&n->nr_slabs);
		atomic_long_add(objects, &n->total_objects);
	}
}
static inline void dec_slabs_node(struct kmem_cache *s, int node, int objects)
{
	struct kmem_cache_node *n = get_node(s, node);

	atomic_long_dec(&n->nr_slabs);
	atomic_long_sub(objects, &n->total_objects);
}

/* Object debug checks for alloc/free paths */
static void setup_object_debug(struct kmem_cache *s, void *object)
{
	if (!kmem_cache_debug_flags(s, SLAB_STORE_USER|SLAB_RED_ZONE|__OBJECT_POISON))
		return;

	init_object(s, object, SLUB_RED_INACTIVE);
	init_tracking(s, object);
}

static
void setup_slab_debug(struct kmem_cache *s, struct slab *slab, void *addr)
{
	if (!kmem_cache_debug_flags(s, SLAB_POISON))
		return;

	metadata_access_enable();
	memset(kasan_reset_tag(addr), POISON_INUSE, slab_size(slab));
	metadata_access_disable();
}

static inline int alloc_consistency_checks(struct kmem_cache *s,
					struct slab *slab, void *object)
{
	if (!check_slab(s, slab))
		return 0;

	if (!check_valid_pointer(s, slab, object)) {
		object_err(s, slab, object, "Freelist Pointer check fails");
		return 0;
	}

	if (!check_object(s, slab, object, SLUB_RED_INACTIVE))
		return 0;

	return 1;
}

static noinline int alloc_debug_processing(struct kmem_cache *s,
			struct slab *slab, void *object, int orig_size)
{
	if (s->flags & SLAB_CONSISTENCY_CHECKS) {
		if (!alloc_consistency_checks(s, slab, object))
			goto bad;
	}

	/* Success. Perform special debug activities for allocs */
	trace(s, slab, object, 1);
	set_orig_size(s, object, orig_size);
	init_object(s, object, SLUB_RED_ACTIVE);
	return 1;

bad:
	if (folio_test_slab(slab_folio(slab))) {
		/*
		 * If this is a slab page then lets do the best we can
		 * to avoid issues in the future. Marking all objects
		 * as used avoids touching the remaining objects.
		 */
		slab_fix(s, "Marking all objects used");
		slab->inuse = slab->objects;
		slab->freelist = NULL;
	}
	return 0;
}

static inline int free_consistency_checks(struct kmem_cache *s,
		struct slab *slab, void *object, unsigned long addr)
{
	if (!check_valid_pointer(s, slab, object)) {
		slab_err(s, slab, "Invalid object pointer 0x%p", object);
		return 0;
	}

	if (on_freelist(s, slab, object)) {
		object_err(s, slab, object, "Object already free");
		return 0;
	}

	if (!check_object(s, slab, object, SLUB_RED_ACTIVE))
		return 0;

	if (unlikely(s != slab->slab_cache)) {
		if (!folio_test_slab(slab_folio(slab))) {
			slab_err(s, slab, "Attempt to free object(0x%p) outside of slab",
				 object);
		} else if (!slab->slab_cache) {
			pr_err("SLUB <none>: no slab for object 0x%p.\n",
			       object);
			dump_stack();
		} else
			object_err(s, slab, object,
					"page slab pointer corrupt.");
		return 0;
	}
	return 1;
}

<<<<<<< HEAD
/* Supports checking bulk free of a constructed freelist */
static noinline int free_debug_processing(
	struct kmem_cache *s, struct slab *slab,
	void *head, void *tail, int bulk_cnt,
	unsigned long addr)
{
	struct kmem_cache_node *n = get_node(s, slab_nid(slab));
	void *object = head;
	int cnt = 0;
	unsigned long flags, flags2;
	int ret = 0;
	depot_stack_handle_t handle = 0;

	if (s->flags & SLAB_STORE_USER)
		handle = set_track_prepare();

	spin_lock_irqsave(&n->list_lock, flags);
	slab_lock(slab, &flags2);

	if (s->flags & SLAB_CONSISTENCY_CHECKS) {
		if (!check_slab(s, slab))
			goto out;
	}

next_object:
	cnt++;

	if (s->flags & SLAB_CONSISTENCY_CHECKS) {
		if (!free_consistency_checks(s, slab, object, addr))
			goto out;
	}

	if (s->flags & SLAB_STORE_USER)
		set_track_update(s, object, TRACK_FREE, addr, handle);
	trace(s, slab, object, 0);
	/* Freepointer not overwritten by init_object(), SLAB_POISON moved it */
	init_object(s, object, SLUB_RED_INACTIVE);

	/* Reached end of constructed freelist yet? */
	if (object != tail) {
		object = get_freepointer(s, object);
		goto next_object;
	}
	ret = 1;

out:
	if (cnt != bulk_cnt)
		slab_err(s, slab, "Bulk freelist count(%d) invalid(%d)\n",
			 bulk_cnt, cnt);

	slab_unlock(slab, &flags2);
	spin_unlock_irqrestore(&n->list_lock, flags);
	if (!ret)
		slab_fix(s, "Object at 0x%p not freed", object);
	return ret;
}

=======
>>>>>>> 7365df19
/*
 * Parse a block of slub_debug options. Blocks are delimited by ';'
 *
 * @str:    start of block
 * @flags:  returns parsed flags, or DEBUG_DEFAULT_FLAGS if none specified
 * @slabs:  return start of list of slabs, or NULL when there's no list
 * @init:   assume this is initial parsing and not per-kmem-create parsing
 *
 * returns the start of next block if there's any, or NULL
 */
static char *
parse_slub_debug_flags(char *str, slab_flags_t *flags, char **slabs, bool init)
{
	bool higher_order_disable = false;

	/* Skip any completely empty blocks */
	while (*str && *str == ';')
		str++;

	if (*str == ',') {
		/*
		 * No options but restriction on slabs. This means full
		 * debugging for slabs matching a pattern.
		 */
		*flags = DEBUG_DEFAULT_FLAGS;
		goto check_slabs;
	}
	*flags = 0;

	/* Determine which debug features should be switched on */
	for (; *str && *str != ',' && *str != ';'; str++) {
		switch (tolower(*str)) {
		case '-':
			*flags = 0;
			break;
		case 'f':
			*flags |= SLAB_CONSISTENCY_CHECKS;
			break;
		case 'z':
			*flags |= SLAB_RED_ZONE;
			break;
		case 'p':
			*flags |= SLAB_POISON;
			break;
		case 'u':
			*flags |= SLAB_STORE_USER;
			break;
		case 't':
			*flags |= SLAB_TRACE;
			break;
		case 'a':
			*flags |= SLAB_FAILSLAB;
			break;
		case 'o':
			/*
			 * Avoid enabling debugging on caches if its minimum
			 * order would increase as a result.
			 */
			higher_order_disable = true;
			break;
		default:
			if (init)
				pr_err("slub_debug option '%c' unknown. skipped\n", *str);
		}
	}
check_slabs:
	if (*str == ',')
		*slabs = ++str;
	else
		*slabs = NULL;

	/* Skip over the slab list */
	while (*str && *str != ';')
		str++;

	/* Skip any completely empty blocks */
	while (*str && *str == ';')
		str++;

	if (init && higher_order_disable)
		disable_higher_order_debug = 1;

	if (*str)
		return str;
	else
		return NULL;
}

static int __init setup_slub_debug(char *str)
{
	slab_flags_t flags;
	slab_flags_t global_flags;
	char *saved_str;
	char *slab_list;
	bool global_slub_debug_changed = false;
	bool slab_list_specified = false;

	global_flags = DEBUG_DEFAULT_FLAGS;
	if (*str++ != '=' || !*str)
		/*
		 * No options specified. Switch on full debugging.
		 */
		goto out;

	saved_str = str;
	while (str) {
		str = parse_slub_debug_flags(str, &flags, &slab_list, true);

		if (!slab_list) {
			global_flags = flags;
			global_slub_debug_changed = true;
		} else {
			slab_list_specified = true;
			if (flags & SLAB_STORE_USER)
				stack_depot_want_early_init();
		}
	}

	/*
	 * For backwards compatibility, a single list of flags with list of
	 * slabs means debugging is only changed for those slabs, so the global
	 * slub_debug should be unchanged (0 or DEBUG_DEFAULT_FLAGS, depending
	 * on CONFIG_SLUB_DEBUG_ON). We can extended that to multiple lists as
	 * long as there is no option specifying flags without a slab list.
	 */
	if (slab_list_specified) {
		if (!global_slub_debug_changed)
			global_flags = slub_debug;
		slub_debug_string = saved_str;
	}
out:
	slub_debug = global_flags;
	if (slub_debug & SLAB_STORE_USER)
		stack_depot_want_early_init();
	if (slub_debug != 0 || slub_debug_string)
		static_branch_enable(&slub_debug_enabled);
	else
		static_branch_disable(&slub_debug_enabled);
	if ((static_branch_unlikely(&init_on_alloc) ||
	     static_branch_unlikely(&init_on_free)) &&
	    (slub_debug & SLAB_POISON))
		pr_info("mem auto-init: SLAB_POISON will take precedence over init_on_alloc/init_on_free\n");
	return 1;
}

__setup("slub_debug", setup_slub_debug);

/*
 * kmem_cache_flags - apply debugging options to the cache
 * @object_size:	the size of an object without meta data
 * @flags:		flags to set
 * @name:		name of the cache
 *
 * Debug option(s) are applied to @flags. In addition to the debug
 * option(s), if a slab name (or multiple) is specified i.e.
 * slub_debug=<Debug-Options>,<slab name1>,<slab name2> ...
 * then only the select slabs will receive the debug option(s).
 */
slab_flags_t kmem_cache_flags(unsigned int object_size,
	slab_flags_t flags, const char *name)
{
	char *iter;
	size_t len;
	char *next_block;
	slab_flags_t block_flags;
	slab_flags_t slub_debug_local = slub_debug;

	if (flags & SLAB_NO_USER_FLAGS)
		return flags;

	/*
	 * If the slab cache is for debugging (e.g. kmemleak) then
	 * don't store user (stack trace) information by default,
	 * but let the user enable it via the command line below.
	 */
	if (flags & SLAB_NOLEAKTRACE)
		slub_debug_local &= ~SLAB_STORE_USER;

	len = strlen(name);
	next_block = slub_debug_string;
	/* Go through all blocks of debug options, see if any matches our slab's name */
	while (next_block) {
		next_block = parse_slub_debug_flags(next_block, &block_flags, &iter, false);
		if (!iter)
			continue;
		/* Found a block that has a slab list, search it */
		while (*iter) {
			char *end, *glob;
			size_t cmplen;

			end = strchrnul(iter, ',');
			if (next_block && next_block < end)
				end = next_block - 1;

			glob = strnchr(iter, end - iter, '*');
			if (glob)
				cmplen = glob - iter;
			else
				cmplen = max_t(size_t, len, (end - iter));

			if (!strncmp(name, iter, cmplen)) {
				flags |= block_flags;
				return flags;
			}

			if (!*end || *end == ';')
				break;
			iter = end + 1;
		}
	}

	return flags | slub_debug_local;
}
#else /* !CONFIG_SLUB_DEBUG */
static inline void setup_object_debug(struct kmem_cache *s, void *object) {}
static inline
void setup_slab_debug(struct kmem_cache *s, struct slab *slab, void *addr) {}

static inline int alloc_debug_processing(struct kmem_cache *s,
	struct slab *slab, void *object, int orig_size) { return 0; }

static inline void free_debug_processing(
	struct kmem_cache *s, struct slab *slab,
	void *head, void *tail, int bulk_cnt,
	unsigned long addr) {}

static inline void slab_pad_check(struct kmem_cache *s, struct slab *slab) {}
static inline int check_object(struct kmem_cache *s, struct slab *slab,
			void *object, u8 val) { return 1; }
static inline void set_track(struct kmem_cache *s, void *object,
			     enum track_item alloc, unsigned long addr) {}
static inline void add_full(struct kmem_cache *s, struct kmem_cache_node *n,
					struct slab *slab) {}
static inline void remove_full(struct kmem_cache *s, struct kmem_cache_node *n,
					struct slab *slab) {}
slab_flags_t kmem_cache_flags(unsigned int object_size,
	slab_flags_t flags, const char *name)
{
	return flags;
}
#define slub_debug 0

#define disable_higher_order_debug 0

static inline unsigned long slabs_node(struct kmem_cache *s, int node)
							{ return 0; }
static inline unsigned long node_nr_slabs(struct kmem_cache_node *n)
							{ return 0; }
static inline void inc_slabs_node(struct kmem_cache *s, int node,
							int objects) {}
static inline void dec_slabs_node(struct kmem_cache *s, int node,
							int objects) {}

static bool freelist_corrupted(struct kmem_cache *s, struct slab *slab,
			       void **freelist, void *nextfree)
{
	return false;
}
#endif /* CONFIG_SLUB_DEBUG */

/*
 * Hooks for other subsystems that check memory allocations. In a typical
 * production configuration these hooks all should produce no code at all.
 */
static __always_inline bool slab_free_hook(struct kmem_cache *s,
						void *x, bool init)
{
	kmemleak_free_recursive(x, s->flags);

	debug_check_no_locks_freed(x, s->object_size);

	if (!(s->flags & SLAB_DEBUG_OBJECTS))
		debug_check_no_obj_freed(x, s->object_size);

	/* Use KCSAN to help debug racy use-after-free. */
	if (!(s->flags & SLAB_TYPESAFE_BY_RCU))
		__kcsan_check_access(x, s->object_size,
				     KCSAN_ACCESS_WRITE | KCSAN_ACCESS_ASSERT);

	/*
	 * As memory initialization might be integrated into KASAN,
	 * kasan_slab_free and initialization memset's must be
	 * kept together to avoid discrepancies in behavior.
	 *
	 * The initialization memset's clear the object and the metadata,
	 * but don't touch the SLAB redzone.
	 */
	if (init) {
		int rsize;

		if (!kasan_has_integrated_init())
			memset(kasan_reset_tag(x), 0, s->object_size);
		rsize = (s->flags & SLAB_RED_ZONE) ? s->red_left_pad : 0;
		memset((char *)kasan_reset_tag(x) + s->inuse, 0,
		       s->size - s->inuse - rsize);
	}
	/* KASAN might put x into memory quarantine, delaying its reuse. */
	return kasan_slab_free(s, x, init);
}

static inline bool slab_free_freelist_hook(struct kmem_cache *s,
					   void **head, void **tail,
					   int *cnt)
{

	void *object;
	void *next = *head;
	void *old_tail = *tail ? *tail : *head;

	if (is_kfence_address(next)) {
		slab_free_hook(s, next, false);
		return true;
	}

	/* Head and tail of the reconstructed freelist */
	*head = NULL;
	*tail = NULL;

	do {
		object = next;
		next = get_freepointer(s, object);

		/* If object's reuse doesn't have to be delayed */
		if (!slab_free_hook(s, object, slab_want_init_on_free(s))) {
			/* Move object to the new freelist */
			set_freepointer(s, object, *head);
			*head = object;
			if (!*tail)
				*tail = object;
		} else {
			/*
			 * Adjust the reconstructed freelist depth
			 * accordingly if object's reuse is delayed.
			 */
			--(*cnt);
		}
	} while (object != old_tail);

	if (*head == *tail)
		*tail = NULL;

	return *head != NULL;
}

static void *setup_object(struct kmem_cache *s, void *object)
{
	setup_object_debug(s, object);
	object = kasan_init_slab_obj(s, object);
	if (unlikely(s->ctor)) {
		kasan_unpoison_object_data(s, object);
		s->ctor(object);
		kasan_poison_object_data(s, object);
	}
	return object;
}

/*
 * Slab allocation and freeing
 */
static inline struct slab *alloc_slab_page(gfp_t flags, int node,
		struct kmem_cache_order_objects oo)
{
	struct folio *folio;
	struct slab *slab;
	unsigned int order = oo_order(oo);

	if (node == NUMA_NO_NODE)
		folio = (struct folio *)alloc_pages(flags, order);
	else
		folio = (struct folio *)__alloc_pages_node(node, flags, order);

	if (!folio)
		return NULL;

	slab = folio_slab(folio);
	__folio_set_slab(folio);
	if (page_is_pfmemalloc(folio_page(folio, 0)))
		slab_set_pfmemalloc(slab);

	return slab;
}

#ifdef CONFIG_SLAB_FREELIST_RANDOM
/* Pre-initialize the random sequence cache */
static int init_cache_random_seq(struct kmem_cache *s)
{
	unsigned int count = oo_objects(s->oo);
	int err;

	/* Bailout if already initialised */
	if (s->random_seq)
		return 0;

	err = cache_random_seq_create(s, count, GFP_KERNEL);
	if (err) {
		pr_err("SLUB: Unable to initialize free list for %s\n",
			s->name);
		return err;
	}

	/* Transform to an offset on the set of pages */
	if (s->random_seq) {
		unsigned int i;

		for (i = 0; i < count; i++)
			s->random_seq[i] *= s->size;
	}
	return 0;
}

/* Initialize each random sequence freelist per cache */
static void __init init_freelist_randomization(void)
{
	struct kmem_cache *s;

	mutex_lock(&slab_mutex);

	list_for_each_entry(s, &slab_caches, list)
		init_cache_random_seq(s);

	mutex_unlock(&slab_mutex);
}

/* Get the next entry on the pre-computed freelist randomized */
static void *next_freelist_entry(struct kmem_cache *s, struct slab *slab,
				unsigned long *pos, void *start,
				unsigned long page_limit,
				unsigned long freelist_count)
{
	unsigned int idx;

	/*
	 * If the target page allocation failed, the number of objects on the
	 * page might be smaller than the usual size defined by the cache.
	 */
	do {
		idx = s->random_seq[*pos];
		*pos += 1;
		if (*pos >= freelist_count)
			*pos = 0;
	} while (unlikely(idx >= page_limit));

	return (char *)start + idx;
}

/* Shuffle the single linked freelist based on a random pre-computed sequence */
static bool shuffle_freelist(struct kmem_cache *s, struct slab *slab)
{
	void *start;
	void *cur;
	void *next;
	unsigned long idx, pos, page_limit, freelist_count;

	if (slab->objects < 2 || !s->random_seq)
		return false;

	freelist_count = oo_objects(s->oo);
	pos = get_random_int() % freelist_count;

	page_limit = slab->objects * s->size;
	start = fixup_red_left(s, slab_address(slab));

	/* First entry is used as the base of the freelist */
	cur = next_freelist_entry(s, slab, &pos, start, page_limit,
				freelist_count);
	cur = setup_object(s, cur);
	slab->freelist = cur;

	for (idx = 1; idx < slab->objects; idx++) {
		next = next_freelist_entry(s, slab, &pos, start, page_limit,
			freelist_count);
		next = setup_object(s, next);
		set_freepointer(s, cur, next);
		cur = next;
	}
	set_freepointer(s, cur, NULL);

	return true;
}
#else
static inline int init_cache_random_seq(struct kmem_cache *s)
{
	return 0;
}
static inline void init_freelist_randomization(void) { }
static inline bool shuffle_freelist(struct kmem_cache *s, struct slab *slab)
{
	return false;
}
#endif /* CONFIG_SLAB_FREELIST_RANDOM */

static struct slab *allocate_slab(struct kmem_cache *s, gfp_t flags, int node)
{
	struct slab *slab;
	struct kmem_cache_order_objects oo = s->oo;
	gfp_t alloc_gfp;
	void *start, *p, *next;
	int idx;
	bool shuffle;

	flags &= gfp_allowed_mask;

	flags |= s->allocflags;

	/*
	 * Let the initial higher-order allocation fail under memory pressure
	 * so we fall-back to the minimum order allocation.
	 */
	alloc_gfp = (flags | __GFP_NOWARN | __GFP_NORETRY) & ~__GFP_NOFAIL;
	if ((alloc_gfp & __GFP_DIRECT_RECLAIM) && oo_order(oo) > oo_order(s->min))
		alloc_gfp = (alloc_gfp | __GFP_NOMEMALLOC) & ~__GFP_RECLAIM;

	slab = alloc_slab_page(alloc_gfp, node, oo);
	if (unlikely(!slab)) {
		oo = s->min;
		alloc_gfp = flags;
		/*
		 * Allocation may have failed due to fragmentation.
		 * Try a lower order alloc if possible
		 */
		slab = alloc_slab_page(alloc_gfp, node, oo);
		if (unlikely(!slab))
			return NULL;
		stat(s, ORDER_FALLBACK);
	}

	slab->objects = oo_objects(oo);
	slab->inuse = 0;
	slab->frozen = 0;

	account_slab(slab, oo_order(oo), s, flags);

	slab->slab_cache = s;

	kasan_poison_slab(slab);

	start = slab_address(slab);

	setup_slab_debug(s, slab, start);

	shuffle = shuffle_freelist(s, slab);

	if (!shuffle) {
		start = fixup_red_left(s, start);
		start = setup_object(s, start);
		slab->freelist = start;
		for (idx = 0, p = start; idx < slab->objects - 1; idx++) {
			next = p + s->size;
			next = setup_object(s, next);
			set_freepointer(s, p, next);
			p = next;
		}
		set_freepointer(s, p, NULL);
	}

	return slab;
}

static struct slab *new_slab(struct kmem_cache *s, gfp_t flags, int node)
{
	if (unlikely(flags & GFP_SLAB_BUG_MASK))
		flags = kmalloc_fix_flags(flags);

	WARN_ON_ONCE(s->ctor && (flags & __GFP_ZERO));

	return allocate_slab(s,
		flags & (GFP_RECLAIM_MASK | GFP_CONSTRAINT_MASK), node);
}

static void __free_slab(struct kmem_cache *s, struct slab *slab)
{
	struct folio *folio = slab_folio(slab);
	int order = folio_order(folio);
	int pages = 1 << order;

	if (kmem_cache_debug_flags(s, SLAB_CONSISTENCY_CHECKS)) {
		void *p;

		slab_pad_check(s, slab);
		for_each_object(p, s, slab_address(slab), slab->objects)
			check_object(s, slab, p, SLUB_RED_INACTIVE);
	}

	__slab_clear_pfmemalloc(slab);
	__folio_clear_slab(folio);
	folio->mapping = NULL;
	if (current->reclaim_state)
		current->reclaim_state->reclaimed_slab += pages;
	unaccount_slab(slab, order, s);
	__free_pages(folio_page(folio, 0), order);
}

static void rcu_free_slab(struct rcu_head *h)
{
	struct slab *slab = container_of(h, struct slab, rcu_head);

	__free_slab(slab->slab_cache, slab);
}

static void free_slab(struct kmem_cache *s, struct slab *slab)
{
	if (unlikely(s->flags & SLAB_TYPESAFE_BY_RCU)) {
		call_rcu(&slab->rcu_head, rcu_free_slab);
	} else
		__free_slab(s, slab);
}

static void discard_slab(struct kmem_cache *s, struct slab *slab)
{
	dec_slabs_node(s, slab_nid(slab), slab->objects);
	free_slab(s, slab);
}

/*
 * Management of partially allocated slabs.
 */
static inline void
__add_partial(struct kmem_cache_node *n, struct slab *slab, int tail)
{
	n->nr_partial++;
	if (tail == DEACTIVATE_TO_TAIL)
		list_add_tail(&slab->slab_list, &n->partial);
	else
		list_add(&slab->slab_list, &n->partial);
}

static inline void add_partial(struct kmem_cache_node *n,
				struct slab *slab, int tail)
{
	lockdep_assert_held(&n->list_lock);
	__add_partial(n, slab, tail);
}

static inline void remove_partial(struct kmem_cache_node *n,
					struct slab *slab)
{
	lockdep_assert_held(&n->list_lock);
	list_del(&slab->slab_list);
	n->nr_partial--;
}

/*
 * Called only for kmem_cache_debug() caches instead of acquire_slab(), with a
 * slab from the n->partial list. Remove only a single object from the slab, do
 * the alloc_debug_processing() checks and leave the slab on the list, or move
 * it to full list if it was the last free object.
 */
static void *alloc_single_from_partial(struct kmem_cache *s,
		struct kmem_cache_node *n, struct slab *slab, int orig_size)
{
	void *object;

	lockdep_assert_held(&n->list_lock);

	object = slab->freelist;
	slab->freelist = get_freepointer(s, object);
	slab->inuse++;

	if (!alloc_debug_processing(s, slab, object, orig_size)) {
		remove_partial(n, slab);
		return NULL;
	}

	if (slab->inuse == slab->objects) {
		remove_partial(n, slab);
		add_full(s, n, slab);
	}

	return object;
}

/*
 * Called only for kmem_cache_debug() caches to allocate from a freshly
 * allocated slab. Allocate a single object instead of whole freelist
 * and put the slab to the partial (or full) list.
 */
static void *alloc_single_from_new_slab(struct kmem_cache *s,
					struct slab *slab, int orig_size)
{
	int nid = slab_nid(slab);
	struct kmem_cache_node *n = get_node(s, nid);
	unsigned long flags;
	void *object;


	object = slab->freelist;
	slab->freelist = get_freepointer(s, object);
	slab->inuse = 1;

	if (!alloc_debug_processing(s, slab, object, orig_size))
		/*
		 * It's not really expected that this would fail on a
		 * freshly allocated slab, but a concurrent memory
		 * corruption in theory could cause that.
		 */
		return NULL;

	spin_lock_irqsave(&n->list_lock, flags);

	if (slab->inuse == slab->objects)
		add_full(s, n, slab);
	else
		add_partial(n, slab, DEACTIVATE_TO_HEAD);

	inc_slabs_node(s, nid, slab->objects);
	spin_unlock_irqrestore(&n->list_lock, flags);

	return object;
}

/*
 * Remove slab from the partial list, freeze it and
 * return the pointer to the freelist.
 *
 * Returns a list of objects or NULL if it fails.
 */
static inline void *acquire_slab(struct kmem_cache *s,
		struct kmem_cache_node *n, struct slab *slab,
		int mode)
{
	void *freelist;
	unsigned long counters;
	struct slab new;

	lockdep_assert_held(&n->list_lock);

	/*
	 * Zap the freelist and set the frozen bit.
	 * The old freelist is the list of objects for the
	 * per cpu allocation list.
	 */
	freelist = slab->freelist;
	counters = slab->counters;
	new.counters = counters;
	if (mode) {
		new.inuse = slab->objects;
		new.freelist = NULL;
	} else {
		new.freelist = freelist;
	}

	VM_BUG_ON(new.frozen);
	new.frozen = 1;

	if (!__cmpxchg_double_slab(s, slab,
			freelist, counters,
			new.freelist, new.counters,
			"acquire_slab"))
		return NULL;

	remove_partial(n, slab);
	WARN_ON(!freelist);
	return freelist;
}

#ifdef CONFIG_SLUB_CPU_PARTIAL
static void put_cpu_partial(struct kmem_cache *s, struct slab *slab, int drain);
#else
static inline void put_cpu_partial(struct kmem_cache *s, struct slab *slab,
				   int drain) { }
#endif
static inline bool pfmemalloc_match(struct slab *slab, gfp_t gfpflags);

/*
 * Try to allocate a partial slab from a specific node.
 */
static void *get_partial_node(struct kmem_cache *s, struct kmem_cache_node *n,
			      struct partial_context *pc)
{
	struct slab *slab, *slab2;
	void *object = NULL;
	unsigned long flags;
	unsigned int partial_slabs = 0;

	/*
	 * Racy check. If we mistakenly see no partial slabs then we
	 * just allocate an empty slab. If we mistakenly try to get a
	 * partial slab and there is none available then get_partial()
	 * will return NULL.
	 */
	if (!n || !n->nr_partial)
		return NULL;

	spin_lock_irqsave(&n->list_lock, flags);
	list_for_each_entry_safe(slab, slab2, &n->partial, slab_list) {
		void *t;

		if (!pfmemalloc_match(slab, pc->flags))
			continue;

		if (kmem_cache_debug(s)) {
			object = alloc_single_from_partial(s, n, slab,
							pc->orig_size);
			if (object)
				break;
			continue;
		}

		t = acquire_slab(s, n, slab, object == NULL);
		if (!t)
			break;

		if (!object) {
			*pc->slab = slab;
			stat(s, ALLOC_FROM_PARTIAL);
			object = t;
		} else {
			put_cpu_partial(s, slab, 0);
			stat(s, CPU_PARTIAL_NODE);
			partial_slabs++;
		}
#ifdef CONFIG_SLUB_CPU_PARTIAL
		if (!kmem_cache_has_cpu_partial(s)
			|| partial_slabs > s->cpu_partial_slabs / 2)
			break;
#else
		break;
#endif

	}
	spin_unlock_irqrestore(&n->list_lock, flags);
	return object;
}

/*
 * Get a slab from somewhere. Search in increasing NUMA distances.
 */
static void *get_any_partial(struct kmem_cache *s, struct partial_context *pc)
{
#ifdef CONFIG_NUMA
	struct zonelist *zonelist;
	struct zoneref *z;
	struct zone *zone;
	enum zone_type highest_zoneidx = gfp_zone(pc->flags);
	void *object;
	unsigned int cpuset_mems_cookie;

	/*
	 * The defrag ratio allows a configuration of the tradeoffs between
	 * inter node defragmentation and node local allocations. A lower
	 * defrag_ratio increases the tendency to do local allocations
	 * instead of attempting to obtain partial slabs from other nodes.
	 *
	 * If the defrag_ratio is set to 0 then kmalloc() always
	 * returns node local objects. If the ratio is higher then kmalloc()
	 * may return off node objects because partial slabs are obtained
	 * from other nodes and filled up.
	 *
	 * If /sys/kernel/slab/xx/remote_node_defrag_ratio is set to 100
	 * (which makes defrag_ratio = 1000) then every (well almost)
	 * allocation will first attempt to defrag slab caches on other nodes.
	 * This means scanning over all nodes to look for partial slabs which
	 * may be expensive if we do it every time we are trying to find a slab
	 * with available objects.
	 */
	if (!s->remote_node_defrag_ratio ||
			get_cycles() % 1024 > s->remote_node_defrag_ratio)
		return NULL;

	do {
		cpuset_mems_cookie = read_mems_allowed_begin();
		zonelist = node_zonelist(mempolicy_slab_node(), pc->flags);
		for_each_zone_zonelist(zone, z, zonelist, highest_zoneidx) {
			struct kmem_cache_node *n;

			n = get_node(s, zone_to_nid(zone));

			if (n && cpuset_zone_allowed(zone, pc->flags) &&
					n->nr_partial > s->min_partial) {
				object = get_partial_node(s, n, pc);
				if (object) {
					/*
					 * Don't check read_mems_allowed_retry()
					 * here - if mems_allowed was updated in
					 * parallel, that was a harmless race
					 * between allocation and the cpuset
					 * update
					 */
					return object;
				}
			}
		}
	} while (read_mems_allowed_retry(cpuset_mems_cookie));
#endif	/* CONFIG_NUMA */
	return NULL;
}

/*
 * Get a partial slab, lock it and return it.
 */
static void *get_partial(struct kmem_cache *s, int node, struct partial_context *pc)
{
	void *object;
	int searchnode = node;

	if (node == NUMA_NO_NODE)
		searchnode = numa_mem_id();

	object = get_partial_node(s, get_node(s, searchnode), pc);
	if (object || node != NUMA_NO_NODE)
		return object;

	return get_any_partial(s, pc);
}

#ifdef CONFIG_PREEMPTION
/*
 * Calculate the next globally unique transaction for disambiguation
 * during cmpxchg. The transactions start with the cpu number and are then
 * incremented by CONFIG_NR_CPUS.
 */
#define TID_STEP  roundup_pow_of_two(CONFIG_NR_CPUS)
#else
/*
 * No preemption supported therefore also no need to check for
 * different cpus.
 */
#define TID_STEP 1
#endif

static inline unsigned long next_tid(unsigned long tid)
{
	return tid + TID_STEP;
}

#ifdef SLUB_DEBUG_CMPXCHG
static inline unsigned int tid_to_cpu(unsigned long tid)
{
	return tid % TID_STEP;
}

static inline unsigned long tid_to_event(unsigned long tid)
{
	return tid / TID_STEP;
}
#endif

static inline unsigned int init_tid(int cpu)
{
	return cpu;
}

static inline void note_cmpxchg_failure(const char *n,
		const struct kmem_cache *s, unsigned long tid)
{
#ifdef SLUB_DEBUG_CMPXCHG
	unsigned long actual_tid = __this_cpu_read(s->cpu_slab->tid);

	pr_info("%s %s: cmpxchg redo ", n, s->name);

#ifdef CONFIG_PREEMPTION
	if (tid_to_cpu(tid) != tid_to_cpu(actual_tid))
		pr_warn("due to cpu change %d -> %d\n",
			tid_to_cpu(tid), tid_to_cpu(actual_tid));
	else
#endif
	if (tid_to_event(tid) != tid_to_event(actual_tid))
		pr_warn("due to cpu running other code. Event %ld->%ld\n",
			tid_to_event(tid), tid_to_event(actual_tid));
	else
		pr_warn("for unknown reason: actual=%lx was=%lx target=%lx\n",
			actual_tid, tid, next_tid(tid));
#endif
	stat(s, CMPXCHG_DOUBLE_CPU_FAIL);
}

static void init_kmem_cache_cpus(struct kmem_cache *s)
{
	int cpu;
	struct kmem_cache_cpu *c;

	for_each_possible_cpu(cpu) {
		c = per_cpu_ptr(s->cpu_slab, cpu);
		local_lock_init(&c->lock);
		c->tid = init_tid(cpu);
	}
}

/*
 * Finishes removing the cpu slab. Merges cpu's freelist with slab's freelist,
 * unfreezes the slabs and puts it on the proper list.
 * Assumes the slab has been already safely taken away from kmem_cache_cpu
 * by the caller.
 */
static void deactivate_slab(struct kmem_cache *s, struct slab *slab,
			    void *freelist)
{
	enum slab_modes { M_NONE, M_PARTIAL, M_FULL, M_FREE, M_FULL_NOLIST };
	struct kmem_cache_node *n = get_node(s, slab_nid(slab));
	int free_delta = 0;
	enum slab_modes mode = M_NONE;
	void *nextfree, *freelist_iter, *freelist_tail;
	int tail = DEACTIVATE_TO_HEAD;
	unsigned long flags = 0;
	struct slab new;
	struct slab old;

	if (slab->freelist) {
		stat(s, DEACTIVATE_REMOTE_FREES);
		tail = DEACTIVATE_TO_TAIL;
	}

	/*
	 * Stage one: Count the objects on cpu's freelist as free_delta and
	 * remember the last object in freelist_tail for later splicing.
	 */
	freelist_tail = NULL;
	freelist_iter = freelist;
	while (freelist_iter) {
		nextfree = get_freepointer(s, freelist_iter);

		/*
		 * If 'nextfree' is invalid, it is possible that the object at
		 * 'freelist_iter' is already corrupted.  So isolate all objects
		 * starting at 'freelist_iter' by skipping them.
		 */
		if (freelist_corrupted(s, slab, &freelist_iter, nextfree))
			break;

		freelist_tail = freelist_iter;
		free_delta++;

		freelist_iter = nextfree;
	}

	/*
	 * Stage two: Unfreeze the slab while splicing the per-cpu
	 * freelist to the head of slab's freelist.
	 *
	 * Ensure that the slab is unfrozen while the list presence
	 * reflects the actual number of objects during unfreeze.
	 *
	 * We first perform cmpxchg holding lock and insert to list
	 * when it succeed. If there is mismatch then the slab is not
	 * unfrozen and number of objects in the slab may have changed.
	 * Then release lock and retry cmpxchg again.
	 */
redo:

	old.freelist = READ_ONCE(slab->freelist);
	old.counters = READ_ONCE(slab->counters);
	VM_BUG_ON(!old.frozen);

	/* Determine target state of the slab */
	new.counters = old.counters;
	if (freelist_tail) {
		new.inuse -= free_delta;
		set_freepointer(s, freelist_tail, old.freelist);
		new.freelist = freelist;
	} else
		new.freelist = old.freelist;

	new.frozen = 0;

	if (!new.inuse && n->nr_partial >= s->min_partial) {
		mode = M_FREE;
	} else if (new.freelist) {
		mode = M_PARTIAL;
		/*
		 * Taking the spinlock removes the possibility that
		 * acquire_slab() will see a slab that is frozen
		 */
		spin_lock_irqsave(&n->list_lock, flags);
	} else if (kmem_cache_debug_flags(s, SLAB_STORE_USER)) {
		mode = M_FULL;
		/*
		 * This also ensures that the scanning of full
		 * slabs from diagnostic functions will not see
		 * any frozen slabs.
		 */
		spin_lock_irqsave(&n->list_lock, flags);
	} else {
		mode = M_FULL_NOLIST;
	}


	if (!cmpxchg_double_slab(s, slab,
				old.freelist, old.counters,
				new.freelist, new.counters,
				"unfreezing slab")) {
		if (mode == M_PARTIAL || mode == M_FULL)
			spin_unlock_irqrestore(&n->list_lock, flags);
		goto redo;
	}


	if (mode == M_PARTIAL) {
		add_partial(n, slab, tail);
		spin_unlock_irqrestore(&n->list_lock, flags);
		stat(s, tail);
	} else if (mode == M_FREE) {
		stat(s, DEACTIVATE_EMPTY);
		discard_slab(s, slab);
		stat(s, FREE_SLAB);
	} else if (mode == M_FULL) {
		add_full(s, n, slab);
		spin_unlock_irqrestore(&n->list_lock, flags);
		stat(s, DEACTIVATE_FULL);
	} else if (mode == M_FULL_NOLIST) {
		stat(s, DEACTIVATE_FULL);
	}
}

#ifdef CONFIG_SLUB_CPU_PARTIAL
static void __unfreeze_partials(struct kmem_cache *s, struct slab *partial_slab)
{
	struct kmem_cache_node *n = NULL, *n2 = NULL;
	struct slab *slab, *slab_to_discard = NULL;
	unsigned long flags = 0;

	while (partial_slab) {
		struct slab new;
		struct slab old;

		slab = partial_slab;
		partial_slab = slab->next;

		n2 = get_node(s, slab_nid(slab));
		if (n != n2) {
			if (n)
				spin_unlock_irqrestore(&n->list_lock, flags);

			n = n2;
			spin_lock_irqsave(&n->list_lock, flags);
		}

		do {

			old.freelist = slab->freelist;
			old.counters = slab->counters;
			VM_BUG_ON(!old.frozen);

			new.counters = old.counters;
			new.freelist = old.freelist;

			new.frozen = 0;

		} while (!__cmpxchg_double_slab(s, slab,
				old.freelist, old.counters,
				new.freelist, new.counters,
				"unfreezing slab"));

		if (unlikely(!new.inuse && n->nr_partial >= s->min_partial)) {
			slab->next = slab_to_discard;
			slab_to_discard = slab;
		} else {
			add_partial(n, slab, DEACTIVATE_TO_TAIL);
			stat(s, FREE_ADD_PARTIAL);
		}
	}

	if (n)
		spin_unlock_irqrestore(&n->list_lock, flags);

	while (slab_to_discard) {
		slab = slab_to_discard;
		slab_to_discard = slab_to_discard->next;

		stat(s, DEACTIVATE_EMPTY);
		discard_slab(s, slab);
		stat(s, FREE_SLAB);
	}
}

/*
 * Unfreeze all the cpu partial slabs.
 */
static void unfreeze_partials(struct kmem_cache *s)
{
	struct slab *partial_slab;
	unsigned long flags;

	local_lock_irqsave(&s->cpu_slab->lock, flags);
	partial_slab = this_cpu_read(s->cpu_slab->partial);
	this_cpu_write(s->cpu_slab->partial, NULL);
	local_unlock_irqrestore(&s->cpu_slab->lock, flags);

	if (partial_slab)
		__unfreeze_partials(s, partial_slab);
}

static void unfreeze_partials_cpu(struct kmem_cache *s,
				  struct kmem_cache_cpu *c)
{
	struct slab *partial_slab;

	partial_slab = slub_percpu_partial(c);
	c->partial = NULL;

	if (partial_slab)
		__unfreeze_partials(s, partial_slab);
}

/*
 * Put a slab that was just frozen (in __slab_free|get_partial_node) into a
 * partial slab slot if available.
 *
 * If we did not find a slot then simply move all the partials to the
 * per node partial list.
 */
static void put_cpu_partial(struct kmem_cache *s, struct slab *slab, int drain)
{
	struct slab *oldslab;
	struct slab *slab_to_unfreeze = NULL;
	unsigned long flags;
	int slabs = 0;

	local_lock_irqsave(&s->cpu_slab->lock, flags);

	oldslab = this_cpu_read(s->cpu_slab->partial);

	if (oldslab) {
		if (drain && oldslab->slabs >= s->cpu_partial_slabs) {
			/*
			 * Partial array is full. Move the existing set to the
			 * per node partial list. Postpone the actual unfreezing
			 * outside of the critical section.
			 */
			slab_to_unfreeze = oldslab;
			oldslab = NULL;
		} else {
			slabs = oldslab->slabs;
		}
	}

	slabs++;

	slab->slabs = slabs;
	slab->next = oldslab;

	this_cpu_write(s->cpu_slab->partial, slab);

	local_unlock_irqrestore(&s->cpu_slab->lock, flags);

	if (slab_to_unfreeze) {
		__unfreeze_partials(s, slab_to_unfreeze);
		stat(s, CPU_PARTIAL_DRAIN);
	}
}

#else	/* CONFIG_SLUB_CPU_PARTIAL */

static inline void unfreeze_partials(struct kmem_cache *s) { }
static inline void unfreeze_partials_cpu(struct kmem_cache *s,
				  struct kmem_cache_cpu *c) { }

#endif	/* CONFIG_SLUB_CPU_PARTIAL */

static inline void flush_slab(struct kmem_cache *s, struct kmem_cache_cpu *c)
{
	unsigned long flags;
	struct slab *slab;
	void *freelist;

	local_lock_irqsave(&s->cpu_slab->lock, flags);

	slab = c->slab;
	freelist = c->freelist;

	c->slab = NULL;
	c->freelist = NULL;
	c->tid = next_tid(c->tid);

	local_unlock_irqrestore(&s->cpu_slab->lock, flags);

	if (slab) {
		deactivate_slab(s, slab, freelist);
		stat(s, CPUSLAB_FLUSH);
	}
}

static inline void __flush_cpu_slab(struct kmem_cache *s, int cpu)
{
	struct kmem_cache_cpu *c = per_cpu_ptr(s->cpu_slab, cpu);
	void *freelist = c->freelist;
	struct slab *slab = c->slab;

	c->slab = NULL;
	c->freelist = NULL;
	c->tid = next_tid(c->tid);

	if (slab) {
		deactivate_slab(s, slab, freelist);
		stat(s, CPUSLAB_FLUSH);
	}

	unfreeze_partials_cpu(s, c);
}

struct slub_flush_work {
	struct work_struct work;
	struct kmem_cache *s;
	bool skip;
};

/*
 * Flush cpu slab.
 *
 * Called from CPU work handler with migration disabled.
 */
static void flush_cpu_slab(struct work_struct *w)
{
	struct kmem_cache *s;
	struct kmem_cache_cpu *c;
	struct slub_flush_work *sfw;

	sfw = container_of(w, struct slub_flush_work, work);

	s = sfw->s;
	c = this_cpu_ptr(s->cpu_slab);

	if (c->slab)
		flush_slab(s, c);

	unfreeze_partials(s);
}

static bool has_cpu_slab(int cpu, struct kmem_cache *s)
{
	struct kmem_cache_cpu *c = per_cpu_ptr(s->cpu_slab, cpu);

	return c->slab || slub_percpu_partial(c);
}

static DEFINE_MUTEX(flush_lock);
static DEFINE_PER_CPU(struct slub_flush_work, slub_flush);

static void flush_all_cpus_locked(struct kmem_cache *s)
{
	struct slub_flush_work *sfw;
	unsigned int cpu;

	lockdep_assert_cpus_held();
	mutex_lock(&flush_lock);

	for_each_online_cpu(cpu) {
		sfw = &per_cpu(slub_flush, cpu);
		if (!has_cpu_slab(cpu, s)) {
			sfw->skip = true;
			continue;
		}
		INIT_WORK(&sfw->work, flush_cpu_slab);
		sfw->skip = false;
		sfw->s = s;
		queue_work_on(cpu, flushwq, &sfw->work);
	}

	for_each_online_cpu(cpu) {
		sfw = &per_cpu(slub_flush, cpu);
		if (sfw->skip)
			continue;
		flush_work(&sfw->work);
	}

	mutex_unlock(&flush_lock);
}

static void flush_all(struct kmem_cache *s)
{
	cpus_read_lock();
	flush_all_cpus_locked(s);
	cpus_read_unlock();
}

/*
 * Use the cpu notifier to insure that the cpu slabs are flushed when
 * necessary.
 */
static int slub_cpu_dead(unsigned int cpu)
{
	struct kmem_cache *s;

	mutex_lock(&slab_mutex);
	list_for_each_entry(s, &slab_caches, list)
		__flush_cpu_slab(s, cpu);
	mutex_unlock(&slab_mutex);
	return 0;
}

/*
 * Check if the objects in a per cpu structure fit numa
 * locality expectations.
 */
static inline int node_match(struct slab *slab, int node)
{
#ifdef CONFIG_NUMA
	if (node != NUMA_NO_NODE && slab_nid(slab) != node)
		return 0;
#endif
	return 1;
}

#ifdef CONFIG_SLUB_DEBUG
static int count_free(struct slab *slab)
{
	return slab->objects - slab->inuse;
}

static inline unsigned long node_nr_objs(struct kmem_cache_node *n)
{
	return atomic_long_read(&n->total_objects);
}

/* Supports checking bulk free of a constructed freelist */
static noinline void free_debug_processing(
	struct kmem_cache *s, struct slab *slab,
	void *head, void *tail, int bulk_cnt,
	unsigned long addr)
{
	struct kmem_cache_node *n = get_node(s, slab_nid(slab));
	struct slab *slab_free = NULL;
	void *object = head;
	int cnt = 0;
	unsigned long flags;
	bool checks_ok = false;
	depot_stack_handle_t handle = 0;

	if (s->flags & SLAB_STORE_USER)
		handle = set_track_prepare();

	spin_lock_irqsave(&n->list_lock, flags);

	if (s->flags & SLAB_CONSISTENCY_CHECKS) {
		if (!check_slab(s, slab))
			goto out;
	}

	if (slab->inuse < bulk_cnt) {
		slab_err(s, slab, "Slab has %d allocated objects but %d are to be freed\n",
			 slab->inuse, bulk_cnt);
		goto out;
	}

next_object:

	if (++cnt > bulk_cnt)
		goto out_cnt;

	if (s->flags & SLAB_CONSISTENCY_CHECKS) {
		if (!free_consistency_checks(s, slab, object, addr))
			goto out;
	}

	if (s->flags & SLAB_STORE_USER)
		set_track_update(s, object, TRACK_FREE, addr, handle);
	trace(s, slab, object, 0);
	/* Freepointer not overwritten by init_object(), SLAB_POISON moved it */
	init_object(s, object, SLUB_RED_INACTIVE);

	/* Reached end of constructed freelist yet? */
	if (object != tail) {
		object = get_freepointer(s, object);
		goto next_object;
	}
	checks_ok = true;

out_cnt:
	if (cnt != bulk_cnt)
		slab_err(s, slab, "Bulk free expected %d objects but found %d\n",
			 bulk_cnt, cnt);

out:
	if (checks_ok) {
		void *prior = slab->freelist;

		/* Perform the actual freeing while we still hold the locks */
		slab->inuse -= cnt;
		set_freepointer(s, tail, prior);
		slab->freelist = head;

		/*
		 * If the slab is empty, and node's partial list is full,
		 * it should be discarded anyway no matter it's on full or
		 * partial list.
		 */
		if (slab->inuse == 0 && n->nr_partial >= s->min_partial)
			slab_free = slab;

		if (!prior) {
			/* was on full list */
			remove_full(s, n, slab);
			if (!slab_free) {
				add_partial(n, slab, DEACTIVATE_TO_TAIL);
				stat(s, FREE_ADD_PARTIAL);
			}
		} else if (slab_free) {
			remove_partial(n, slab);
			stat(s, FREE_REMOVE_PARTIAL);
		}
	}

	if (slab_free) {
		/*
		 * Update the counters while still holding n->list_lock to
		 * prevent spurious validation warnings
		 */
		dec_slabs_node(s, slab_nid(slab_free), slab_free->objects);
	}

	spin_unlock_irqrestore(&n->list_lock, flags);

	if (!checks_ok)
		slab_fix(s, "Object at 0x%p not freed", object);

	if (slab_free) {
		stat(s, FREE_SLAB);
		free_slab(s, slab_free);
	}
}
#endif /* CONFIG_SLUB_DEBUG */

#if defined(CONFIG_SLUB_DEBUG) || defined(CONFIG_SYSFS)
static unsigned long count_partial(struct kmem_cache_node *n,
					int (*get_count)(struct slab *))
{
	unsigned long flags;
	unsigned long x = 0;
	struct slab *slab;

	spin_lock_irqsave(&n->list_lock, flags);
	list_for_each_entry(slab, &n->partial, slab_list)
		x += get_count(slab);
	spin_unlock_irqrestore(&n->list_lock, flags);
	return x;
}
#endif /* CONFIG_SLUB_DEBUG || CONFIG_SYSFS */

static noinline void
slab_out_of_memory(struct kmem_cache *s, gfp_t gfpflags, int nid)
{
#ifdef CONFIG_SLUB_DEBUG
	static DEFINE_RATELIMIT_STATE(slub_oom_rs, DEFAULT_RATELIMIT_INTERVAL,
				      DEFAULT_RATELIMIT_BURST);
	int node;
	struct kmem_cache_node *n;

	if ((gfpflags & __GFP_NOWARN) || !__ratelimit(&slub_oom_rs))
		return;

	pr_warn("SLUB: Unable to allocate memory on node %d, gfp=%#x(%pGg)\n",
		nid, gfpflags, &gfpflags);
	pr_warn("  cache: %s, object size: %u, buffer size: %u, default order: %u, min order: %u\n",
		s->name, s->object_size, s->size, oo_order(s->oo),
		oo_order(s->min));

	if (oo_order(s->min) > get_order(s->object_size))
		pr_warn("  %s debugging increased min order, use slub_debug=O to disable.\n",
			s->name);

	for_each_kmem_cache_node(s, node, n) {
		unsigned long nr_slabs;
		unsigned long nr_objs;
		unsigned long nr_free;

		nr_free  = count_partial(n, count_free);
		nr_slabs = node_nr_slabs(n);
		nr_objs  = node_nr_objs(n);

		pr_warn("  node %d: slabs: %ld, objs: %ld, free: %ld\n",
			node, nr_slabs, nr_objs, nr_free);
	}
#endif
}

static inline bool pfmemalloc_match(struct slab *slab, gfp_t gfpflags)
{
	if (unlikely(slab_test_pfmemalloc(slab)))
		return gfp_pfmemalloc_allowed(gfpflags);

	return true;
}

/*
 * Check the slab->freelist and either transfer the freelist to the
 * per cpu freelist or deactivate the slab.
 *
 * The slab is still frozen if the return value is not NULL.
 *
 * If this function returns NULL then the slab has been unfrozen.
 */
static inline void *get_freelist(struct kmem_cache *s, struct slab *slab)
{
	struct slab new;
	unsigned long counters;
	void *freelist;

	lockdep_assert_held(this_cpu_ptr(&s->cpu_slab->lock));

	do {
		freelist = slab->freelist;
		counters = slab->counters;

		new.counters = counters;
		VM_BUG_ON(!new.frozen);

		new.inuse = slab->objects;
		new.frozen = freelist != NULL;

	} while (!__cmpxchg_double_slab(s, slab,
		freelist, counters,
		NULL, new.counters,
		"get_freelist"));

	return freelist;
}

/*
 * Slow path. The lockless freelist is empty or we need to perform
 * debugging duties.
 *
 * Processing is still very fast if new objects have been freed to the
 * regular freelist. In that case we simply take over the regular freelist
 * as the lockless freelist and zap the regular freelist.
 *
 * If that is not working then we fall back to the partial lists. We take the
 * first element of the freelist as the object to allocate now and move the
 * rest of the freelist to the lockless freelist.
 *
 * And if we were unable to get a new slab from the partial slab lists then
 * we need to allocate a new slab. This is the slowest path since it involves
 * a call to the page allocator and the setup of a new slab.
 *
 * Version of __slab_alloc to use when we know that preemption is
 * already disabled (which is the case for bulk allocation).
 */
static void *___slab_alloc(struct kmem_cache *s, gfp_t gfpflags, int node,
			  unsigned long addr, struct kmem_cache_cpu *c, unsigned int orig_size)
{
	void *freelist;
	struct slab *slab;
	unsigned long flags;
	struct partial_context pc;

	stat(s, ALLOC_SLOWPATH);

reread_slab:

	slab = READ_ONCE(c->slab);
	if (!slab) {
		/*
		 * if the node is not online or has no normal memory, just
		 * ignore the node constraint
		 */
		if (unlikely(node != NUMA_NO_NODE &&
			     !node_isset(node, slab_nodes)))
			node = NUMA_NO_NODE;
		goto new_slab;
	}
redo:

	if (unlikely(!node_match(slab, node))) {
		/*
		 * same as above but node_match() being false already
		 * implies node != NUMA_NO_NODE
		 */
		if (!node_isset(node, slab_nodes)) {
			node = NUMA_NO_NODE;
		} else {
			stat(s, ALLOC_NODE_MISMATCH);
			goto deactivate_slab;
		}
	}

	/*
	 * By rights, we should be searching for a slab page that was
	 * PFMEMALLOC but right now, we are losing the pfmemalloc
	 * information when the page leaves the per-cpu allocator
	 */
	if (unlikely(!pfmemalloc_match(slab, gfpflags)))
		goto deactivate_slab;

	/* must check again c->slab in case we got preempted and it changed */
	local_lock_irqsave(&s->cpu_slab->lock, flags);
	if (unlikely(slab != c->slab)) {
		local_unlock_irqrestore(&s->cpu_slab->lock, flags);
		goto reread_slab;
	}
	freelist = c->freelist;
	if (freelist)
		goto load_freelist;

	freelist = get_freelist(s, slab);

	if (!freelist) {
		c->slab = NULL;
		c->tid = next_tid(c->tid);
		local_unlock_irqrestore(&s->cpu_slab->lock, flags);
		stat(s, DEACTIVATE_BYPASS);
		goto new_slab;
	}

	stat(s, ALLOC_REFILL);

load_freelist:

	lockdep_assert_held(this_cpu_ptr(&s->cpu_slab->lock));

	/*
	 * freelist is pointing to the list of objects to be used.
	 * slab is pointing to the slab from which the objects are obtained.
	 * That slab must be frozen for per cpu allocations to work.
	 */
	VM_BUG_ON(!c->slab->frozen);
	c->freelist = get_freepointer(s, freelist);
	c->tid = next_tid(c->tid);
	local_unlock_irqrestore(&s->cpu_slab->lock, flags);
	return freelist;

deactivate_slab:

	local_lock_irqsave(&s->cpu_slab->lock, flags);
	if (slab != c->slab) {
		local_unlock_irqrestore(&s->cpu_slab->lock, flags);
		goto reread_slab;
	}
	freelist = c->freelist;
	c->slab = NULL;
	c->freelist = NULL;
	c->tid = next_tid(c->tid);
	local_unlock_irqrestore(&s->cpu_slab->lock, flags);
	deactivate_slab(s, slab, freelist);

new_slab:

	if (slub_percpu_partial(c)) {
		local_lock_irqsave(&s->cpu_slab->lock, flags);
		if (unlikely(c->slab)) {
			local_unlock_irqrestore(&s->cpu_slab->lock, flags);
			goto reread_slab;
		}
		if (unlikely(!slub_percpu_partial(c))) {
			local_unlock_irqrestore(&s->cpu_slab->lock, flags);
			/* we were preempted and partial list got empty */
			goto new_objects;
		}

		slab = c->slab = slub_percpu_partial(c);
		slub_set_percpu_partial(c, slab);
		local_unlock_irqrestore(&s->cpu_slab->lock, flags);
		stat(s, CPU_PARTIAL_ALLOC);
		goto redo;
	}

new_objects:

	pc.flags = gfpflags;
	pc.slab = &slab;
	pc.orig_size = orig_size;
	freelist = get_partial(s, node, &pc);
	if (freelist)
		goto check_new_slab;

	slub_put_cpu_ptr(s->cpu_slab);
	slab = new_slab(s, gfpflags, node);
	c = slub_get_cpu_ptr(s->cpu_slab);

	if (unlikely(!slab)) {
		slab_out_of_memory(s, gfpflags, node);
		return NULL;
	}

	stat(s, ALLOC_SLAB);

	if (kmem_cache_debug(s)) {
		freelist = alloc_single_from_new_slab(s, slab, orig_size);

		if (unlikely(!freelist))
			goto new_objects;

		if (s->flags & SLAB_STORE_USER)
			set_track(s, freelist, TRACK_ALLOC, addr);

		return freelist;
	}

	/*
	 * No other reference to the slab yet so we can
	 * muck around with it freely without cmpxchg
	 */
	freelist = slab->freelist;
	slab->freelist = NULL;
	slab->inuse = slab->objects;
	slab->frozen = 1;

	inc_slabs_node(s, slab_nid(slab), slab->objects);

check_new_slab:

	if (kmem_cache_debug(s)) {
		/*
		 * For debug caches here we had to go through
		 * alloc_single_from_partial() so just store the tracking info
		 * and return the object
		 */
		if (s->flags & SLAB_STORE_USER)
			set_track(s, freelist, TRACK_ALLOC, addr);

		return freelist;
	}

	if (unlikely(!pfmemalloc_match(slab, gfpflags))) {
		/*
		 * For !pfmemalloc_match() case we don't load freelist so that
		 * we don't make further mismatched allocations easier.
		 */
		deactivate_slab(s, slab, get_freepointer(s, freelist));
		return freelist;
	}

retry_load_slab:

	local_lock_irqsave(&s->cpu_slab->lock, flags);
	if (unlikely(c->slab)) {
		void *flush_freelist = c->freelist;
		struct slab *flush_slab = c->slab;

		c->slab = NULL;
		c->freelist = NULL;
		c->tid = next_tid(c->tid);

		local_unlock_irqrestore(&s->cpu_slab->lock, flags);

		deactivate_slab(s, flush_slab, flush_freelist);

		stat(s, CPUSLAB_FLUSH);

		goto retry_load_slab;
	}
	c->slab = slab;

	goto load_freelist;
}

/*
 * A wrapper for ___slab_alloc() for contexts where preemption is not yet
 * disabled. Compensates for possible cpu changes by refetching the per cpu area
 * pointer.
 */
static void *__slab_alloc(struct kmem_cache *s, gfp_t gfpflags, int node,
			  unsigned long addr, struct kmem_cache_cpu *c, unsigned int orig_size)
{
	void *p;

#ifdef CONFIG_PREEMPT_COUNT
	/*
	 * We may have been preempted and rescheduled on a different
	 * cpu before disabling preemption. Need to reload cpu area
	 * pointer.
	 */
	c = slub_get_cpu_ptr(s->cpu_slab);
#endif

	p = ___slab_alloc(s, gfpflags, node, addr, c, orig_size);
#ifdef CONFIG_PREEMPT_COUNT
	slub_put_cpu_ptr(s->cpu_slab);
#endif
	return p;
}

/*
 * If the object has been wiped upon free, make sure it's fully initialized by
 * zeroing out freelist pointer.
 */
static __always_inline void maybe_wipe_obj_freeptr(struct kmem_cache *s,
						   void *obj)
{
	if (unlikely(slab_want_init_on_free(s)) && obj)
		memset((void *)((char *)kasan_reset_tag(obj) + s->offset),
			0, sizeof(void *));
}

/*
 * Inlined fastpath so that allocation functions (kmalloc, kmem_cache_alloc)
 * have the fastpath folded into their functions. So no function call
 * overhead for requests that can be satisfied on the fastpath.
 *
 * The fastpath works by first checking if the lockless freelist can be used.
 * If not then __slab_alloc is called for slow processing.
 *
 * Otherwise we can simply pick the next object from the lockless free list.
 */
static __always_inline void *slab_alloc_node(struct kmem_cache *s, struct list_lru *lru,
		gfp_t gfpflags, int node, unsigned long addr, size_t orig_size)
{
	void *object;
	struct kmem_cache_cpu *c;
	struct slab *slab;
	unsigned long tid;
	struct obj_cgroup *objcg = NULL;
	bool init = false;

	s = slab_pre_alloc_hook(s, lru, &objcg, 1, gfpflags);
	if (!s)
		return NULL;

	object = kfence_alloc(s, orig_size, gfpflags);
	if (unlikely(object))
		goto out;

redo:
	/*
	 * Must read kmem_cache cpu data via this cpu ptr. Preemption is
	 * enabled. We may switch back and forth between cpus while
	 * reading from one cpu area. That does not matter as long
	 * as we end up on the original cpu again when doing the cmpxchg.
	 *
	 * We must guarantee that tid and kmem_cache_cpu are retrieved on the
	 * same cpu. We read first the kmem_cache_cpu pointer and use it to read
	 * the tid. If we are preempted and switched to another cpu between the
	 * two reads, it's OK as the two are still associated with the same cpu
	 * and cmpxchg later will validate the cpu.
	 */
	c = raw_cpu_ptr(s->cpu_slab);
	tid = READ_ONCE(c->tid);

	/*
	 * Irqless object alloc/free algorithm used here depends on sequence
	 * of fetching cpu_slab's data. tid should be fetched before anything
	 * on c to guarantee that object and slab associated with previous tid
	 * won't be used with current tid. If we fetch tid first, object and
	 * slab could be one associated with next tid and our alloc/free
	 * request will be failed. In this case, we will retry. So, no problem.
	 */
	barrier();

	/*
	 * The transaction ids are globally unique per cpu and per operation on
	 * a per cpu queue. Thus they can be guarantee that the cmpxchg_double
	 * occurs on the right processor and that there was no operation on the
	 * linked list in between.
	 */

	object = c->freelist;
	slab = c->slab;

	if (!USE_LOCKLESS_FAST_PATH() ||
	    unlikely(!object || !slab || !node_match(slab, node))) {
		object = __slab_alloc(s, gfpflags, node, addr, c, orig_size);
	} else {
		void *next_object = get_freepointer_safe(s, object);

		/*
		 * The cmpxchg will only match if there was no additional
		 * operation and if we are on the right processor.
		 *
		 * The cmpxchg does the following atomically (without lock
		 * semantics!)
		 * 1. Relocate first pointer to the current per cpu area.
		 * 2. Verify that tid and freelist have not been changed
		 * 3. If they were not changed replace tid and freelist
		 *
		 * Since this is without lock semantics the protection is only
		 * against code executing on this cpu *not* from access by
		 * other cpus.
		 */
		if (unlikely(!this_cpu_cmpxchg_double(
				s->cpu_slab->freelist, s->cpu_slab->tid,
				object, tid,
				next_object, next_tid(tid)))) {

			note_cmpxchg_failure("slab_alloc", s, tid);
			goto redo;
		}
		prefetch_freepointer(s, next_object);
		stat(s, ALLOC_FASTPATH);
	}

	maybe_wipe_obj_freeptr(s, object);
	init = slab_want_init_on_alloc(gfpflags, s);

out:
	slab_post_alloc_hook(s, objcg, gfpflags, 1, &object, init);

	return object;
}

static __always_inline void *slab_alloc(struct kmem_cache *s, struct list_lru *lru,
		gfp_t gfpflags, unsigned long addr, size_t orig_size)
{
	return slab_alloc_node(s, lru, gfpflags, NUMA_NO_NODE, addr, orig_size);
}

static __always_inline
void *__kmem_cache_alloc_lru(struct kmem_cache *s, struct list_lru *lru,
			     gfp_t gfpflags)
{
	void *ret = slab_alloc(s, lru, gfpflags, _RET_IP_, s->object_size);

<<<<<<< HEAD
	trace_kmem_cache_alloc(_RET_IP_, ret, s, s->object_size,
				s->size, gfpflags);
=======
	trace_kmem_cache_alloc(_RET_IP_, ret, s, gfpflags, NUMA_NO_NODE);
>>>>>>> 7365df19

	return ret;
}

void *kmem_cache_alloc(struct kmem_cache *s, gfp_t gfpflags)
{
	return __kmem_cache_alloc_lru(s, NULL, gfpflags);
}
EXPORT_SYMBOL(kmem_cache_alloc);

void *kmem_cache_alloc_lru(struct kmem_cache *s, struct list_lru *lru,
			   gfp_t gfpflags)
{
	return __kmem_cache_alloc_lru(s, lru, gfpflags);
}
EXPORT_SYMBOL(kmem_cache_alloc_lru);

void *__kmem_cache_alloc_node(struct kmem_cache *s, gfp_t gfpflags,
			      int node, size_t orig_size,
			      unsigned long caller)
{
<<<<<<< HEAD
	void *ret = slab_alloc(s, NULL, gfpflags, _RET_IP_, size);
	trace_kmalloc(_RET_IP_, ret, s, size, s->size, gfpflags);
	ret = kasan_kmalloc(s, ret, size, gfpflags);
	return ret;
=======
	return slab_alloc_node(s, NULL, gfpflags, node,
			       caller, orig_size);
>>>>>>> 7365df19
}

void *kmem_cache_alloc_node(struct kmem_cache *s, gfp_t gfpflags, int node)
{
	void *ret = slab_alloc_node(s, NULL, gfpflags, node, _RET_IP_, s->object_size);

<<<<<<< HEAD
	trace_kmem_cache_alloc_node(_RET_IP_, ret, s,
				    s->object_size, s->size, gfpflags, node);
=======
	trace_kmem_cache_alloc(_RET_IP_, ret, s, gfpflags, node);
>>>>>>> 7365df19

	return ret;
}
EXPORT_SYMBOL(kmem_cache_alloc_node);

<<<<<<< HEAD
#ifdef CONFIG_TRACING
void *kmem_cache_alloc_node_trace(struct kmem_cache *s,
				    gfp_t gfpflags,
				    int node, size_t size)
{
	void *ret = slab_alloc_node(s, NULL, gfpflags, node, _RET_IP_, size);

	trace_kmalloc_node(_RET_IP_, ret, s,
			   size, s->size, gfpflags, node);

	ret = kasan_kmalloc(s, ret, size, gfpflags);
	return ret;
}
EXPORT_SYMBOL(kmem_cache_alloc_node_trace);
#endif
#endif	/* CONFIG_NUMA */

=======
>>>>>>> 7365df19
/*
 * Slow path handling. This may still be called frequently since objects
 * have a longer lifetime than the cpu slabs in most processing loads.
 *
 * So we still attempt to reduce cache line usage. Just take the slab
 * lock and free the item. If there is no additional partial slab
 * handling required then we can return immediately.
 */
static void __slab_free(struct kmem_cache *s, struct slab *slab,
			void *head, void *tail, int cnt,
			unsigned long addr)

{
	void *prior;
	int was_frozen;
	struct slab new;
	unsigned long counters;
	struct kmem_cache_node *n = NULL;
	unsigned long flags;

	stat(s, FREE_SLOWPATH);

	if (kfence_free(head))
		return;

	if (kmem_cache_debug(s)) {
		free_debug_processing(s, slab, head, tail, cnt, addr);
		return;
	}

	do {
		if (unlikely(n)) {
			spin_unlock_irqrestore(&n->list_lock, flags);
			n = NULL;
		}
		prior = slab->freelist;
		counters = slab->counters;
		set_freepointer(s, tail, prior);
		new.counters = counters;
		was_frozen = new.frozen;
		new.inuse -= cnt;
		if ((!new.inuse || !prior) && !was_frozen) {

			if (kmem_cache_has_cpu_partial(s) && !prior) {

				/*
				 * Slab was on no list before and will be
				 * partially empty
				 * We can defer the list move and instead
				 * freeze it.
				 */
				new.frozen = 1;

			} else { /* Needs to be taken off a list */

				n = get_node(s, slab_nid(slab));
				/*
				 * Speculatively acquire the list_lock.
				 * If the cmpxchg does not succeed then we may
				 * drop the list_lock without any processing.
				 *
				 * Otherwise the list_lock will synchronize with
				 * other processors updating the list of slabs.
				 */
				spin_lock_irqsave(&n->list_lock, flags);

			}
		}

	} while (!cmpxchg_double_slab(s, slab,
		prior, counters,
		head, new.counters,
		"__slab_free"));

	if (likely(!n)) {

		if (likely(was_frozen)) {
			/*
			 * The list lock was not taken therefore no list
			 * activity can be necessary.
			 */
			stat(s, FREE_FROZEN);
		} else if (new.frozen) {
			/*
			 * If we just froze the slab then put it onto the
			 * per cpu partial list.
			 */
			put_cpu_partial(s, slab, 1);
			stat(s, CPU_PARTIAL_FREE);
		}

		return;
	}

	if (unlikely(!new.inuse && n->nr_partial >= s->min_partial))
		goto slab_empty;

	/*
	 * Objects left in the slab. If it was not on the partial list before
	 * then add it.
	 */
	if (!kmem_cache_has_cpu_partial(s) && unlikely(!prior)) {
		remove_full(s, n, slab);
		add_partial(n, slab, DEACTIVATE_TO_TAIL);
		stat(s, FREE_ADD_PARTIAL);
	}
	spin_unlock_irqrestore(&n->list_lock, flags);
	return;

slab_empty:
	if (prior) {
		/*
		 * Slab on the partial list.
		 */
		remove_partial(n, slab);
		stat(s, FREE_REMOVE_PARTIAL);
	} else {
		/* Slab must be on the full list */
		remove_full(s, n, slab);
	}

	spin_unlock_irqrestore(&n->list_lock, flags);
	stat(s, FREE_SLAB);
	discard_slab(s, slab);
}

/*
 * Fastpath with forced inlining to produce a kfree and kmem_cache_free that
 * can perform fastpath freeing without additional function calls.
 *
 * The fastpath is only possible if we are freeing to the current cpu slab
 * of this processor. This typically the case if we have just allocated
 * the item before.
 *
 * If fastpath is not possible then fall back to __slab_free where we deal
 * with all sorts of special processing.
 *
 * Bulk free of a freelist with several objects (all pointing to the
 * same slab) possible by specifying head and tail ptr, plus objects
 * count (cnt). Bulk free indicated by tail pointer being set.
 */
static __always_inline void do_slab_free(struct kmem_cache *s,
				struct slab *slab, void *head, void *tail,
				int cnt, unsigned long addr)
{
	void *tail_obj = tail ? : head;
	struct kmem_cache_cpu *c;
	unsigned long tid;
	void **freelist;

redo:
	/*
	 * Determine the currently cpus per cpu slab.
	 * The cpu may change afterward. However that does not matter since
	 * data is retrieved via this pointer. If we are on the same cpu
	 * during the cmpxchg then the free will succeed.
	 */
	c = raw_cpu_ptr(s->cpu_slab);
	tid = READ_ONCE(c->tid);

	/* Same with comment on barrier() in slab_alloc_node() */
	barrier();

	if (unlikely(slab != c->slab)) {
		__slab_free(s, slab, head, tail_obj, cnt, addr);
		return;
	}

	if (USE_LOCKLESS_FAST_PATH()) {
		freelist = READ_ONCE(c->freelist);

		set_freepointer(s, tail_obj, freelist);

		if (unlikely(!this_cpu_cmpxchg_double(
				s->cpu_slab->freelist, s->cpu_slab->tid,
				freelist, tid,
				head, next_tid(tid)))) {

			note_cmpxchg_failure("slab_free", s, tid);
			goto redo;
		}
	} else {
		/* Update the free list under the local lock */
		local_lock(&s->cpu_slab->lock);
		c = this_cpu_ptr(s->cpu_slab);
		if (unlikely(slab != c->slab)) {
			local_unlock(&s->cpu_slab->lock);
			goto redo;
		}
		tid = c->tid;
		freelist = c->freelist;

		set_freepointer(s, tail_obj, freelist);
		c->freelist = head;
		c->tid = next_tid(tid);

		local_unlock(&s->cpu_slab->lock);
	}
	stat(s, FREE_FASTPATH);
}

static __always_inline void slab_free(struct kmem_cache *s, struct slab *slab,
				      void *head, void *tail, void **p, int cnt,
				      unsigned long addr)
{
	memcg_slab_free_hook(s, slab, p, cnt);
	/*
	 * With KASAN enabled slab_free_freelist_hook modifies the freelist
	 * to remove objects, whose reuse must be delayed.
	 */
	if (slab_free_freelist_hook(s, &head, &tail, &cnt))
		do_slab_free(s, slab, head, tail, cnt, addr);
}

#ifdef CONFIG_KASAN_GENERIC
void ___cache_free(struct kmem_cache *cache, void *x, unsigned long addr)
{
	do_slab_free(cache, virt_to_slab(x), x, NULL, 1, addr);
}
#endif

void __kmem_cache_free(struct kmem_cache *s, void *x, unsigned long caller)
{
	slab_free(s, virt_to_slab(x), x, NULL, &x, 1, caller);
}

void kmem_cache_free(struct kmem_cache *s, void *x)
{
	s = cache_from_obj(s, x);
	if (!s)
		return;
<<<<<<< HEAD
	trace_kmem_cache_free(_RET_IP_, x, s->name);
=======
	trace_kmem_cache_free(_RET_IP_, x, s);
>>>>>>> 7365df19
	slab_free(s, virt_to_slab(x), x, NULL, &x, 1, _RET_IP_);
}
EXPORT_SYMBOL(kmem_cache_free);

struct detached_freelist {
	struct slab *slab;
	void *tail;
	void *freelist;
	int cnt;
	struct kmem_cache *s;
};

/*
 * This function progressively scans the array with free objects (with
 * a limited look ahead) and extract objects belonging to the same
 * slab.  It builds a detached freelist directly within the given
 * slab/objects.  This can happen without any need for
 * synchronization, because the objects are owned by running process.
 * The freelist is build up as a single linked list in the objects.
 * The idea is, that this detached freelist can then be bulk
 * transferred to the real freelist(s), but only requiring a single
 * synchronization primitive.  Look ahead in the array is limited due
 * to performance reasons.
 */
static inline
int build_detached_freelist(struct kmem_cache *s, size_t size,
			    void **p, struct detached_freelist *df)
{
	int lookahead = 3;
	void *object;
	struct folio *folio;
	size_t same;

	object = p[--size];
	folio = virt_to_folio(object);
	if (!s) {
		/* Handle kalloc'ed objects */
		if (unlikely(!folio_test_slab(folio))) {
			free_large_kmalloc(folio, object);
			df->slab = NULL;
			return size;
		}
		/* Derive kmem_cache from object */
		df->slab = folio_slab(folio);
		df->s = df->slab->slab_cache;
	} else {
		df->slab = folio_slab(folio);
		df->s = cache_from_obj(s, object); /* Support for memcg */
	}

	/* Start new detached freelist */
	df->tail = object;
	df->freelist = object;
	df->cnt = 1;

	if (is_kfence_address(object))
		return size;

	set_freepointer(df->s, object, NULL);

	same = size;
	while (size) {
		object = p[--size];
		/* df->slab is always set at this point */
		if (df->slab == virt_to_slab(object)) {
			/* Opportunity build freelist */
			set_freepointer(df->s, object, df->freelist);
			df->freelist = object;
			df->cnt++;
			same--;
			if (size != same)
				swap(p[size], p[same]);
			continue;
		}

		/* Limit look ahead search */
		if (!--lookahead)
			break;
	}

	return same;
}

/* Note that interrupts must be enabled when calling this function. */
void kmem_cache_free_bulk(struct kmem_cache *s, size_t size, void **p)
{
	if (!size)
		return;

	do {
		struct detached_freelist df;

		size = build_detached_freelist(s, size, p, &df);
		if (!df.slab)
			continue;

		slab_free(df.s, df.slab, df.freelist, df.tail, &p[size], df.cnt,
			  _RET_IP_);
	} while (likely(size));
}
EXPORT_SYMBOL(kmem_cache_free_bulk);

/* Note that interrupts must be enabled when calling this function. */
int kmem_cache_alloc_bulk(struct kmem_cache *s, gfp_t flags, size_t size,
			  void **p)
{
	struct kmem_cache_cpu *c;
	int i;
	struct obj_cgroup *objcg = NULL;

	/* memcg and kmem_cache debug support */
	s = slab_pre_alloc_hook(s, NULL, &objcg, size, flags);
	if (unlikely(!s))
		return false;
	/*
	 * Drain objects in the per cpu slab, while disabling local
	 * IRQs, which protects against PREEMPT and interrupts
	 * handlers invoking normal fastpath.
	 */
	c = slub_get_cpu_ptr(s->cpu_slab);
	local_lock_irq(&s->cpu_slab->lock);

	for (i = 0; i < size; i++) {
		void *object = kfence_alloc(s, s->object_size, flags);

		if (unlikely(object)) {
			p[i] = object;
			continue;
		}

		object = c->freelist;
		if (unlikely(!object)) {
			/*
			 * We may have removed an object from c->freelist using
			 * the fastpath in the previous iteration; in that case,
			 * c->tid has not been bumped yet.
			 * Since ___slab_alloc() may reenable interrupts while
			 * allocating memory, we should bump c->tid now.
			 */
			c->tid = next_tid(c->tid);

			local_unlock_irq(&s->cpu_slab->lock);

			/*
			 * Invoking slow path likely have side-effect
			 * of re-populating per CPU c->freelist
			 */
			p[i] = ___slab_alloc(s, flags, NUMA_NO_NODE,
					    _RET_IP_, c, s->object_size);
			if (unlikely(!p[i]))
				goto error;

			c = this_cpu_ptr(s->cpu_slab);
			maybe_wipe_obj_freeptr(s, p[i]);

			local_lock_irq(&s->cpu_slab->lock);

			continue; /* goto for-loop */
		}
		c->freelist = get_freepointer(s, object);
		p[i] = object;
		maybe_wipe_obj_freeptr(s, p[i]);
	}
	c->tid = next_tid(c->tid);
	local_unlock_irq(&s->cpu_slab->lock);
	slub_put_cpu_ptr(s->cpu_slab);

	/*
	 * memcg and kmem_cache debug support and memory initialization.
	 * Done outside of the IRQ disabled fastpath loop.
	 */
	slab_post_alloc_hook(s, objcg, flags, size, p,
				slab_want_init_on_alloc(flags, s));
	return i;
error:
	slub_put_cpu_ptr(s->cpu_slab);
	slab_post_alloc_hook(s, objcg, flags, i, p, false);
	kmem_cache_free_bulk(s, i, p);
	return 0;
}
EXPORT_SYMBOL(kmem_cache_alloc_bulk);


/*
 * Object placement in a slab is made very easy because we always start at
 * offset 0. If we tune the size of the object to the alignment then we can
 * get the required alignment by putting one properly sized object after
 * another.
 *
 * Notice that the allocation order determines the sizes of the per cpu
 * caches. Each processor has always one slab available for allocations.
 * Increasing the allocation order reduces the number of times that slabs
 * must be moved on and off the partial lists and is therefore a factor in
 * locking overhead.
 */

/*
 * Minimum / Maximum order of slab pages. This influences locking overhead
 * and slab fragmentation. A higher order reduces the number of partial slabs
 * and increases the number of allocations possible without having to
 * take the list_lock.
 */
static unsigned int slub_min_order;
static unsigned int slub_max_order = PAGE_ALLOC_COSTLY_ORDER;
static unsigned int slub_min_objects;

/*
 * Calculate the order of allocation given an slab object size.
 *
 * The order of allocation has significant impact on performance and other
 * system components. Generally order 0 allocations should be preferred since
 * order 0 does not cause fragmentation in the page allocator. Larger objects
 * be problematic to put into order 0 slabs because there may be too much
 * unused space left. We go to a higher order if more than 1/16th of the slab
 * would be wasted.
 *
 * In order to reach satisfactory performance we must ensure that a minimum
 * number of objects is in one slab. Otherwise we may generate too much
 * activity on the partial lists which requires taking the list_lock. This is
 * less a concern for large slabs though which are rarely used.
 *
 * slub_max_order specifies the order where we begin to stop considering the
 * number of objects in a slab as critical. If we reach slub_max_order then
 * we try to keep the page order as low as possible. So we accept more waste
 * of space in favor of a small page order.
 *
 * Higher order allocations also allow the placement of more objects in a
 * slab and thereby reduce object handling overhead. If the user has
 * requested a higher minimum order then we start with that one instead of
 * the smallest order which will fit the object.
 */
static inline unsigned int calc_slab_order(unsigned int size,
		unsigned int min_objects, unsigned int max_order,
		unsigned int fract_leftover)
{
	unsigned int min_order = slub_min_order;
	unsigned int order;

	if (order_objects(min_order, size) > MAX_OBJS_PER_PAGE)
		return get_order(size * MAX_OBJS_PER_PAGE) - 1;

	for (order = max(min_order, (unsigned int)get_order(min_objects * size));
			order <= max_order; order++) {

		unsigned int slab_size = (unsigned int)PAGE_SIZE << order;
		unsigned int rem;

		rem = slab_size % size;

		if (rem <= slab_size / fract_leftover)
			break;
	}

	return order;
}

static inline int calculate_order(unsigned int size)
{
	unsigned int order;
	unsigned int min_objects;
	unsigned int max_objects;
	unsigned int nr_cpus;

	/*
	 * Attempt to find best configuration for a slab. This
	 * works by first attempting to generate a layout with
	 * the best configuration and backing off gradually.
	 *
	 * First we increase the acceptable waste in a slab. Then
	 * we reduce the minimum objects required in a slab.
	 */
	min_objects = slub_min_objects;
	if (!min_objects) {
		/*
		 * Some architectures will only update present cpus when
		 * onlining them, so don't trust the number if it's just 1. But
		 * we also don't want to use nr_cpu_ids always, as on some other
		 * architectures, there can be many possible cpus, but never
		 * onlined. Here we compromise between trying to avoid too high
		 * order on systems that appear larger than they are, and too
		 * low order on systems that appear smaller than they are.
		 */
		nr_cpus = num_present_cpus();
		if (nr_cpus <= 1)
			nr_cpus = nr_cpu_ids;
		min_objects = 4 * (fls(nr_cpus) + 1);
	}
	max_objects = order_objects(slub_max_order, size);
	min_objects = min(min_objects, max_objects);

	while (min_objects > 1) {
		unsigned int fraction;

		fraction = 16;
		while (fraction >= 4) {
			order = calc_slab_order(size, min_objects,
					slub_max_order, fraction);
			if (order <= slub_max_order)
				return order;
			fraction /= 2;
		}
		min_objects--;
	}

	/*
	 * We were unable to place multiple objects in a slab. Now
	 * lets see if we can place a single object there.
	 */
	order = calc_slab_order(size, 1, slub_max_order, 1);
	if (order <= slub_max_order)
		return order;

	/*
	 * Doh this slab cannot be placed using slub_max_order.
	 */
	order = calc_slab_order(size, 1, MAX_ORDER, 1);
	if (order < MAX_ORDER)
		return order;
	return -ENOSYS;
}

static void
init_kmem_cache_node(struct kmem_cache_node *n)
{
	n->nr_partial = 0;
	spin_lock_init(&n->list_lock);
	INIT_LIST_HEAD(&n->partial);
#ifdef CONFIG_SLUB_DEBUG
	atomic_long_set(&n->nr_slabs, 0);
	atomic_long_set(&n->total_objects, 0);
	INIT_LIST_HEAD(&n->full);
#endif
}

static inline int alloc_kmem_cache_cpus(struct kmem_cache *s)
{
	BUILD_BUG_ON(PERCPU_DYNAMIC_EARLY_SIZE <
			KMALLOC_SHIFT_HIGH * sizeof(struct kmem_cache_cpu));

	/*
	 * Must align to double word boundary for the double cmpxchg
	 * instructions to work; see __pcpu_double_call_return_bool().
	 */
	s->cpu_slab = __alloc_percpu(sizeof(struct kmem_cache_cpu),
				     2 * sizeof(void *));

	if (!s->cpu_slab)
		return 0;

	init_kmem_cache_cpus(s);

	return 1;
}

static struct kmem_cache *kmem_cache_node;

/*
 * No kmalloc_node yet so do it by hand. We know that this is the first
 * slab on the node for this slabcache. There are no concurrent accesses
 * possible.
 *
 * Note that this function only works on the kmem_cache_node
 * when allocating for the kmem_cache_node. This is used for bootstrapping
 * memory on a fresh node that has no slab structures yet.
 */
static void early_kmem_cache_node_alloc(int node)
{
	struct slab *slab;
	struct kmem_cache_node *n;

	BUG_ON(kmem_cache_node->size < sizeof(struct kmem_cache_node));

	slab = new_slab(kmem_cache_node, GFP_NOWAIT, node);

	BUG_ON(!slab);
	inc_slabs_node(kmem_cache_node, slab_nid(slab), slab->objects);
	if (slab_nid(slab) != node) {
		pr_err("SLUB: Unable to allocate memory from node %d\n", node);
		pr_err("SLUB: Allocating a useless per node structure in order to be able to continue\n");
	}

	n = slab->freelist;
	BUG_ON(!n);
#ifdef CONFIG_SLUB_DEBUG
	init_object(kmem_cache_node, n, SLUB_RED_ACTIVE);
	init_tracking(kmem_cache_node, n);
#endif
	n = kasan_slab_alloc(kmem_cache_node, n, GFP_KERNEL, false);
	slab->freelist = get_freepointer(kmem_cache_node, n);
	slab->inuse = 1;
	kmem_cache_node->node[node] = n;
	init_kmem_cache_node(n);
	inc_slabs_node(kmem_cache_node, node, slab->objects);

	/*
	 * No locks need to be taken here as it has just been
	 * initialized and there is no concurrent access.
	 */
	__add_partial(n, slab, DEACTIVATE_TO_HEAD);
}

static void free_kmem_cache_nodes(struct kmem_cache *s)
{
	int node;
	struct kmem_cache_node *n;

	for_each_kmem_cache_node(s, node, n) {
		s->node[node] = NULL;
		kmem_cache_free(kmem_cache_node, n);
	}
}

void __kmem_cache_release(struct kmem_cache *s)
{
	cache_random_seq_destroy(s);
	free_percpu(s->cpu_slab);
	free_kmem_cache_nodes(s);
}

static int init_kmem_cache_nodes(struct kmem_cache *s)
{
	int node;

	for_each_node_mask(node, slab_nodes) {
		struct kmem_cache_node *n;

		if (slab_state == DOWN) {
			early_kmem_cache_node_alloc(node);
			continue;
		}
		n = kmem_cache_alloc_node(kmem_cache_node,
						GFP_KERNEL, node);

		if (!n) {
			free_kmem_cache_nodes(s);
			return 0;
		}

		init_kmem_cache_node(n);
		s->node[node] = n;
	}
	return 1;
}

static void set_cpu_partial(struct kmem_cache *s)
{
#ifdef CONFIG_SLUB_CPU_PARTIAL
	unsigned int nr_objects;

	/*
	 * cpu_partial determined the maximum number of objects kept in the
	 * per cpu partial lists of a processor.
	 *
	 * Per cpu partial lists mainly contain slabs that just have one
	 * object freed. If they are used for allocation then they can be
	 * filled up again with minimal effort. The slab will never hit the
	 * per node partial lists and therefore no locking will be required.
	 *
	 * For backwards compatibility reasons, this is determined as number
	 * of objects, even though we now limit maximum number of pages, see
	 * slub_set_cpu_partial()
	 */
	if (!kmem_cache_has_cpu_partial(s))
		nr_objects = 0;
	else if (s->size >= PAGE_SIZE)
		nr_objects = 6;
	else if (s->size >= 1024)
		nr_objects = 24;
	else if (s->size >= 256)
		nr_objects = 52;
	else
		nr_objects = 120;

	slub_set_cpu_partial(s, nr_objects);
#endif
}

/*
 * calculate_sizes() determines the order and the distribution of data within
 * a slab object.
 */
static int calculate_sizes(struct kmem_cache *s)
{
	slab_flags_t flags = s->flags;
	unsigned int size = s->object_size;
	unsigned int order;

	/*
	 * Round up object size to the next word boundary. We can only
	 * place the free pointer at word boundaries and this determines
	 * the possible location of the free pointer.
	 */
	size = ALIGN(size, sizeof(void *));

#ifdef CONFIG_SLUB_DEBUG
	/*
	 * Determine if we can poison the object itself. If the user of
	 * the slab may touch the object after free or before allocation
	 * then we should never poison the object itself.
	 */
	if ((flags & SLAB_POISON) && !(flags & SLAB_TYPESAFE_BY_RCU) &&
			!s->ctor)
		s->flags |= __OBJECT_POISON;
	else
		s->flags &= ~__OBJECT_POISON;


	/*
	 * If we are Redzoning then check if there is some space between the
	 * end of the object and the free pointer. If not then add an
	 * additional word to have some bytes to store Redzone information.
	 */
	if ((flags & SLAB_RED_ZONE) && size == s->object_size)
		size += sizeof(void *);
#endif

	/*
	 * With that we have determined the number of bytes in actual use
	 * by the object and redzoning.
	 */
	s->inuse = size;

	if ((flags & (SLAB_TYPESAFE_BY_RCU | SLAB_POISON)) ||
	    ((flags & SLAB_RED_ZONE) && s->object_size < sizeof(void *)) ||
	    s->ctor) {
		/*
		 * Relocate free pointer after the object if it is not
		 * permitted to overwrite the first word of the object on
		 * kmem_cache_free.
		 *
		 * This is the case if we do RCU, have a constructor or
		 * destructor, are poisoning the objects, or are
		 * redzoning an object smaller than sizeof(void *).
		 *
		 * The assumption that s->offset >= s->inuse means free
		 * pointer is outside of the object is used in the
		 * freeptr_outside_object() function. If that is no
		 * longer true, the function needs to be modified.
		 */
		s->offset = size;
		size += sizeof(void *);
	} else {
		/*
		 * Store freelist pointer near middle of object to keep
		 * it away from the edges of the object to avoid small
		 * sized over/underflows from neighboring allocations.
		 */
		s->offset = ALIGN_DOWN(s->object_size / 2, sizeof(void *));
	}

#ifdef CONFIG_SLUB_DEBUG
	if (flags & SLAB_STORE_USER) {
		/*
		 * Need to store information about allocs and frees after
		 * the object.
		 */
		size += 2 * sizeof(struct track);

		/* Save the original kmalloc request size */
		if (flags & SLAB_KMALLOC)
			size += sizeof(unsigned int);
	}
#endif

	kasan_cache_create(s, &size, &s->flags);
#ifdef CONFIG_SLUB_DEBUG
	if (flags & SLAB_RED_ZONE) {
		/*
		 * Add some empty padding so that we can catch
		 * overwrites from earlier objects rather than let
		 * tracking information or the free pointer be
		 * corrupted if a user writes before the start
		 * of the object.
		 */
		size += sizeof(void *);

		s->red_left_pad = sizeof(void *);
		s->red_left_pad = ALIGN(s->red_left_pad, s->align);
		size += s->red_left_pad;
	}
#endif

	/*
	 * SLUB stores one object immediately after another beginning from
	 * offset 0. In order to align the objects we have to simply size
	 * each object to conform to the alignment.
	 */
	size = ALIGN(size, s->align);
	s->size = size;
	s->reciprocal_size = reciprocal_value(size);
	order = calculate_order(size);

	if ((int)order < 0)
		return 0;

	s->allocflags = 0;
	if (order)
		s->allocflags |= __GFP_COMP;

	if (s->flags & SLAB_CACHE_DMA)
		s->allocflags |= GFP_DMA;

	if (s->flags & SLAB_CACHE_DMA32)
		s->allocflags |= GFP_DMA32;

	if (s->flags & SLAB_RECLAIM_ACCOUNT)
		s->allocflags |= __GFP_RECLAIMABLE;

	/*
	 * Determine the number of objects per slab
	 */
	s->oo = oo_make(order, size);
	s->min = oo_make(get_order(size), size);

	return !!oo_objects(s->oo);
}

static int kmem_cache_open(struct kmem_cache *s, slab_flags_t flags)
{
	s->flags = kmem_cache_flags(s->size, flags, s->name);
#ifdef CONFIG_SLAB_FREELIST_HARDENED
	s->random = get_random_long();
#endif

	if (!calculate_sizes(s))
		goto error;
	if (disable_higher_order_debug) {
		/*
		 * Disable debugging flags that store metadata if the min slab
		 * order increased.
		 */
		if (get_order(s->size) > get_order(s->object_size)) {
			s->flags &= ~DEBUG_METADATA_FLAGS;
			s->offset = 0;
			if (!calculate_sizes(s))
				goto error;
		}
	}

#if defined(CONFIG_HAVE_CMPXCHG_DOUBLE) && \
    defined(CONFIG_HAVE_ALIGNED_STRUCT_PAGE)
	if (system_has_cmpxchg_double() && (s->flags & SLAB_NO_CMPXCHG) == 0)
		/* Enable fast mode */
		s->flags |= __CMPXCHG_DOUBLE;
#endif

	/*
	 * The larger the object size is, the more slabs we want on the partial
	 * list to avoid pounding the page allocator excessively.
	 */
	s->min_partial = min_t(unsigned long, MAX_PARTIAL, ilog2(s->size) / 2);
	s->min_partial = max_t(unsigned long, MIN_PARTIAL, s->min_partial);

	set_cpu_partial(s);

#ifdef CONFIG_NUMA
	s->remote_node_defrag_ratio = 1000;
#endif

	/* Initialize the pre-computed randomized freelist if slab is up */
	if (slab_state >= UP) {
		if (init_cache_random_seq(s))
			goto error;
	}

	if (!init_kmem_cache_nodes(s))
		goto error;

	if (alloc_kmem_cache_cpus(s))
		return 0;

error:
	__kmem_cache_release(s);
	return -EINVAL;
}

static void list_slab_objects(struct kmem_cache *s, struct slab *slab,
			      const char *text)
{
#ifdef CONFIG_SLUB_DEBUG
	void *addr = slab_address(slab);
	void *p;

	slab_err(s, slab, text, s->name);

	spin_lock(&object_map_lock);
	__fill_map(object_map, s, slab);

	for_each_object(p, s, addr, slab->objects) {

		if (!test_bit(__obj_to_index(s, addr, p), object_map)) {
			pr_err("Object 0x%p @offset=%tu\n", p, p - addr);
			print_tracking(s, p);
		}
	}
	spin_unlock(&object_map_lock);
#endif
}

/*
 * Attempt to free all partial slabs on a node.
 * This is called from __kmem_cache_shutdown(). We must take list_lock
 * because sysfs file might still access partial list after the shutdowning.
 */
static void free_partial(struct kmem_cache *s, struct kmem_cache_node *n)
{
	LIST_HEAD(discard);
	struct slab *slab, *h;

	BUG_ON(irqs_disabled());
	spin_lock_irq(&n->list_lock);
	list_for_each_entry_safe(slab, h, &n->partial, slab_list) {
		if (!slab->inuse) {
			remove_partial(n, slab);
			list_add(&slab->slab_list, &discard);
		} else {
			list_slab_objects(s, slab,
			  "Objects remaining in %s on __kmem_cache_shutdown()");
		}
	}
	spin_unlock_irq(&n->list_lock);

	list_for_each_entry_safe(slab, h, &discard, slab_list)
		discard_slab(s, slab);
}

bool __kmem_cache_empty(struct kmem_cache *s)
{
	int node;
	struct kmem_cache_node *n;

	for_each_kmem_cache_node(s, node, n)
		if (n->nr_partial || slabs_node(s, node))
			return false;
	return true;
}

/*
 * Release all resources used by a slab cache.
 */
int __kmem_cache_shutdown(struct kmem_cache *s)
{
	int node;
	struct kmem_cache_node *n;

	flush_all_cpus_locked(s);
	/* Attempt to free all objects */
	for_each_kmem_cache_node(s, node, n) {
		free_partial(s, n);
		if (n->nr_partial || slabs_node(s, node))
			return 1;
	}
	return 0;
}

#ifdef CONFIG_PRINTK
void __kmem_obj_info(struct kmem_obj_info *kpp, void *object, struct slab *slab)
{
	void *base;
	int __maybe_unused i;
	unsigned int objnr;
	void *objp;
	void *objp0;
	struct kmem_cache *s = slab->slab_cache;
	struct track __maybe_unused *trackp;

	kpp->kp_ptr = object;
	kpp->kp_slab = slab;
	kpp->kp_slab_cache = s;
	base = slab_address(slab);
	objp0 = kasan_reset_tag(object);
#ifdef CONFIG_SLUB_DEBUG
	objp = restore_red_left(s, objp0);
#else
	objp = objp0;
#endif
	objnr = obj_to_index(s, slab, objp);
	kpp->kp_data_offset = (unsigned long)((char *)objp0 - (char *)objp);
	objp = base + s->size * objnr;
	kpp->kp_objp = objp;
	if (WARN_ON_ONCE(objp < base || objp >= base + slab->objects * s->size
			 || (objp - base) % s->size) ||
	    !(s->flags & SLAB_STORE_USER))
		return;
#ifdef CONFIG_SLUB_DEBUG
	objp = fixup_red_left(s, objp);
	trackp = get_track(s, objp, TRACK_ALLOC);
	kpp->kp_ret = (void *)trackp->addr;
#ifdef CONFIG_STACKDEPOT
	{
		depot_stack_handle_t handle;
		unsigned long *entries;
		unsigned int nr_entries;

		handle = READ_ONCE(trackp->handle);
		if (handle) {
			nr_entries = stack_depot_fetch(handle, &entries);
			for (i = 0; i < KS_ADDRS_COUNT && i < nr_entries; i++)
				kpp->kp_stack[i] = (void *)entries[i];
		}

		trackp = get_track(s, objp, TRACK_FREE);
		handle = READ_ONCE(trackp->handle);
		if (handle) {
			nr_entries = stack_depot_fetch(handle, &entries);
			for (i = 0; i < KS_ADDRS_COUNT && i < nr_entries; i++)
				kpp->kp_free_stack[i] = (void *)entries[i];
		}
	}
#endif
#endif
}
#endif

/********************************************************************
 *		Kmalloc subsystem
 *******************************************************************/

static int __init setup_slub_min_order(char *str)
{
	get_option(&str, (int *)&slub_min_order);

	return 1;
}

__setup("slub_min_order=", setup_slub_min_order);

static int __init setup_slub_max_order(char *str)
{
	get_option(&str, (int *)&slub_max_order);
	slub_max_order = min(slub_max_order, (unsigned int)MAX_ORDER - 1);

	return 1;
}

__setup("slub_max_order=", setup_slub_max_order);

static int __init setup_slub_min_objects(char *str)
{
	get_option(&str, (int *)&slub_min_objects);

	return 1;
}

__setup("slub_min_objects=", setup_slub_min_objects);

<<<<<<< HEAD
void *__kmalloc(size_t size, gfp_t flags)
{
	struct kmem_cache *s;
	void *ret;

	if (unlikely(size > KMALLOC_MAX_CACHE_SIZE))
		return kmalloc_large(size, flags);

	s = kmalloc_slab(size, flags);

	if (unlikely(ZERO_OR_NULL_PTR(s)))
		return s;

	ret = slab_alloc(s, NULL, flags, _RET_IP_, size);

	trace_kmalloc(_RET_IP_, ret, s, size, s->size, flags);

	ret = kasan_kmalloc(s, ret, size, flags);

	return ret;
}
EXPORT_SYMBOL(__kmalloc);

#ifdef CONFIG_NUMA
static void *kmalloc_large_node(size_t size, gfp_t flags, int node)
{
	struct page *page;
	void *ptr = NULL;
	unsigned int order = get_order(size);

	flags |= __GFP_COMP;
	page = alloc_pages_node(node, flags, order);
	if (page) {
		ptr = page_address(page);
		mod_lruvec_page_state(page, NR_SLAB_UNRECLAIMABLE_B,
				      PAGE_SIZE << order);
	}

	return kmalloc_large_node_hook(ptr, size, flags);
}

void *__kmalloc_node(size_t size, gfp_t flags, int node)
{
	struct kmem_cache *s;
	void *ret;

	if (unlikely(size > KMALLOC_MAX_CACHE_SIZE)) {
		ret = kmalloc_large_node(size, flags, node);

		trace_kmalloc_node(_RET_IP_, ret, NULL,
				   size, PAGE_SIZE << get_order(size),
				   flags, node);

		return ret;
	}

	s = kmalloc_slab(size, flags);

	if (unlikely(ZERO_OR_NULL_PTR(s)))
		return s;

	ret = slab_alloc_node(s, NULL, flags, node, _RET_IP_, size);

	trace_kmalloc_node(_RET_IP_, ret, s, size, s->size, flags, node);

	ret = kasan_kmalloc(s, ret, size, flags);

	return ret;
}
EXPORT_SYMBOL(__kmalloc_node);
#endif	/* CONFIG_NUMA */

=======
>>>>>>> 7365df19
#ifdef CONFIG_HARDENED_USERCOPY
/*
 * Rejects incorrectly sized objects and objects that are to be copied
 * to/from userspace but do not fall entirely within the containing slab
 * cache's usercopy region.
 *
 * Returns NULL if check passes, otherwise const char * to name of cache
 * to indicate an error.
 */
void __check_heap_object(const void *ptr, unsigned long n,
			 const struct slab *slab, bool to_user)
{
	struct kmem_cache *s;
	unsigned int offset;
	bool is_kfence = is_kfence_address(ptr);

	ptr = kasan_reset_tag(ptr);

	/* Find object and usable object size. */
	s = slab->slab_cache;

	/* Reject impossible pointers. */
	if (ptr < slab_address(slab))
		usercopy_abort("SLUB object not in SLUB page?!", NULL,
			       to_user, 0, n);

	/* Find offset within object. */
	if (is_kfence)
		offset = ptr - kfence_object_start(ptr);
	else
		offset = (ptr - slab_address(slab)) % s->size;

	/* Adjust for redzone and reject if within the redzone. */
	if (!is_kfence && kmem_cache_debug_flags(s, SLAB_RED_ZONE)) {
		if (offset < s->red_left_pad)
			usercopy_abort("SLUB object in left red zone",
				       s->name, to_user, offset, n);
		offset -= s->red_left_pad;
	}

	/* Allow address range falling entirely within usercopy region. */
	if (offset >= s->useroffset &&
	    offset - s->useroffset <= s->usersize &&
	    n <= s->useroffset - offset + s->usersize)
		return;

	usercopy_abort("SLUB object", s->name, to_user, offset, n);
}
#endif /* CONFIG_HARDENED_USERCOPY */

<<<<<<< HEAD
size_t __ksize(const void *object)
{
	struct folio *folio;

	if (unlikely(object == ZERO_SIZE_PTR))
		return 0;

	folio = virt_to_folio(object);

	if (unlikely(!folio_test_slab(folio)))
		return folio_size(folio);

	return slab_ksize(folio_slab(folio)->slab_cache);
}
EXPORT_SYMBOL(__ksize);

void kfree(const void *x)
{
	struct folio *folio;
	struct slab *slab;
	void *object = (void *)x;

	trace_kfree(_RET_IP_, x);

	if (unlikely(ZERO_OR_NULL_PTR(x)))
		return;

	folio = virt_to_folio(x);
	if (unlikely(!folio_test_slab(folio))) {
		free_large_kmalloc(folio, object);
		return;
	}
	slab = folio_slab(folio);
	slab_free(slab->slab_cache, slab, object, NULL, &object, 1, _RET_IP_);
}
EXPORT_SYMBOL(kfree);

=======
>>>>>>> 7365df19
#define SHRINK_PROMOTE_MAX 32

/*
 * kmem_cache_shrink discards empty slabs and promotes the slabs filled
 * up most to the head of the partial lists. New allocations will then
 * fill those up and thus they can be removed from the partial lists.
 *
 * The slabs with the least items are placed last. This results in them
 * being allocated from last increasing the chance that the last objects
 * are freed in them.
 */
static int __kmem_cache_do_shrink(struct kmem_cache *s)
{
	int node;
	int i;
	struct kmem_cache_node *n;
	struct slab *slab;
	struct slab *t;
	struct list_head discard;
	struct list_head promote[SHRINK_PROMOTE_MAX];
	unsigned long flags;
	int ret = 0;

	for_each_kmem_cache_node(s, node, n) {
		INIT_LIST_HEAD(&discard);
		for (i = 0; i < SHRINK_PROMOTE_MAX; i++)
			INIT_LIST_HEAD(promote + i);

		spin_lock_irqsave(&n->list_lock, flags);

		/*
		 * Build lists of slabs to discard or promote.
		 *
		 * Note that concurrent frees may occur while we hold the
		 * list_lock. slab->inuse here is the upper limit.
		 */
		list_for_each_entry_safe(slab, t, &n->partial, slab_list) {
			int free = slab->objects - slab->inuse;

			/* Do not reread slab->inuse */
			barrier();

			/* We do not keep full slabs on the list */
			BUG_ON(free <= 0);

			if (free == slab->objects) {
				list_move(&slab->slab_list, &discard);
				n->nr_partial--;
				dec_slabs_node(s, node, slab->objects);
			} else if (free <= SHRINK_PROMOTE_MAX)
				list_move(&slab->slab_list, promote + free - 1);
		}

		/*
		 * Promote the slabs filled up most to the head of the
		 * partial list.
		 */
		for (i = SHRINK_PROMOTE_MAX - 1; i >= 0; i--)
			list_splice(promote + i, &n->partial);

		spin_unlock_irqrestore(&n->list_lock, flags);

		/* Release empty slabs */
		list_for_each_entry_safe(slab, t, &discard, slab_list)
			free_slab(s, slab);

		if (slabs_node(s, node))
			ret = 1;
	}

	return ret;
}

int __kmem_cache_shrink(struct kmem_cache *s)
{
	flush_all(s);
	return __kmem_cache_do_shrink(s);
}

static int slab_mem_going_offline_callback(void *arg)
{
	struct kmem_cache *s;

	mutex_lock(&slab_mutex);
	list_for_each_entry(s, &slab_caches, list) {
		flush_all_cpus_locked(s);
		__kmem_cache_do_shrink(s);
	}
	mutex_unlock(&slab_mutex);

	return 0;
}

static void slab_mem_offline_callback(void *arg)
{
	struct memory_notify *marg = arg;
	int offline_node;

	offline_node = marg->status_change_nid_normal;

	/*
	 * If the node still has available memory. we need kmem_cache_node
	 * for it yet.
	 */
	if (offline_node < 0)
		return;

	mutex_lock(&slab_mutex);
	node_clear(offline_node, slab_nodes);
	/*
	 * We no longer free kmem_cache_node structures here, as it would be
	 * racy with all get_node() users, and infeasible to protect them with
	 * slab_mutex.
	 */
	mutex_unlock(&slab_mutex);
}

static int slab_mem_going_online_callback(void *arg)
{
	struct kmem_cache_node *n;
	struct kmem_cache *s;
	struct memory_notify *marg = arg;
	int nid = marg->status_change_nid_normal;
	int ret = 0;

	/*
	 * If the node's memory is already available, then kmem_cache_node is
	 * already created. Nothing to do.
	 */
	if (nid < 0)
		return 0;

	/*
	 * We are bringing a node online. No memory is available yet. We must
	 * allocate a kmem_cache_node structure in order to bring the node
	 * online.
	 */
	mutex_lock(&slab_mutex);
	list_for_each_entry(s, &slab_caches, list) {
		/*
		 * The structure may already exist if the node was previously
		 * onlined and offlined.
		 */
		if (get_node(s, nid))
			continue;
		/*
		 * XXX: kmem_cache_alloc_node will fallback to other nodes
		 *      since memory is not yet available from the node that
		 *      is brought up.
		 */
		n = kmem_cache_alloc(kmem_cache_node, GFP_KERNEL);
		if (!n) {
			ret = -ENOMEM;
			goto out;
		}
		init_kmem_cache_node(n);
		s->node[nid] = n;
	}
	/*
	 * Any cache created after this point will also have kmem_cache_node
	 * initialized for the new node.
	 */
	node_set(nid, slab_nodes);
out:
	mutex_unlock(&slab_mutex);
	return ret;
}

static int slab_memory_callback(struct notifier_block *self,
				unsigned long action, void *arg)
{
	int ret = 0;

	switch (action) {
	case MEM_GOING_ONLINE:
		ret = slab_mem_going_online_callback(arg);
		break;
	case MEM_GOING_OFFLINE:
		ret = slab_mem_going_offline_callback(arg);
		break;
	case MEM_OFFLINE:
	case MEM_CANCEL_ONLINE:
		slab_mem_offline_callback(arg);
		break;
	case MEM_ONLINE:
	case MEM_CANCEL_OFFLINE:
		break;
	}
	if (ret)
		ret = notifier_from_errno(ret);
	else
		ret = NOTIFY_OK;
	return ret;
}

static struct notifier_block slab_memory_callback_nb = {
	.notifier_call = slab_memory_callback,
	.priority = SLAB_CALLBACK_PRI,
};

/********************************************************************
 *			Basic setup of slabs
 *******************************************************************/

/*
 * Used for early kmem_cache structures that were allocated using
 * the page allocator. Allocate them properly then fix up the pointers
 * that may be pointing to the wrong kmem_cache structure.
 */

static struct kmem_cache * __init bootstrap(struct kmem_cache *static_cache)
{
	int node;
	struct kmem_cache *s = kmem_cache_zalloc(kmem_cache, GFP_NOWAIT);
	struct kmem_cache_node *n;

	memcpy(s, static_cache, kmem_cache->object_size);

	/*
	 * This runs very early, and only the boot processor is supposed to be
	 * up.  Even if it weren't true, IRQs are not up so we couldn't fire
	 * IPIs around.
	 */
	__flush_cpu_slab(s, smp_processor_id());
	for_each_kmem_cache_node(s, node, n) {
		struct slab *p;

		list_for_each_entry(p, &n->partial, slab_list)
			p->slab_cache = s;

#ifdef CONFIG_SLUB_DEBUG
		list_for_each_entry(p, &n->full, slab_list)
			p->slab_cache = s;
#endif
	}
	list_add(&s->list, &slab_caches);
	return s;
}

void __init kmem_cache_init(void)
{
	static __initdata struct kmem_cache boot_kmem_cache,
		boot_kmem_cache_node;
	int node;

	if (debug_guardpage_minorder())
		slub_max_order = 0;

	/* Print slub debugging pointers without hashing */
	if (__slub_debug_enabled())
		no_hash_pointers_enable(NULL);

	kmem_cache_node = &boot_kmem_cache_node;
	kmem_cache = &boot_kmem_cache;

	/*
	 * Initialize the nodemask for which we will allocate per node
	 * structures. Here we don't need taking slab_mutex yet.
	 */
	for_each_node_state(node, N_NORMAL_MEMORY)
		node_set(node, slab_nodes);

	create_boot_cache(kmem_cache_node, "kmem_cache_node",
		sizeof(struct kmem_cache_node), SLAB_HWCACHE_ALIGN, 0, 0);

	register_hotmemory_notifier(&slab_memory_callback_nb);

	/* Able to allocate the per node structures */
	slab_state = PARTIAL;

	create_boot_cache(kmem_cache, "kmem_cache",
			offsetof(struct kmem_cache, node) +
				nr_node_ids * sizeof(struct kmem_cache_node *),
		       SLAB_HWCACHE_ALIGN, 0, 0);

	kmem_cache = bootstrap(&boot_kmem_cache);
	kmem_cache_node = bootstrap(&boot_kmem_cache_node);

	/* Now we can use the kmem_cache to allocate kmalloc slabs */
	setup_kmalloc_cache_index_table();
	create_kmalloc_caches(0);

	/* Setup random freelists for each cache */
	init_freelist_randomization();

	cpuhp_setup_state_nocalls(CPUHP_SLUB_DEAD, "slub:dead", NULL,
				  slub_cpu_dead);

	pr_info("SLUB: HWalign=%d, Order=%u-%u, MinObjects=%u, CPUs=%u, Nodes=%u\n",
		cache_line_size(),
		slub_min_order, slub_max_order, slub_min_objects,
		nr_cpu_ids, nr_node_ids);
}

void __init kmem_cache_init_late(void)
{
	flushwq = alloc_workqueue("slub_flushwq", WQ_MEM_RECLAIM, 0);
	WARN_ON(!flushwq);
}

struct kmem_cache *
__kmem_cache_alias(const char *name, unsigned int size, unsigned int align,
		   slab_flags_t flags, void (*ctor)(void *))
{
	struct kmem_cache *s;

	s = find_mergeable(size, align, flags, name, ctor);
	if (s) {
		if (sysfs_slab_alias(s, name))
			return NULL;

		s->refcount++;

		/*
		 * Adjust the object sizes so that we clear
		 * the complete object on kzalloc.
		 */
		s->object_size = max(s->object_size, size);
		s->inuse = max(s->inuse, ALIGN(size, sizeof(void *)));
	}

	return s;
}

int __kmem_cache_create(struct kmem_cache *s, slab_flags_t flags)
{
	int err;

	err = kmem_cache_open(s, flags);
	if (err)
		return err;

	/* Mutex is not taken during early boot */
	if (slab_state <= UP)
		return 0;

	err = sysfs_slab_add(s);
	if (err) {
		__kmem_cache_release(s);
		return err;
	}

	if (s->flags & SLAB_STORE_USER)
		debugfs_slab_add(s);

	return 0;
}

<<<<<<< HEAD
void *__kmalloc_track_caller(size_t size, gfp_t gfpflags, unsigned long caller)
{
	struct kmem_cache *s;
	void *ret;

	if (unlikely(size > KMALLOC_MAX_CACHE_SIZE))
		return kmalloc_large(size, gfpflags);

	s = kmalloc_slab(size, gfpflags);

	if (unlikely(ZERO_OR_NULL_PTR(s)))
		return s;

	ret = slab_alloc(s, NULL, gfpflags, caller, size);

	/* Honor the call site pointer we received. */
	trace_kmalloc(caller, ret, s, size, s->size, gfpflags);

	return ret;
}
EXPORT_SYMBOL(__kmalloc_track_caller);

#ifdef CONFIG_NUMA
void *__kmalloc_node_track_caller(size_t size, gfp_t gfpflags,
					int node, unsigned long caller)
{
	struct kmem_cache *s;
	void *ret;

	if (unlikely(size > KMALLOC_MAX_CACHE_SIZE)) {
		ret = kmalloc_large_node(size, gfpflags, node);

		trace_kmalloc_node(caller, ret, NULL,
				   size, PAGE_SIZE << get_order(size),
				   gfpflags, node);

		return ret;
	}

	s = kmalloc_slab(size, gfpflags);

	if (unlikely(ZERO_OR_NULL_PTR(s)))
		return s;

	ret = slab_alloc_node(s, NULL, gfpflags, node, caller, size);

	/* Honor the call site pointer we received. */
	trace_kmalloc_node(caller, ret, s, size, s->size, gfpflags, node);

	return ret;
}
EXPORT_SYMBOL(__kmalloc_node_track_caller);
#endif

=======
>>>>>>> 7365df19
#ifdef CONFIG_SYSFS
static int count_inuse(struct slab *slab)
{
	return slab->inuse;
}

static int count_total(struct slab *slab)
{
	return slab->objects;
}
#endif

#ifdef CONFIG_SLUB_DEBUG
static void validate_slab(struct kmem_cache *s, struct slab *slab,
			  unsigned long *obj_map)
{
	void *p;
	void *addr = slab_address(slab);

	if (!check_slab(s, slab) || !on_freelist(s, slab, NULL))
		return;

	/* Now we know that a valid freelist exists */
	__fill_map(obj_map, s, slab);
	for_each_object(p, s, addr, slab->objects) {
		u8 val = test_bit(__obj_to_index(s, addr, p), obj_map) ?
			 SLUB_RED_INACTIVE : SLUB_RED_ACTIVE;

		if (!check_object(s, slab, p, val))
			break;
	}
}

static int validate_slab_node(struct kmem_cache *s,
		struct kmem_cache_node *n, unsigned long *obj_map)
{
	unsigned long count = 0;
	struct slab *slab;
	unsigned long flags;

	spin_lock_irqsave(&n->list_lock, flags);

	list_for_each_entry(slab, &n->partial, slab_list) {
		validate_slab(s, slab, obj_map);
		count++;
	}
	if (count != n->nr_partial) {
		pr_err("SLUB %s: %ld partial slabs counted but counter=%ld\n",
		       s->name, count, n->nr_partial);
		slab_add_kunit_errors();
	}

	if (!(s->flags & SLAB_STORE_USER))
		goto out;

	list_for_each_entry(slab, &n->full, slab_list) {
		validate_slab(s, slab, obj_map);
		count++;
	}
	if (count != atomic_long_read(&n->nr_slabs)) {
		pr_err("SLUB: %s %ld slabs counted but counter=%ld\n",
		       s->name, count, atomic_long_read(&n->nr_slabs));
		slab_add_kunit_errors();
	}

out:
	spin_unlock_irqrestore(&n->list_lock, flags);
	return count;
}

long validate_slab_cache(struct kmem_cache *s)
{
	int node;
	unsigned long count = 0;
	struct kmem_cache_node *n;
	unsigned long *obj_map;

	obj_map = bitmap_alloc(oo_objects(s->oo), GFP_KERNEL);
	if (!obj_map)
		return -ENOMEM;

	flush_all(s);
	for_each_kmem_cache_node(s, node, n)
		count += validate_slab_node(s, n, obj_map);

	bitmap_free(obj_map);

	return count;
}
EXPORT_SYMBOL(validate_slab_cache);

#ifdef CONFIG_DEBUG_FS
/*
 * Generate lists of code addresses where slabcache objects are allocated
 * and freed.
 */

struct location {
	depot_stack_handle_t handle;
	unsigned long count;
	unsigned long addr;
	unsigned long waste;
	long long sum_time;
	long min_time;
	long max_time;
	long min_pid;
	long max_pid;
	DECLARE_BITMAP(cpus, NR_CPUS);
	nodemask_t nodes;
};

struct loc_track {
	unsigned long max;
	unsigned long count;
	struct location *loc;
	loff_t idx;
};

static struct dentry *slab_debugfs_root;

static void free_loc_track(struct loc_track *t)
{
	if (t->max)
		free_pages((unsigned long)t->loc,
			get_order(sizeof(struct location) * t->max));
}

static int alloc_loc_track(struct loc_track *t, unsigned long max, gfp_t flags)
{
	struct location *l;
	int order;

	order = get_order(sizeof(struct location) * max);

	l = (void *)__get_free_pages(flags, order);
	if (!l)
		return 0;

	if (t->count) {
		memcpy(l, t->loc, sizeof(struct location) * t->count);
		free_loc_track(t);
	}
	t->max = max;
	t->loc = l;
	return 1;
}

static int add_location(struct loc_track *t, struct kmem_cache *s,
				const struct track *track,
				unsigned int orig_size)
{
	long start, end, pos;
	struct location *l;
	unsigned long caddr, chandle, cwaste;
	unsigned long age = jiffies - track->when;
	depot_stack_handle_t handle = 0;
	unsigned int waste = s->object_size - orig_size;

#ifdef CONFIG_STACKDEPOT
	handle = READ_ONCE(track->handle);
#endif
	start = -1;
	end = t->count;

	for ( ; ; ) {
		pos = start + (end - start + 1) / 2;

		/*
		 * There is nothing at "end". If we end up there
		 * we need to add something to before end.
		 */
		if (pos == end)
			break;

		l = &t->loc[pos];
		caddr = l->addr;
		chandle = l->handle;
		cwaste = l->waste;
		if ((track->addr == caddr) && (handle == chandle) &&
			(waste == cwaste)) {

			l->count++;
			if (track->when) {
				l->sum_time += age;
				if (age < l->min_time)
					l->min_time = age;
				if (age > l->max_time)
					l->max_time = age;

				if (track->pid < l->min_pid)
					l->min_pid = track->pid;
				if (track->pid > l->max_pid)
					l->max_pid = track->pid;

				cpumask_set_cpu(track->cpu,
						to_cpumask(l->cpus));
			}
			node_set(page_to_nid(virt_to_page(track)), l->nodes);
			return 1;
		}

		if (track->addr < caddr)
			end = pos;
		else if (track->addr == caddr && handle < chandle)
			end = pos;
		else if (track->addr == caddr && handle == chandle &&
				waste < cwaste)
			end = pos;
		else
			start = pos;
	}

	/*
	 * Not found. Insert new tracking element.
	 */
	if (t->count >= t->max && !alloc_loc_track(t, 2 * t->max, GFP_ATOMIC))
		return 0;

	l = t->loc + pos;
	if (pos < t->count)
		memmove(l + 1, l,
			(t->count - pos) * sizeof(struct location));
	t->count++;
	l->count = 1;
	l->addr = track->addr;
	l->sum_time = age;
	l->min_time = age;
	l->max_time = age;
	l->min_pid = track->pid;
	l->max_pid = track->pid;
	l->handle = handle;
	l->waste = waste;
	cpumask_clear(to_cpumask(l->cpus));
	cpumask_set_cpu(track->cpu, to_cpumask(l->cpus));
	nodes_clear(l->nodes);
	node_set(page_to_nid(virt_to_page(track)), l->nodes);
	return 1;
}

static void process_slab(struct loc_track *t, struct kmem_cache *s,
		struct slab *slab, enum track_item alloc,
		unsigned long *obj_map)
{
	void *addr = slab_address(slab);
	bool is_alloc = (alloc == TRACK_ALLOC);
	void *p;

	__fill_map(obj_map, s, slab);

	for_each_object(p, s, addr, slab->objects)
		if (!test_bit(__obj_to_index(s, addr, p), obj_map))
			add_location(t, s, get_track(s, p, alloc),
				     is_alloc ? get_orig_size(s, p) :
						s->object_size);
}
#endif  /* CONFIG_DEBUG_FS   */
#endif	/* CONFIG_SLUB_DEBUG */

#ifdef CONFIG_SYSFS
enum slab_stat_type {
	SL_ALL,			/* All slabs */
	SL_PARTIAL,		/* Only partially allocated slabs */
	SL_CPU,			/* Only slabs used for cpu caches */
	SL_OBJECTS,		/* Determine allocated objects not slabs */
	SL_TOTAL		/* Determine object capacity not slabs */
};

#define SO_ALL		(1 << SL_ALL)
#define SO_PARTIAL	(1 << SL_PARTIAL)
#define SO_CPU		(1 << SL_CPU)
#define SO_OBJECTS	(1 << SL_OBJECTS)
#define SO_TOTAL	(1 << SL_TOTAL)

static ssize_t show_slab_objects(struct kmem_cache *s,
				 char *buf, unsigned long flags)
{
	unsigned long total = 0;
	int node;
	int x;
	unsigned long *nodes;
	int len = 0;

	nodes = kcalloc(nr_node_ids, sizeof(unsigned long), GFP_KERNEL);
	if (!nodes)
		return -ENOMEM;

	if (flags & SO_CPU) {
		int cpu;

		for_each_possible_cpu(cpu) {
			struct kmem_cache_cpu *c = per_cpu_ptr(s->cpu_slab,
							       cpu);
			int node;
			struct slab *slab;

			slab = READ_ONCE(c->slab);
			if (!slab)
				continue;

			node = slab_nid(slab);
			if (flags & SO_TOTAL)
				x = slab->objects;
			else if (flags & SO_OBJECTS)
				x = slab->inuse;
			else
				x = 1;

			total += x;
			nodes[node] += x;

#ifdef CONFIG_SLUB_CPU_PARTIAL
			slab = slub_percpu_partial_read_once(c);
			if (slab) {
				node = slab_nid(slab);
				if (flags & SO_TOTAL)
					WARN_ON_ONCE(1);
				else if (flags & SO_OBJECTS)
					WARN_ON_ONCE(1);
				else
					x = slab->slabs;
				total += x;
				nodes[node] += x;
			}
#endif
		}
	}

	/*
	 * It is impossible to take "mem_hotplug_lock" here with "kernfs_mutex"
	 * already held which will conflict with an existing lock order:
	 *
	 * mem_hotplug_lock->slab_mutex->kernfs_mutex
	 *
	 * We don't really need mem_hotplug_lock (to hold off
	 * slab_mem_going_offline_callback) here because slab's memory hot
	 * unplug code doesn't destroy the kmem_cache->node[] data.
	 */

#ifdef CONFIG_SLUB_DEBUG
	if (flags & SO_ALL) {
		struct kmem_cache_node *n;

		for_each_kmem_cache_node(s, node, n) {

			if (flags & SO_TOTAL)
				x = atomic_long_read(&n->total_objects);
			else if (flags & SO_OBJECTS)
				x = atomic_long_read(&n->total_objects) -
					count_partial(n, count_free);
			else
				x = atomic_long_read(&n->nr_slabs);
			total += x;
			nodes[node] += x;
		}

	} else
#endif
	if (flags & SO_PARTIAL) {
		struct kmem_cache_node *n;

		for_each_kmem_cache_node(s, node, n) {
			if (flags & SO_TOTAL)
				x = count_partial(n, count_total);
			else if (flags & SO_OBJECTS)
				x = count_partial(n, count_inuse);
			else
				x = n->nr_partial;
			total += x;
			nodes[node] += x;
		}
	}

	len += sysfs_emit_at(buf, len, "%lu", total);
#ifdef CONFIG_NUMA
	for (node = 0; node < nr_node_ids; node++) {
		if (nodes[node])
			len += sysfs_emit_at(buf, len, " N%d=%lu",
					     node, nodes[node]);
	}
#endif
	len += sysfs_emit_at(buf, len, "\n");
	kfree(nodes);

	return len;
}

#define to_slab_attr(n) container_of(n, struct slab_attribute, attr)
#define to_slab(n) container_of(n, struct kmem_cache, kobj)

struct slab_attribute {
	struct attribute attr;
	ssize_t (*show)(struct kmem_cache *s, char *buf);
	ssize_t (*store)(struct kmem_cache *s, const char *x, size_t count);
};

#define SLAB_ATTR_RO(_name) \
	static struct slab_attribute _name##_attr = __ATTR_RO_MODE(_name, 0400)

#define SLAB_ATTR(_name) \
	static struct slab_attribute _name##_attr = __ATTR_RW_MODE(_name, 0600)

static ssize_t slab_size_show(struct kmem_cache *s, char *buf)
{
	return sysfs_emit(buf, "%u\n", s->size);
}
SLAB_ATTR_RO(slab_size);

static ssize_t align_show(struct kmem_cache *s, char *buf)
{
	return sysfs_emit(buf, "%u\n", s->align);
}
SLAB_ATTR_RO(align);

static ssize_t object_size_show(struct kmem_cache *s, char *buf)
{
	return sysfs_emit(buf, "%u\n", s->object_size);
}
SLAB_ATTR_RO(object_size);

static ssize_t objs_per_slab_show(struct kmem_cache *s, char *buf)
{
	return sysfs_emit(buf, "%u\n", oo_objects(s->oo));
}
SLAB_ATTR_RO(objs_per_slab);

static ssize_t order_show(struct kmem_cache *s, char *buf)
{
	return sysfs_emit(buf, "%u\n", oo_order(s->oo));
}
SLAB_ATTR_RO(order);

static ssize_t min_partial_show(struct kmem_cache *s, char *buf)
{
	return sysfs_emit(buf, "%lu\n", s->min_partial);
}

static ssize_t min_partial_store(struct kmem_cache *s, const char *buf,
				 size_t length)
{
	unsigned long min;
	int err;

	err = kstrtoul(buf, 10, &min);
	if (err)
		return err;

	s->min_partial = min;
	return length;
}
SLAB_ATTR(min_partial);

static ssize_t cpu_partial_show(struct kmem_cache *s, char *buf)
{
	unsigned int nr_partial = 0;
#ifdef CONFIG_SLUB_CPU_PARTIAL
	nr_partial = s->cpu_partial;
#endif

	return sysfs_emit(buf, "%u\n", nr_partial);
}

static ssize_t cpu_partial_store(struct kmem_cache *s, const char *buf,
				 size_t length)
{
	unsigned int objects;
	int err;

	err = kstrtouint(buf, 10, &objects);
	if (err)
		return err;
	if (objects && !kmem_cache_has_cpu_partial(s))
		return -EINVAL;

	slub_set_cpu_partial(s, objects);
	flush_all(s);
	return length;
}
SLAB_ATTR(cpu_partial);

static ssize_t ctor_show(struct kmem_cache *s, char *buf)
{
	if (!s->ctor)
		return 0;
	return sysfs_emit(buf, "%pS\n", s->ctor);
}
SLAB_ATTR_RO(ctor);

static ssize_t aliases_show(struct kmem_cache *s, char *buf)
{
	return sysfs_emit(buf, "%d\n", s->refcount < 0 ? 0 : s->refcount - 1);
}
SLAB_ATTR_RO(aliases);

static ssize_t partial_show(struct kmem_cache *s, char *buf)
{
	return show_slab_objects(s, buf, SO_PARTIAL);
}
SLAB_ATTR_RO(partial);

static ssize_t cpu_slabs_show(struct kmem_cache *s, char *buf)
{
	return show_slab_objects(s, buf, SO_CPU);
}
SLAB_ATTR_RO(cpu_slabs);

static ssize_t objects_show(struct kmem_cache *s, char *buf)
{
	return show_slab_objects(s, buf, SO_ALL|SO_OBJECTS);
}
SLAB_ATTR_RO(objects);

static ssize_t objects_partial_show(struct kmem_cache *s, char *buf)
{
	return show_slab_objects(s, buf, SO_PARTIAL|SO_OBJECTS);
}
SLAB_ATTR_RO(objects_partial);

static ssize_t slabs_cpu_partial_show(struct kmem_cache *s, char *buf)
{
	int objects = 0;
	int slabs = 0;
	int cpu __maybe_unused;
	int len = 0;

#ifdef CONFIG_SLUB_CPU_PARTIAL
	for_each_online_cpu(cpu) {
		struct slab *slab;

		slab = slub_percpu_partial(per_cpu_ptr(s->cpu_slab, cpu));

		if (slab)
			slabs += slab->slabs;
	}
#endif

	/* Approximate half-full slabs, see slub_set_cpu_partial() */
	objects = (slabs * oo_objects(s->oo)) / 2;
	len += sysfs_emit_at(buf, len, "%d(%d)", objects, slabs);

#if defined(CONFIG_SLUB_CPU_PARTIAL) && defined(CONFIG_SMP)
	for_each_online_cpu(cpu) {
		struct slab *slab;

		slab = slub_percpu_partial(per_cpu_ptr(s->cpu_slab, cpu));
		if (slab) {
			slabs = READ_ONCE(slab->slabs);
			objects = (slabs * oo_objects(s->oo)) / 2;
			len += sysfs_emit_at(buf, len, " C%d=%d(%d)",
					     cpu, objects, slabs);
		}
	}
#endif
	len += sysfs_emit_at(buf, len, "\n");

	return len;
}
SLAB_ATTR_RO(slabs_cpu_partial);

static ssize_t reclaim_account_show(struct kmem_cache *s, char *buf)
{
	return sysfs_emit(buf, "%d\n", !!(s->flags & SLAB_RECLAIM_ACCOUNT));
}
SLAB_ATTR_RO(reclaim_account);

static ssize_t hwcache_align_show(struct kmem_cache *s, char *buf)
{
	return sysfs_emit(buf, "%d\n", !!(s->flags & SLAB_HWCACHE_ALIGN));
}
SLAB_ATTR_RO(hwcache_align);

#ifdef CONFIG_ZONE_DMA
static ssize_t cache_dma_show(struct kmem_cache *s, char *buf)
{
	return sysfs_emit(buf, "%d\n", !!(s->flags & SLAB_CACHE_DMA));
}
SLAB_ATTR_RO(cache_dma);
#endif

static ssize_t usersize_show(struct kmem_cache *s, char *buf)
{
	return sysfs_emit(buf, "%u\n", s->usersize);
}
SLAB_ATTR_RO(usersize);

static ssize_t destroy_by_rcu_show(struct kmem_cache *s, char *buf)
{
	return sysfs_emit(buf, "%d\n", !!(s->flags & SLAB_TYPESAFE_BY_RCU));
}
SLAB_ATTR_RO(destroy_by_rcu);

#ifdef CONFIG_SLUB_DEBUG
static ssize_t slabs_show(struct kmem_cache *s, char *buf)
{
	return show_slab_objects(s, buf, SO_ALL);
}
SLAB_ATTR_RO(slabs);

static ssize_t total_objects_show(struct kmem_cache *s, char *buf)
{
	return show_slab_objects(s, buf, SO_ALL|SO_TOTAL);
}
SLAB_ATTR_RO(total_objects);

static ssize_t sanity_checks_show(struct kmem_cache *s, char *buf)
{
	return sysfs_emit(buf, "%d\n", !!(s->flags & SLAB_CONSISTENCY_CHECKS));
}
SLAB_ATTR_RO(sanity_checks);

static ssize_t trace_show(struct kmem_cache *s, char *buf)
{
	return sysfs_emit(buf, "%d\n", !!(s->flags & SLAB_TRACE));
}
SLAB_ATTR_RO(trace);

static ssize_t red_zone_show(struct kmem_cache *s, char *buf)
{
	return sysfs_emit(buf, "%d\n", !!(s->flags & SLAB_RED_ZONE));
}

SLAB_ATTR_RO(red_zone);

static ssize_t poison_show(struct kmem_cache *s, char *buf)
{
	return sysfs_emit(buf, "%d\n", !!(s->flags & SLAB_POISON));
}

SLAB_ATTR_RO(poison);

static ssize_t store_user_show(struct kmem_cache *s, char *buf)
{
	return sysfs_emit(buf, "%d\n", !!(s->flags & SLAB_STORE_USER));
}

SLAB_ATTR_RO(store_user);

static ssize_t validate_show(struct kmem_cache *s, char *buf)
{
	return 0;
}

static ssize_t validate_store(struct kmem_cache *s,
			const char *buf, size_t length)
{
	int ret = -EINVAL;

	if (buf[0] == '1' && kmem_cache_debug(s)) {
		ret = validate_slab_cache(s);
		if (ret >= 0)
			ret = length;
	}
	return ret;
}
SLAB_ATTR(validate);

#endif /* CONFIG_SLUB_DEBUG */

#ifdef CONFIG_FAILSLAB
static ssize_t failslab_show(struct kmem_cache *s, char *buf)
{
	return sysfs_emit(buf, "%d\n", !!(s->flags & SLAB_FAILSLAB));
}
SLAB_ATTR_RO(failslab);
#endif

static ssize_t shrink_show(struct kmem_cache *s, char *buf)
{
	return 0;
}

static ssize_t shrink_store(struct kmem_cache *s,
			const char *buf, size_t length)
{
	if (buf[0] == '1')
		kmem_cache_shrink(s);
	else
		return -EINVAL;
	return length;
}
SLAB_ATTR(shrink);

#ifdef CONFIG_NUMA
static ssize_t remote_node_defrag_ratio_show(struct kmem_cache *s, char *buf)
{
	return sysfs_emit(buf, "%u\n", s->remote_node_defrag_ratio / 10);
}

static ssize_t remote_node_defrag_ratio_store(struct kmem_cache *s,
				const char *buf, size_t length)
{
	unsigned int ratio;
	int err;

	err = kstrtouint(buf, 10, &ratio);
	if (err)
		return err;
	if (ratio > 100)
		return -ERANGE;

	s->remote_node_defrag_ratio = ratio * 10;

	return length;
}
SLAB_ATTR(remote_node_defrag_ratio);
#endif

#ifdef CONFIG_SLUB_STATS
static int show_stat(struct kmem_cache *s, char *buf, enum stat_item si)
{
	unsigned long sum  = 0;
	int cpu;
	int len = 0;
	int *data = kmalloc_array(nr_cpu_ids, sizeof(int), GFP_KERNEL);

	if (!data)
		return -ENOMEM;

	for_each_online_cpu(cpu) {
		unsigned x = per_cpu_ptr(s->cpu_slab, cpu)->stat[si];

		data[cpu] = x;
		sum += x;
	}

	len += sysfs_emit_at(buf, len, "%lu", sum);

#ifdef CONFIG_SMP
	for_each_online_cpu(cpu) {
		if (data[cpu])
			len += sysfs_emit_at(buf, len, " C%d=%u",
					     cpu, data[cpu]);
	}
#endif
	kfree(data);
	len += sysfs_emit_at(buf, len, "\n");

	return len;
}

static void clear_stat(struct kmem_cache *s, enum stat_item si)
{
	int cpu;

	for_each_online_cpu(cpu)
		per_cpu_ptr(s->cpu_slab, cpu)->stat[si] = 0;
}

#define STAT_ATTR(si, text) 					\
static ssize_t text##_show(struct kmem_cache *s, char *buf)	\
{								\
	return show_stat(s, buf, si);				\
}								\
static ssize_t text##_store(struct kmem_cache *s,		\
				const char *buf, size_t length)	\
{								\
	if (buf[0] != '0')					\
		return -EINVAL;					\
	clear_stat(s, si);					\
	return length;						\
}								\
SLAB_ATTR(text);						\

STAT_ATTR(ALLOC_FASTPATH, alloc_fastpath);
STAT_ATTR(ALLOC_SLOWPATH, alloc_slowpath);
STAT_ATTR(FREE_FASTPATH, free_fastpath);
STAT_ATTR(FREE_SLOWPATH, free_slowpath);
STAT_ATTR(FREE_FROZEN, free_frozen);
STAT_ATTR(FREE_ADD_PARTIAL, free_add_partial);
STAT_ATTR(FREE_REMOVE_PARTIAL, free_remove_partial);
STAT_ATTR(ALLOC_FROM_PARTIAL, alloc_from_partial);
STAT_ATTR(ALLOC_SLAB, alloc_slab);
STAT_ATTR(ALLOC_REFILL, alloc_refill);
STAT_ATTR(ALLOC_NODE_MISMATCH, alloc_node_mismatch);
STAT_ATTR(FREE_SLAB, free_slab);
STAT_ATTR(CPUSLAB_FLUSH, cpuslab_flush);
STAT_ATTR(DEACTIVATE_FULL, deactivate_full);
STAT_ATTR(DEACTIVATE_EMPTY, deactivate_empty);
STAT_ATTR(DEACTIVATE_TO_HEAD, deactivate_to_head);
STAT_ATTR(DEACTIVATE_TO_TAIL, deactivate_to_tail);
STAT_ATTR(DEACTIVATE_REMOTE_FREES, deactivate_remote_frees);
STAT_ATTR(DEACTIVATE_BYPASS, deactivate_bypass);
STAT_ATTR(ORDER_FALLBACK, order_fallback);
STAT_ATTR(CMPXCHG_DOUBLE_CPU_FAIL, cmpxchg_double_cpu_fail);
STAT_ATTR(CMPXCHG_DOUBLE_FAIL, cmpxchg_double_fail);
STAT_ATTR(CPU_PARTIAL_ALLOC, cpu_partial_alloc);
STAT_ATTR(CPU_PARTIAL_FREE, cpu_partial_free);
STAT_ATTR(CPU_PARTIAL_NODE, cpu_partial_node);
STAT_ATTR(CPU_PARTIAL_DRAIN, cpu_partial_drain);
#endif	/* CONFIG_SLUB_STATS */

static struct attribute *slab_attrs[] = {
	&slab_size_attr.attr,
	&object_size_attr.attr,
	&objs_per_slab_attr.attr,
	&order_attr.attr,
	&min_partial_attr.attr,
	&cpu_partial_attr.attr,
	&objects_attr.attr,
	&objects_partial_attr.attr,
	&partial_attr.attr,
	&cpu_slabs_attr.attr,
	&ctor_attr.attr,
	&aliases_attr.attr,
	&align_attr.attr,
	&hwcache_align_attr.attr,
	&reclaim_account_attr.attr,
	&destroy_by_rcu_attr.attr,
	&shrink_attr.attr,
	&slabs_cpu_partial_attr.attr,
#ifdef CONFIG_SLUB_DEBUG
	&total_objects_attr.attr,
	&slabs_attr.attr,
	&sanity_checks_attr.attr,
	&trace_attr.attr,
	&red_zone_attr.attr,
	&poison_attr.attr,
	&store_user_attr.attr,
	&validate_attr.attr,
#endif
#ifdef CONFIG_ZONE_DMA
	&cache_dma_attr.attr,
#endif
#ifdef CONFIG_NUMA
	&remote_node_defrag_ratio_attr.attr,
#endif
#ifdef CONFIG_SLUB_STATS
	&alloc_fastpath_attr.attr,
	&alloc_slowpath_attr.attr,
	&free_fastpath_attr.attr,
	&free_slowpath_attr.attr,
	&free_frozen_attr.attr,
	&free_add_partial_attr.attr,
	&free_remove_partial_attr.attr,
	&alloc_from_partial_attr.attr,
	&alloc_slab_attr.attr,
	&alloc_refill_attr.attr,
	&alloc_node_mismatch_attr.attr,
	&free_slab_attr.attr,
	&cpuslab_flush_attr.attr,
	&deactivate_full_attr.attr,
	&deactivate_empty_attr.attr,
	&deactivate_to_head_attr.attr,
	&deactivate_to_tail_attr.attr,
	&deactivate_remote_frees_attr.attr,
	&deactivate_bypass_attr.attr,
	&order_fallback_attr.attr,
	&cmpxchg_double_fail_attr.attr,
	&cmpxchg_double_cpu_fail_attr.attr,
	&cpu_partial_alloc_attr.attr,
	&cpu_partial_free_attr.attr,
	&cpu_partial_node_attr.attr,
	&cpu_partial_drain_attr.attr,
#endif
#ifdef CONFIG_FAILSLAB
	&failslab_attr.attr,
#endif
	&usersize_attr.attr,

	NULL
};

static const struct attribute_group slab_attr_group = {
	.attrs = slab_attrs,
};

static ssize_t slab_attr_show(struct kobject *kobj,
				struct attribute *attr,
				char *buf)
{
	struct slab_attribute *attribute;
	struct kmem_cache *s;

	attribute = to_slab_attr(attr);
	s = to_slab(kobj);

	if (!attribute->show)
		return -EIO;

	return attribute->show(s, buf);
}

static ssize_t slab_attr_store(struct kobject *kobj,
				struct attribute *attr,
				const char *buf, size_t len)
{
	struct slab_attribute *attribute;
	struct kmem_cache *s;

	attribute = to_slab_attr(attr);
	s = to_slab(kobj);

	if (!attribute->store)
		return -EIO;

	return attribute->store(s, buf, len);
}

static void kmem_cache_release(struct kobject *k)
{
	slab_kmem_cache_release(to_slab(k));
}

static const struct sysfs_ops slab_sysfs_ops = {
	.show = slab_attr_show,
	.store = slab_attr_store,
};

static struct kobj_type slab_ktype = {
	.sysfs_ops = &slab_sysfs_ops,
	.release = kmem_cache_release,
};

static struct kset *slab_kset;

static inline struct kset *cache_kset(struct kmem_cache *s)
{
	return slab_kset;
}

#define ID_STR_LENGTH 32

/* Create a unique string id for a slab cache:
 *
 * Format	:[flags-]size
 */
static char *create_unique_id(struct kmem_cache *s)
{
	char *name = kmalloc(ID_STR_LENGTH, GFP_KERNEL);
	char *p = name;

	if (!name)
		return ERR_PTR(-ENOMEM);

	*p++ = ':';
	/*
	 * First flags affecting slabcache operations. We will only
	 * get here for aliasable slabs so we do not need to support
	 * too many flags. The flags here must cover all flags that
	 * are matched during merging to guarantee that the id is
	 * unique.
	 */
	if (s->flags & SLAB_CACHE_DMA)
		*p++ = 'd';
	if (s->flags & SLAB_CACHE_DMA32)
		*p++ = 'D';
	if (s->flags & SLAB_RECLAIM_ACCOUNT)
		*p++ = 'a';
	if (s->flags & SLAB_CONSISTENCY_CHECKS)
		*p++ = 'F';
	if (s->flags & SLAB_ACCOUNT)
		*p++ = 'A';
	if (p != name + 1)
		*p++ = '-';
	p += snprintf(p, ID_STR_LENGTH - (p - name), "%07u", s->size);

	if (WARN_ON(p > name + ID_STR_LENGTH - 1)) {
		kfree(name);
		return ERR_PTR(-EINVAL);
	}
	return name;
}

static int sysfs_slab_add(struct kmem_cache *s)
{
	int err;
	const char *name;
	struct kset *kset = cache_kset(s);
	int unmergeable = slab_unmergeable(s);

	if (!kset) {
		kobject_init(&s->kobj, &slab_ktype);
		return 0;
	}

	if (!unmergeable && disable_higher_order_debug &&
			(slub_debug & DEBUG_METADATA_FLAGS))
		unmergeable = 1;

	if (unmergeable) {
		/*
		 * Slabcache can never be merged so we can use the name proper.
		 * This is typically the case for debug situations. In that
		 * case we can catch duplicate names easily.
		 */
		sysfs_remove_link(&slab_kset->kobj, s->name);
		name = s->name;
	} else {
		/*
		 * Create a unique name for the slab as a target
		 * for the symlinks.
		 */
		name = create_unique_id(s);
		if (IS_ERR(name))
			return PTR_ERR(name);
	}

	s->kobj.kset = kset;
	err = kobject_init_and_add(&s->kobj, &slab_ktype, NULL, "%s", name);
	if (err)
		goto out;

	err = sysfs_create_group(&s->kobj, &slab_attr_group);
	if (err)
		goto out_del_kobj;

	if (!unmergeable) {
		/* Setup first alias */
		sysfs_slab_alias(s, s->name);
	}
out:
	if (!unmergeable)
		kfree(name);
	return err;
out_del_kobj:
	kobject_del(&s->kobj);
	goto out;
}

void sysfs_slab_unlink(struct kmem_cache *s)
{
	if (slab_state >= FULL)
		kobject_del(&s->kobj);
}

void sysfs_slab_release(struct kmem_cache *s)
{
	if (slab_state >= FULL)
		kobject_put(&s->kobj);
}

/*
 * Need to buffer aliases during bootup until sysfs becomes
 * available lest we lose that information.
 */
struct saved_alias {
	struct kmem_cache *s;
	const char *name;
	struct saved_alias *next;
};

static struct saved_alias *alias_list;

static int sysfs_slab_alias(struct kmem_cache *s, const char *name)
{
	struct saved_alias *al;

	if (slab_state == FULL) {
		/*
		 * If we have a leftover link then remove it.
		 */
		sysfs_remove_link(&slab_kset->kobj, name);
		return sysfs_create_link(&slab_kset->kobj, &s->kobj, name);
	}

	al = kmalloc(sizeof(struct saved_alias), GFP_KERNEL);
	if (!al)
		return -ENOMEM;

	al->s = s;
	al->name = name;
	al->next = alias_list;
	alias_list = al;
	return 0;
}

static int __init slab_sysfs_init(void)
{
	struct kmem_cache *s;
	int err;

	mutex_lock(&slab_mutex);

	slab_kset = kset_create_and_add("slab", NULL, kernel_kobj);
	if (!slab_kset) {
		mutex_unlock(&slab_mutex);
		pr_err("Cannot register slab subsystem.\n");
		return -ENOSYS;
	}

	slab_state = FULL;

	list_for_each_entry(s, &slab_caches, list) {
		err = sysfs_slab_add(s);
		if (err)
			pr_err("SLUB: Unable to add boot slab %s to sysfs\n",
			       s->name);
	}

	while (alias_list) {
		struct saved_alias *al = alias_list;

		alias_list = alias_list->next;
		err = sysfs_slab_alias(al->s, al->name);
		if (err)
			pr_err("SLUB: Unable to add boot slab alias %s to sysfs\n",
			       al->name);
		kfree(al);
	}

	mutex_unlock(&slab_mutex);
	return 0;
}

__initcall(slab_sysfs_init);
#endif /* CONFIG_SYSFS */

#if defined(CONFIG_SLUB_DEBUG) && defined(CONFIG_DEBUG_FS)
static int slab_debugfs_show(struct seq_file *seq, void *v)
{
	struct loc_track *t = seq->private;
	struct location *l;
	unsigned long idx;

	idx = (unsigned long) t->idx;
	if (idx < t->count) {
		l = &t->loc[idx];

		seq_printf(seq, "%7ld ", l->count);

		if (l->addr)
			seq_printf(seq, "%pS", (void *)l->addr);
		else
			seq_puts(seq, "<not-available>");

		if (l->waste)
			seq_printf(seq, " waste=%lu/%lu",
				l->count * l->waste, l->waste);

		if (l->sum_time != l->min_time) {
			seq_printf(seq, " age=%ld/%llu/%ld",
				l->min_time, div_u64(l->sum_time, l->count),
				l->max_time);
		} else
			seq_printf(seq, " age=%ld", l->min_time);

		if (l->min_pid != l->max_pid)
			seq_printf(seq, " pid=%ld-%ld", l->min_pid, l->max_pid);
		else
			seq_printf(seq, " pid=%ld",
				l->min_pid);

		if (num_online_cpus() > 1 && !cpumask_empty(to_cpumask(l->cpus)))
			seq_printf(seq, " cpus=%*pbl",
				 cpumask_pr_args(to_cpumask(l->cpus)));

		if (nr_online_nodes > 1 && !nodes_empty(l->nodes))
			seq_printf(seq, " nodes=%*pbl",
				 nodemask_pr_args(&l->nodes));

#ifdef CONFIG_STACKDEPOT
		{
			depot_stack_handle_t handle;
			unsigned long *entries;
			unsigned int nr_entries, j;

			handle = READ_ONCE(l->handle);
			if (handle) {
				nr_entries = stack_depot_fetch(handle, &entries);
				seq_puts(seq, "\n");
				for (j = 0; j < nr_entries; j++)
					seq_printf(seq, "        %pS\n", (void *)entries[j]);
			}
		}
#endif
		seq_puts(seq, "\n");
	}

	if (!idx && !t->count)
		seq_puts(seq, "No data\n");

	return 0;
}

static void slab_debugfs_stop(struct seq_file *seq, void *v)
{
}

static void *slab_debugfs_next(struct seq_file *seq, void *v, loff_t *ppos)
{
	struct loc_track *t = seq->private;

	t->idx = ++(*ppos);
	if (*ppos <= t->count)
		return ppos;

	return NULL;
}

static int cmp_loc_by_count(const void *a, const void *b, const void *data)
{
	struct location *loc1 = (struct location *)a;
	struct location *loc2 = (struct location *)b;

	if (loc1->count > loc2->count)
		return -1;
	else
		return 1;
}

static void *slab_debugfs_start(struct seq_file *seq, loff_t *ppos)
{
	struct loc_track *t = seq->private;

	t->idx = *ppos;
	return ppos;
}

static const struct seq_operations slab_debugfs_sops = {
	.start  = slab_debugfs_start,
	.next   = slab_debugfs_next,
	.stop   = slab_debugfs_stop,
	.show   = slab_debugfs_show,
};

static int slab_debug_trace_open(struct inode *inode, struct file *filep)
{

	struct kmem_cache_node *n;
	enum track_item alloc;
	int node;
	struct loc_track *t = __seq_open_private(filep, &slab_debugfs_sops,
						sizeof(struct loc_track));
	struct kmem_cache *s = file_inode(filep)->i_private;
	unsigned long *obj_map;

	if (!t)
		return -ENOMEM;

	obj_map = bitmap_alloc(oo_objects(s->oo), GFP_KERNEL);
	if (!obj_map) {
		seq_release_private(inode, filep);
		return -ENOMEM;
	}

	if (strcmp(filep->f_path.dentry->d_name.name, "alloc_traces") == 0)
		alloc = TRACK_ALLOC;
	else
		alloc = TRACK_FREE;

	if (!alloc_loc_track(t, PAGE_SIZE / sizeof(struct location), GFP_KERNEL)) {
		bitmap_free(obj_map);
		seq_release_private(inode, filep);
		return -ENOMEM;
	}

	for_each_kmem_cache_node(s, node, n) {
		unsigned long flags;
		struct slab *slab;

		if (!atomic_long_read(&n->nr_slabs))
			continue;

		spin_lock_irqsave(&n->list_lock, flags);
		list_for_each_entry(slab, &n->partial, slab_list)
			process_slab(t, s, slab, alloc, obj_map);
		list_for_each_entry(slab, &n->full, slab_list)
			process_slab(t, s, slab, alloc, obj_map);
		spin_unlock_irqrestore(&n->list_lock, flags);
	}

	/* Sort locations by count */
	sort_r(t->loc, t->count, sizeof(struct location),
		cmp_loc_by_count, NULL, NULL);

	bitmap_free(obj_map);
	return 0;
}

static int slab_debug_trace_release(struct inode *inode, struct file *file)
{
	struct seq_file *seq = file->private_data;
	struct loc_track *t = seq->private;

	free_loc_track(t);
	return seq_release_private(inode, file);
}

static const struct file_operations slab_debugfs_fops = {
	.open    = slab_debug_trace_open,
	.read    = seq_read,
	.llseek  = seq_lseek,
	.release = slab_debug_trace_release,
};

static void debugfs_slab_add(struct kmem_cache *s)
{
	struct dentry *slab_cache_dir;

	if (unlikely(!slab_debugfs_root))
		return;

	slab_cache_dir = debugfs_create_dir(s->name, slab_debugfs_root);

	debugfs_create_file("alloc_traces", 0400,
		slab_cache_dir, s, &slab_debugfs_fops);

	debugfs_create_file("free_traces", 0400,
		slab_cache_dir, s, &slab_debugfs_fops);
}

void debugfs_slab_release(struct kmem_cache *s)
{
	debugfs_remove_recursive(debugfs_lookup(s->name, slab_debugfs_root));
}

static int __init slab_debugfs_init(void)
{
	struct kmem_cache *s;

	slab_debugfs_root = debugfs_create_dir("slab", NULL);

	list_for_each_entry(s, &slab_caches, list)
		if (s->flags & SLAB_STORE_USER)
			debugfs_slab_add(s);

	return 0;

}
__initcall(slab_debugfs_init);
#endif
/*
 * The /proc/slabinfo ABI
 */
#ifdef CONFIG_SLUB_DEBUG
void get_slabinfo(struct kmem_cache *s, struct slabinfo *sinfo)
{
	unsigned long nr_slabs = 0;
	unsigned long nr_objs = 0;
	unsigned long nr_free = 0;
	int node;
	struct kmem_cache_node *n;

	for_each_kmem_cache_node(s, node, n) {
		nr_slabs += node_nr_slabs(n);
		nr_objs += node_nr_objs(n);
		nr_free += count_partial(n, count_free);
	}

	sinfo->active_objs = nr_objs - nr_free;
	sinfo->num_objs = nr_objs;
	sinfo->active_slabs = nr_slabs;
	sinfo->num_slabs = nr_slabs;
	sinfo->objects_per_slab = oo_objects(s->oo);
	sinfo->cache_order = oo_order(s->oo);
}

void slabinfo_show_stats(struct seq_file *m, struct kmem_cache *s)
{
}

ssize_t slabinfo_write(struct file *file, const char __user *buffer,
		       size_t count, loff_t *ppos)
{
	return -EIO;
}
#endif /* CONFIG_SLUB_DEBUG */<|MERGE_RESOLUTION|>--- conflicted
+++ resolved
@@ -1411,66 +1411,6 @@
 	return 1;
 }
 
-<<<<<<< HEAD
-/* Supports checking bulk free of a constructed freelist */
-static noinline int free_debug_processing(
-	struct kmem_cache *s, struct slab *slab,
-	void *head, void *tail, int bulk_cnt,
-	unsigned long addr)
-{
-	struct kmem_cache_node *n = get_node(s, slab_nid(slab));
-	void *object = head;
-	int cnt = 0;
-	unsigned long flags, flags2;
-	int ret = 0;
-	depot_stack_handle_t handle = 0;
-
-	if (s->flags & SLAB_STORE_USER)
-		handle = set_track_prepare();
-
-	spin_lock_irqsave(&n->list_lock, flags);
-	slab_lock(slab, &flags2);
-
-	if (s->flags & SLAB_CONSISTENCY_CHECKS) {
-		if (!check_slab(s, slab))
-			goto out;
-	}
-
-next_object:
-	cnt++;
-
-	if (s->flags & SLAB_CONSISTENCY_CHECKS) {
-		if (!free_consistency_checks(s, slab, object, addr))
-			goto out;
-	}
-
-	if (s->flags & SLAB_STORE_USER)
-		set_track_update(s, object, TRACK_FREE, addr, handle);
-	trace(s, slab, object, 0);
-	/* Freepointer not overwritten by init_object(), SLAB_POISON moved it */
-	init_object(s, object, SLUB_RED_INACTIVE);
-
-	/* Reached end of constructed freelist yet? */
-	if (object != tail) {
-		object = get_freepointer(s, object);
-		goto next_object;
-	}
-	ret = 1;
-
-out:
-	if (cnt != bulk_cnt)
-		slab_err(s, slab, "Bulk freelist count(%d) invalid(%d)\n",
-			 bulk_cnt, cnt);
-
-	slab_unlock(slab, &flags2);
-	spin_unlock_irqrestore(&n->list_lock, flags);
-	if (!ret)
-		slab_fix(s, "Object at 0x%p not freed", object);
-	return ret;
-}
-
-=======
->>>>>>> 7365df19
 /*
  * Parse a block of slub_debug options. Blocks are delimited by ';'
  *
@@ -3459,12 +3399,7 @@
 {
 	void *ret = slab_alloc(s, lru, gfpflags, _RET_IP_, s->object_size);
 
-<<<<<<< HEAD
-	trace_kmem_cache_alloc(_RET_IP_, ret, s, s->object_size,
-				s->size, gfpflags);
-=======
 	trace_kmem_cache_alloc(_RET_IP_, ret, s, gfpflags, NUMA_NO_NODE);
->>>>>>> 7365df19
 
 	return ret;
 }
@@ -3486,52 +3421,20 @@
 			      int node, size_t orig_size,
 			      unsigned long caller)
 {
-<<<<<<< HEAD
-	void *ret = slab_alloc(s, NULL, gfpflags, _RET_IP_, size);
-	trace_kmalloc(_RET_IP_, ret, s, size, s->size, gfpflags);
-	ret = kasan_kmalloc(s, ret, size, gfpflags);
-	return ret;
-=======
 	return slab_alloc_node(s, NULL, gfpflags, node,
 			       caller, orig_size);
->>>>>>> 7365df19
 }
 
 void *kmem_cache_alloc_node(struct kmem_cache *s, gfp_t gfpflags, int node)
 {
 	void *ret = slab_alloc_node(s, NULL, gfpflags, node, _RET_IP_, s->object_size);
 
-<<<<<<< HEAD
-	trace_kmem_cache_alloc_node(_RET_IP_, ret, s,
-				    s->object_size, s->size, gfpflags, node);
-=======
 	trace_kmem_cache_alloc(_RET_IP_, ret, s, gfpflags, node);
->>>>>>> 7365df19
 
 	return ret;
 }
 EXPORT_SYMBOL(kmem_cache_alloc_node);
 
-<<<<<<< HEAD
-#ifdef CONFIG_TRACING
-void *kmem_cache_alloc_node_trace(struct kmem_cache *s,
-				    gfp_t gfpflags,
-				    int node, size_t size)
-{
-	void *ret = slab_alloc_node(s, NULL, gfpflags, node, _RET_IP_, size);
-
-	trace_kmalloc_node(_RET_IP_, ret, s,
-			   size, s->size, gfpflags, node);
-
-	ret = kasan_kmalloc(s, ret, size, gfpflags);
-	return ret;
-}
-EXPORT_SYMBOL(kmem_cache_alloc_node_trace);
-#endif
-#endif	/* CONFIG_NUMA */
-
-=======
->>>>>>> 7365df19
 /*
  * Slow path handling. This may still be called frequently since objects
  * have a longer lifetime than the cpu slabs in most processing loads.
@@ -3763,11 +3666,7 @@
 	s = cache_from_obj(s, x);
 	if (!s)
 		return;
-<<<<<<< HEAD
-	trace_kmem_cache_free(_RET_IP_, x, s->name);
-=======
 	trace_kmem_cache_free(_RET_IP_, x, s);
->>>>>>> 7365df19
 	slab_free(s, virt_to_slab(x), x, NULL, &x, 1, _RET_IP_);
 }
 EXPORT_SYMBOL(kmem_cache_free);
@@ -4614,81 +4513,6 @@
 
 __setup("slub_min_objects=", setup_slub_min_objects);
 
-<<<<<<< HEAD
-void *__kmalloc(size_t size, gfp_t flags)
-{
-	struct kmem_cache *s;
-	void *ret;
-
-	if (unlikely(size > KMALLOC_MAX_CACHE_SIZE))
-		return kmalloc_large(size, flags);
-
-	s = kmalloc_slab(size, flags);
-
-	if (unlikely(ZERO_OR_NULL_PTR(s)))
-		return s;
-
-	ret = slab_alloc(s, NULL, flags, _RET_IP_, size);
-
-	trace_kmalloc(_RET_IP_, ret, s, size, s->size, flags);
-
-	ret = kasan_kmalloc(s, ret, size, flags);
-
-	return ret;
-}
-EXPORT_SYMBOL(__kmalloc);
-
-#ifdef CONFIG_NUMA
-static void *kmalloc_large_node(size_t size, gfp_t flags, int node)
-{
-	struct page *page;
-	void *ptr = NULL;
-	unsigned int order = get_order(size);
-
-	flags |= __GFP_COMP;
-	page = alloc_pages_node(node, flags, order);
-	if (page) {
-		ptr = page_address(page);
-		mod_lruvec_page_state(page, NR_SLAB_UNRECLAIMABLE_B,
-				      PAGE_SIZE << order);
-	}
-
-	return kmalloc_large_node_hook(ptr, size, flags);
-}
-
-void *__kmalloc_node(size_t size, gfp_t flags, int node)
-{
-	struct kmem_cache *s;
-	void *ret;
-
-	if (unlikely(size > KMALLOC_MAX_CACHE_SIZE)) {
-		ret = kmalloc_large_node(size, flags, node);
-
-		trace_kmalloc_node(_RET_IP_, ret, NULL,
-				   size, PAGE_SIZE << get_order(size),
-				   flags, node);
-
-		return ret;
-	}
-
-	s = kmalloc_slab(size, flags);
-
-	if (unlikely(ZERO_OR_NULL_PTR(s)))
-		return s;
-
-	ret = slab_alloc_node(s, NULL, flags, node, _RET_IP_, size);
-
-	trace_kmalloc_node(_RET_IP_, ret, s, size, s->size, flags, node);
-
-	ret = kasan_kmalloc(s, ret, size, flags);
-
-	return ret;
-}
-EXPORT_SYMBOL(__kmalloc_node);
-#endif	/* CONFIG_NUMA */
-
-=======
->>>>>>> 7365df19
 #ifdef CONFIG_HARDENED_USERCOPY
 /*
  * Rejects incorrectly sized objects and objects that are to be copied
@@ -4739,46 +4563,6 @@
 }
 #endif /* CONFIG_HARDENED_USERCOPY */
 
-<<<<<<< HEAD
-size_t __ksize(const void *object)
-{
-	struct folio *folio;
-
-	if (unlikely(object == ZERO_SIZE_PTR))
-		return 0;
-
-	folio = virt_to_folio(object);
-
-	if (unlikely(!folio_test_slab(folio)))
-		return folio_size(folio);
-
-	return slab_ksize(folio_slab(folio)->slab_cache);
-}
-EXPORT_SYMBOL(__ksize);
-
-void kfree(const void *x)
-{
-	struct folio *folio;
-	struct slab *slab;
-	void *object = (void *)x;
-
-	trace_kfree(_RET_IP_, x);
-
-	if (unlikely(ZERO_OR_NULL_PTR(x)))
-		return;
-
-	folio = virt_to_folio(x);
-	if (unlikely(!folio_test_slab(folio))) {
-		free_large_kmalloc(folio, object);
-		return;
-	}
-	slab = folio_slab(folio);
-	slab_free(slab->slab_cache, slab, object, NULL, &object, 1, _RET_IP_);
-}
-EXPORT_SYMBOL(kfree);
-
-=======
->>>>>>> 7365df19
 #define SHRINK_PROMOTE_MAX 32
 
 /*
@@ -5127,63 +4911,6 @@
 	return 0;
 }
 
-<<<<<<< HEAD
-void *__kmalloc_track_caller(size_t size, gfp_t gfpflags, unsigned long caller)
-{
-	struct kmem_cache *s;
-	void *ret;
-
-	if (unlikely(size > KMALLOC_MAX_CACHE_SIZE))
-		return kmalloc_large(size, gfpflags);
-
-	s = kmalloc_slab(size, gfpflags);
-
-	if (unlikely(ZERO_OR_NULL_PTR(s)))
-		return s;
-
-	ret = slab_alloc(s, NULL, gfpflags, caller, size);
-
-	/* Honor the call site pointer we received. */
-	trace_kmalloc(caller, ret, s, size, s->size, gfpflags);
-
-	return ret;
-}
-EXPORT_SYMBOL(__kmalloc_track_caller);
-
-#ifdef CONFIG_NUMA
-void *__kmalloc_node_track_caller(size_t size, gfp_t gfpflags,
-					int node, unsigned long caller)
-{
-	struct kmem_cache *s;
-	void *ret;
-
-	if (unlikely(size > KMALLOC_MAX_CACHE_SIZE)) {
-		ret = kmalloc_large_node(size, gfpflags, node);
-
-		trace_kmalloc_node(caller, ret, NULL,
-				   size, PAGE_SIZE << get_order(size),
-				   gfpflags, node);
-
-		return ret;
-	}
-
-	s = kmalloc_slab(size, gfpflags);
-
-	if (unlikely(ZERO_OR_NULL_PTR(s)))
-		return s;
-
-	ret = slab_alloc_node(s, NULL, gfpflags, node, caller, size);
-
-	/* Honor the call site pointer we received. */
-	trace_kmalloc_node(caller, ret, s, size, s->size, gfpflags, node);
-
-	return ret;
-}
-EXPORT_SYMBOL(__kmalloc_node_track_caller);
-#endif
-
-=======
->>>>>>> 7365df19
 #ifdef CONFIG_SYSFS
 static int count_inuse(struct slab *slab)
 {

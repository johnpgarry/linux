--- conflicted
+++ resolved
@@ -1137,32 +1137,6 @@
 	return page_vma_mkclean_one(&pvmw);
 }
 
-<<<<<<< HEAD
-int folio_total_mapcount(const struct folio *folio)
-{
-	int mapcount = folio_entire_mapcount(folio);
-	int nr_pages;
-	int i;
-
-	/* In the common case, avoid the loop when no pages mapped by PTE */
-	if (folio_nr_pages_mapped(folio) == 0)
-		return mapcount;
-	/*
-	 * Add all the PTE mappings of those pages mapped by PTE.
-	 * Limit the loop to folio_nr_pages_mapped()?
-	 * Perhaps: given all the raciness, that may be a good or a bad idea.
-	 */
-	nr_pages = folio_nr_pages(folio);
-	for (i = 0; i < nr_pages; i++)
-		mapcount += atomic_read(&folio_page(folio, i)->_mapcount);
-
-	/* But each of those _mapcounts was based on -1 */
-	mapcount += nr_pages;
-	return mapcount;
-}
-
-=======
->>>>>>> 3c2a0d2f
 static __always_inline unsigned int __folio_add_rmap(struct folio *folio,
 		struct page *page, int nr_pages, enum rmap_level level,
 		int *nr_pmdmapped)
@@ -1662,6 +1636,9 @@
 	if (flags & TTU_SYNC)
 		pvmw.flags = PVMW_SYNC;
 
+	if (flags & TTU_SPLIT_HUGE_PMD)
+		split_huge_pmd_address(vma, address, false, folio);
+
 	/*
 	 * For THP, we have to assume the worse case ie pmd for invalidation.
 	 * For hugetlb, it could be much worse if we need to do pud
@@ -1673,10 +1650,6 @@
 	range.end = vma_address_end(&pvmw);
 	mmu_notifier_range_init(&range, MMU_NOTIFY_CLEAR, 0, vma->vm_mm,
 				address, range.end);
-	if (flags & TTU_SPLIT_HUGE_PMD) {
-		range.start = address & HPAGE_PMD_MASK;
-		range.end = (address & HPAGE_PMD_MASK) + HPAGE_PMD_SIZE;
-	}
 	if (folio_test_hugetlb(folio)) {
 		/*
 		 * If sharing is possible, start and end will be adjusted
@@ -1691,6 +1664,9 @@
 	mmu_notifier_invalidate_range_start(&range);
 
 	while (page_vma_mapped_walk(&pvmw)) {
+		/* Unexpected PMD-mapped THP? */
+		VM_BUG_ON_FOLIO(!pvmw.pte, folio);
+
 		/*
 		 * If the folio is in an mlock()d vma, we must not swap it out.
 		 */
@@ -1701,25 +1677,6 @@
 				mlock_vma_folio(folio, vma);
 			goto walk_done_err;
 		}
-
-		if (!pvmw.pte && (flags & TTU_SPLIT_HUGE_PMD)) {
-			if (unmap_huge_pmd_locked(vma, range.start, pvmw.pmd,
-						  folio))
-				goto walk_done;
-			/*
-			 * We temporarily have to drop the PTL and start once
-			 * again from that now-PTE-mapped page table.
-			 */
-			split_huge_pmd_locked(vma, range.start, pvmw.pmd, false,
-					      folio);
-			pvmw.pmd = NULL;
-			spin_unlock(pvmw.ptl);
-			flags &= ~TTU_SPLIT_HUGE_PMD;
-			continue;
-		}
-
-		/* Unexpected PMD-mapped THP? */
-		VM_BUG_ON_FOLIO(!pvmw.pte, folio);
 
 		pfn = pte_pfn(ptep_get(pvmw.pte));
 		subpage = folio_page(folio, pfn - folio_pfn(folio));

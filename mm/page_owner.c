--- conflicted
+++ resolved
@@ -128,10 +128,7 @@
 		refcount_set(&failure_stack.stack_record->count, 1);
 	dummy_stack.next = &failure_stack;
 	stack_list = &dummy_stack;
-<<<<<<< HEAD
-=======
 	static_branch_enable(&page_owner_inited);
->>>>>>> f34bf546
 }
 
 struct page_ext_operations page_owner_ops = {
@@ -167,7 +164,6 @@
 
 static void add_stack_record_to_list(struct stack_record *stack_record,
 				     gfp_t gfp_mask)
-<<<<<<< HEAD
 {
 	unsigned long flags;
 	struct stack *stack;
@@ -200,7 +196,8 @@
 	spin_unlock_irqrestore(&stack_list_lock, flags);
 }
 
-static void inc_stack_record_count(depot_stack_handle_t handle, gfp_t gfp_mask)
+static void inc_stack_record_count(depot_stack_handle_t handle, gfp_t gfp_mask,
+				   int nr_base_pages)
 {
 	struct stack_record *stack_record = __stack_depot_get_stack_record(handle);
 
@@ -221,108 +218,7 @@
 			/* Add the new stack_record to our list */
 			add_stack_record_to_list(stack_record, gfp_mask);
 	}
-	refcount_inc(&stack_record->count);
-}
-
-static void dec_stack_record_count(depot_stack_handle_t handle)
-{
-	struct stack_record *stack_record = __stack_depot_get_stack_record(handle);
-
-	if (stack_record)
-		refcount_dec(&stack_record->count);
-}
-
-void __reset_page_owner(struct page *page, unsigned short order)
-{
-	int i;
-	struct page_ext *page_ext;
-	depot_stack_handle_t handle;
-	depot_stack_handle_t alloc_handle;
-	struct page_owner *page_owner;
-	u64 free_ts_nsec = local_clock();
-=======
-{
-	unsigned long flags;
-	struct stack *stack;
-
-	/* Filter gfp_mask the same way stackdepot does, for consistency */
-	gfp_mask &= ~GFP_ZONEMASK;
-	gfp_mask &= (GFP_ATOMIC | GFP_KERNEL);
-	gfp_mask |= __GFP_NOWARN;
-
-	set_current_in_page_owner();
-	stack = kmalloc(sizeof(*stack), gfp_mask);
-	if (!stack) {
-		unset_current_in_page_owner();
-		return;
-	}
-	unset_current_in_page_owner();
->>>>>>> f34bf546
-
-	stack->stack_record = stack_record;
-	stack->next = NULL;
-
-	spin_lock_irqsave(&stack_list_lock, flags);
-	stack->next = stack_list;
-	/*
-	 * This pairs with smp_load_acquire() from function
-	 * stack_start(). This guarantees that stack_start()
-	 * will see an updated stack_list before starting to
-	 * traverse the list.
-	 */
-	smp_store_release(&stack_list, stack);
-	spin_unlock_irqrestore(&stack_list_lock, flags);
-}
-
-static void inc_stack_record_count(depot_stack_handle_t handle, gfp_t gfp_mask,
-				   int nr_base_pages)
-{
-	struct stack_record *stack_record = __stack_depot_get_stack_record(handle);
-
-	if (!stack_record)
-		return;
-
-<<<<<<< HEAD
-	page_owner = get_page_owner(page_ext);
-	alloc_handle = page_owner->handle;
-
-	handle = save_stack(GFP_NOWAIT | __GFP_NOWARN);
-	for (i = 0; i < (1 << order); i++) {
-		__clear_bit(PAGE_EXT_OWNER_ALLOCATED, &page_ext->flags);
-		page_owner->free_handle = handle;
-		page_owner->free_ts_nsec = free_ts_nsec;
-		page_owner->free_pid = current->pid;
-		page_owner->free_tgid = current->tgid;
-		page_ext = page_ext_next(page_ext);
-		page_owner = get_page_owner(page_ext);
-	}
-	page_ext_put(page_ext);
-	if (alloc_handle != early_handle)
-		/*
-		 * early_handle is being set as a handle for all those
-		 * early allocated pages. See init_pages_in_zone().
-		 * Since their refcount is not being incremented because
-		 * the machinery is not ready yet, we cannot decrement
-		 * their refcount either.
-		 */
-		dec_stack_record_count(alloc_handle);
-=======
-	/*
-	 * New stack_record's that do not use STACK_DEPOT_FLAG_GET start
-	 * with REFCOUNT_SATURATED to catch spurious increments of their
-	 * refcount.
-	 * Since we do not use STACK_DEPOT_FLAG_GET API, let us
-	 * set a refcount of 1 ourselves.
-	 */
-	if (refcount_read(&stack_record->count) == REFCOUNT_SATURATED) {
-		int old = REFCOUNT_SATURATED;
-
-		if (atomic_try_cmpxchg_relaxed(&stack_record->count.refs, &old, 1))
-			/* Add the new stack_record to our list */
-			add_stack_record_to_list(stack_record, gfp_mask);
-	}
 	refcount_add(nr_base_pages, &stack_record->count);
->>>>>>> f34bf546
 }
 
 static void dec_stack_record_count(depot_stack_handle_t handle,
@@ -435,11 +331,7 @@
 				   current->pid, current->tgid, ts_nsec,
 				   current->comm);
 	page_ext_put(page_ext);
-<<<<<<< HEAD
-	inc_stack_record_count(handle, gfp_mask);
-=======
 	inc_stack_record_count(handle, gfp_mask, 1 << order);
->>>>>>> f34bf546
 }
 
 void __set_page_owner_migrate_reason(struct page *page, int reason)
@@ -980,21 +872,11 @@
 		 * value of stack_list.
 		 */
 		stack = smp_load_acquire(&stack_list);
-<<<<<<< HEAD
-	} else {
-		stack = m->private;
-		stack = stack->next;
-	}
-
-	m->private = stack;
-
-=======
 		m->private = stack;
 	} else {
 		stack = m->private;
 	}
 
->>>>>>> f34bf546
 	return stack;
 }
 
@@ -1009,19 +891,11 @@
 	return stack;
 }
 
-<<<<<<< HEAD
-static unsigned long page_owner_stack_threshold;
+static unsigned long page_owner_pages_threshold;
 
 static int stack_print(struct seq_file *m, void *v)
 {
-	int i, stack_count;
-=======
-static unsigned long page_owner_pages_threshold;
-
-static int stack_print(struct seq_file *m, void *v)
-{
 	int i, nr_base_pages;
->>>>>>> f34bf546
 	struct stack *stack = v;
 	unsigned long *entries;
 	unsigned long nr_entries;
@@ -1032,24 +906,14 @@
 
 	nr_entries = stack_record->size;
 	entries = stack_record->entries;
-<<<<<<< HEAD
-	stack_count = refcount_read(&stack_record->count) - 1;
-
-	if (stack_count < 1 || stack_count < page_owner_stack_threshold)
-=======
 	nr_base_pages = refcount_read(&stack_record->count) - 1;
 
 	if (nr_base_pages < 1 || nr_base_pages < page_owner_pages_threshold)
->>>>>>> f34bf546
 		return 0;
 
 	for (i = 0; i < nr_entries; i++)
 		seq_printf(m, " %pS\n", (void *)entries[i]);
-<<<<<<< HEAD
-	seq_printf(m, "stack_count: %d\n\n", stack_count);
-=======
 	seq_printf(m, "nr_base_pages: %d\n\n", nr_base_pages);
->>>>>>> f34bf546
 
 	return 0;
 }
@@ -1079,21 +943,13 @@
 
 static int page_owner_threshold_get(void *data, u64 *val)
 {
-<<<<<<< HEAD
-	*val = READ_ONCE(page_owner_stack_threshold);
-=======
 	*val = READ_ONCE(page_owner_pages_threshold);
->>>>>>> f34bf546
 	return 0;
 }
 
 static int page_owner_threshold_set(void *data, u64 val)
 {
-<<<<<<< HEAD
-	WRITE_ONCE(page_owner_stack_threshold, val);
-=======
 	WRITE_ONCE(page_owner_pages_threshold, val);
->>>>>>> f34bf546
 	return 0;
 }
 

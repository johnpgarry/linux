--- conflicted
+++ resolved
@@ -1244,10 +1244,7 @@
 							THP_SWPOUT_FALLBACK, 1);
 						count_vm_event(THP_SWPOUT_FALLBACK);
 					}
-<<<<<<< HEAD
-=======
 					count_mthp_stat(order, MTHP_STAT_ANON_SWPOUT_FALLBACK);
->>>>>>> 3c2a0d2f
 #endif
 					if (!add_to_swap(folio))
 						goto activate_locked_split;

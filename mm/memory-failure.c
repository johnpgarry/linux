--- conflicted
+++ resolved
@@ -449,15 +449,8 @@
 		return;
 	}
 
-<<<<<<< HEAD
-	tk->addr = ksm_addr ? ksm_addr : page_address_in_vma(p, vma);
-	if (is_zone_device_page(p)) {
-		if (fsdax_pgoff != FSDAX_INVALID_PGOFF)
-			tk->addr = vma_address(vma, fsdax_pgoff, 1);
-=======
 	tk->addr = addr;
 	if (is_zone_device_page(p))
->>>>>>> 3c2a0d2f
 		tk->size_shift = dev_pagemap_mapping_shift(vma, tk->addr);
 	else
 		tk->size_shift = page_shift(compound_head(p));

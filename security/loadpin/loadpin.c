// SPDX-License-Identifier: GPL-2.0-only
/*
 * Module and Firmware Pinning Security Module
 *
 * Copyright 2011-2016 Google Inc.
 *
 * Author: Kees Cook <keescook@chromium.org>
 */

#define pr_fmt(fmt) "LoadPin: " fmt

#include <linux/module.h>
#include <linux/fs.h>
#include <linux/kernel_read_file.h>
#include <linux/lsm_hooks.h>
#include <linux/mount.h>
#include <linux/blkdev.h>
#include <linux/path.h>
#include <linux/sched.h>	/* current */
#include <linux/string_helpers.h>
#include <linux/dm-verity-loadpin.h>
#include <uapi/linux/loadpin.h>
<<<<<<< HEAD
=======

#define VERITY_DIGEST_FILE_HEADER "# LOADPIN_TRUSTED_VERITY_ROOT_DIGESTS"
>>>>>>> 7365df19

static void report_load(const char *origin, struct file *file, char *operation)
{
	char *cmdline, *pathname;

	pathname = kstrdup_quotable_file(file, GFP_KERNEL);
	cmdline = kstrdup_quotable_cmdline(current, GFP_KERNEL);

	pr_notice("%s %s obj=%s%s%s pid=%d cmdline=%s%s%s\n",
		  origin, operation,
		  (pathname && pathname[0] != '<') ? "\"" : "",
		  pathname,
		  (pathname && pathname[0] != '<') ? "\"" : "",
		  task_pid_nr(current),
		  cmdline ? "\"" : "", cmdline, cmdline ? "\"" : "");

	kfree(cmdline);
	kfree(pathname);
}

static int enforce = IS_ENABLED(CONFIG_SECURITY_LOADPIN_ENFORCE);
static char *exclude_read_files[READING_MAX_ID];
static int ignore_read_file_id[READING_MAX_ID] __ro_after_init;
static struct super_block *pinned_root;
static DEFINE_SPINLOCK(pinned_root_spinlock);
#ifdef CONFIG_SECURITY_LOADPIN_VERITY
static bool deny_reading_verity_digests;
#endif

#ifdef CONFIG_SYSCTL

static struct ctl_path loadpin_sysctl_path[] = {
	{ .procname = "kernel", },
	{ .procname = "loadpin", },
	{ }
};

static struct ctl_table loadpin_sysctl_table[] = {
	{
		.procname       = "enforce",
		.data           = &enforce,
		.maxlen         = sizeof(int),
		.mode           = 0644,
		.proc_handler   = proc_dointvec_minmax,
		.extra1         = SYSCTL_ZERO,
		.extra2         = SYSCTL_ONE,
	},
	{ }
};

/*
 * This must be called after early kernel init, since then the rootdev
 * is available.
 */
static void check_pinning_enforcement(struct super_block *mnt_sb)
{
	bool ro = false;

	/*
	 * If load pinning is not enforced via a read-only block
	 * device, allow sysctl to change modes for testing.
	 */
	if (mnt_sb->s_bdev) {
		ro = bdev_read_only(mnt_sb->s_bdev);
		pr_info("%pg (%u:%u): %s\n", mnt_sb->s_bdev,
			MAJOR(mnt_sb->s_bdev->bd_dev),
			MINOR(mnt_sb->s_bdev->bd_dev),
			ro ? "read-only" : "writable");
	} else
		pr_info("mnt_sb lacks block device, treating as: writable\n");

	if (!ro) {
		if (!register_sysctl_paths(loadpin_sysctl_path,
					   loadpin_sysctl_table))
			pr_notice("sysctl registration failed!\n");
		else
			pr_info("enforcement can be disabled.\n");
	} else
		pr_info("load pinning engaged.\n");
}
#else
static void check_pinning_enforcement(struct super_block *mnt_sb)
{
	pr_info("load pinning engaged.\n");
}
#endif

static void loadpin_sb_free_security(struct super_block *mnt_sb)
{
	/*
	 * When unmounting the filesystem we were using for load
	 * pinning, we acknowledge the superblock release, but make sure
	 * no other modules or firmware can be loaded.
	 */
	if (!IS_ERR_OR_NULL(pinned_root) && mnt_sb == pinned_root) {
		pinned_root = ERR_PTR(-EIO);
		pr_info("umount pinned fs: refusing further loads\n");
	}
}

static int loadpin_read_file(struct file *file, enum kernel_read_file_id id,
			     bool contents)
{
	struct super_block *load_root;
	const char *origin = kernel_read_file_id_str(id);

	/*
	 * If we will not know that we'll be seeing the full contents
	 * then we cannot trust a load will be complete and unchanged
	 * off disk. Treat all contents=false hooks as if there were
	 * no associated file struct.
	 */
	if (!contents)
		file = NULL;

	/* If the file id is excluded, ignore the pinning. */
	if ((unsigned int)id < ARRAY_SIZE(ignore_read_file_id) &&
	    ignore_read_file_id[id]) {
		report_load(origin, file, "pinning-excluded");
		return 0;
	}

	/* This handles the older init_module API that has a NULL file. */
	if (!file) {
		if (!enforce) {
			report_load(origin, NULL, "old-api-pinning-ignored");
			return 0;
		}

		report_load(origin, NULL, "old-api-denied");
		return -EPERM;
	}

	load_root = file->f_path.mnt->mnt_sb;

	/* First loaded module/firmware defines the root for all others. */
	spin_lock(&pinned_root_spinlock);
	/*
	 * pinned_root is only NULL at startup. Otherwise, it is either
	 * a valid reference, or an ERR_PTR.
	 */
	if (!pinned_root) {
		pinned_root = load_root;
		/*
		 * Unlock now since it's only pinned_root we care about.
		 * In the worst case, we will (correctly) report pinning
		 * failures before we have announced that pinning is
		 * enforcing. This would be purely cosmetic.
		 */
		spin_unlock(&pinned_root_spinlock);
		check_pinning_enforcement(pinned_root);
		report_load(origin, file, "pinned");
	} else {
		spin_unlock(&pinned_root_spinlock);
	}

	if (IS_ERR_OR_NULL(pinned_root) ||
	    ((load_root != pinned_root) && !dm_verity_loadpin_is_bdev_trusted(load_root->s_bdev))) {
		if (unlikely(!enforce)) {
			report_load(origin, file, "pinning-ignored");
			return 0;
		}

		report_load(origin, file, "denied");
		return -EPERM;
	}

	return 0;
}

static int loadpin_load_data(enum kernel_load_data_id id, bool contents)
{
	return loadpin_read_file(NULL, (enum kernel_read_file_id) id, contents);
}

static struct security_hook_list loadpin_hooks[] __lsm_ro_after_init = {
	LSM_HOOK_INIT(sb_free_security, loadpin_sb_free_security),
	LSM_HOOK_INIT(kernel_read_file, loadpin_read_file),
	LSM_HOOK_INIT(kernel_load_data, loadpin_load_data),
};

static void __init parse_exclude(void)
{
	int i, j;
	char *cur;

	/*
	 * Make sure all the arrays stay within expected sizes. This
	 * is slightly weird because kernel_read_file_str[] includes
	 * READING_MAX_ID, which isn't actually meaningful here.
	 */
	BUILD_BUG_ON(ARRAY_SIZE(exclude_read_files) !=
		     ARRAY_SIZE(ignore_read_file_id));
	BUILD_BUG_ON(ARRAY_SIZE(kernel_read_file_str) <
		     ARRAY_SIZE(ignore_read_file_id));

	for (i = 0; i < ARRAY_SIZE(exclude_read_files); i++) {
		cur = exclude_read_files[i];
		if (!cur)
			break;
		if (*cur == '\0')
			continue;

		for (j = 0; j < ARRAY_SIZE(ignore_read_file_id); j++) {
			if (strcmp(cur, kernel_read_file_str[j]) == 0) {
				pr_info("excluding: %s\n",
					kernel_read_file_str[j]);
				ignore_read_file_id[j] = 1;
				/*
				 * Can not break, because one read_file_str
				 * may map to more than on read_file_id.
				 */
			}
		}
	}
}

static int __init loadpin_init(void)
{
	pr_info("ready to pin (currently %senforcing)\n",
		enforce ? "" : "not ");
	parse_exclude();
	security_add_hooks(loadpin_hooks, ARRAY_SIZE(loadpin_hooks), "loadpin");

	return 0;
}

DEFINE_LSM(loadpin) = {
	.name = "loadpin",
	.init = loadpin_init,
};

#ifdef CONFIG_SECURITY_LOADPIN_VERITY

enum loadpin_securityfs_interface_index {
	LOADPIN_DM_VERITY,
};

static int read_trusted_verity_root_digests(unsigned int fd)
{
	struct fd f;
	void *data;
	int rc;
	char *p, *d;

	if (deny_reading_verity_digests)
		return -EPERM;

	/* The list of trusted root digests can only be set up once */
	if (!list_empty(&dm_verity_loadpin_trusted_root_digests))
		return -EPERM;

	f = fdget(fd);
	if (!f.file)
		return -EINVAL;

	data = kzalloc(SZ_4K, GFP_KERNEL);
	if (!data) {
		rc = -ENOMEM;
		goto err;
	}

	rc = kernel_read_file(f.file, 0, (void **)&data, SZ_4K - 1, NULL, READING_POLICY);
	if (rc < 0)
		goto err;

	p = data;
	p[rc] = '\0';
	p = strim(p);

	p = strim(data);
	while ((d = strsep(&p, "\n")) != NULL) {
<<<<<<< HEAD
		int len = strlen(d);
		struct dm_verity_loadpin_trusted_root_digest *trd;

=======
		int len;
		struct dm_verity_loadpin_trusted_root_digest *trd;

		if (d == data) {
			/* first line, validate header */
			if (strcmp(d, VERITY_DIGEST_FILE_HEADER)) {
				rc = -EPROTO;
				goto err;
			}

			continue;
		}

		len = strlen(d);

>>>>>>> 7365df19
		if (len % 2) {
			rc = -EPROTO;
			goto err;
		}

		len /= 2;

		trd = kzalloc(struct_size(trd, data, len), GFP_KERNEL);
		if (!trd) {
			rc = -ENOMEM;
			goto err;
		}

		if (hex2bin(trd->data, d, len)) {
			kfree(trd);
			rc = -EPROTO;
			goto err;
		}

		trd->len = len;

		list_add_tail(&trd->node, &dm_verity_loadpin_trusted_root_digests);
	}

	if (list_empty(&dm_verity_loadpin_trusted_root_digests)) {
		rc = -EPROTO;
		goto err;
	}

	kfree(data);
	fdput(f);

	return 0;

err:
	kfree(data);

	/* any failure in loading/parsing invalidates the entire list */
	{
		struct dm_verity_loadpin_trusted_root_digest *trd, *tmp;

		list_for_each_entry_safe(trd, tmp, &dm_verity_loadpin_trusted_root_digests, node) {
			list_del(&trd->node);
			kfree(trd);
		}
	}

	/* disallow further attempts after reading a corrupt/invalid file */
	deny_reading_verity_digests = true;

	fdput(f);

	return rc;
}

/******************************** securityfs ********************************/

static long dm_verity_ioctl(struct file *filp, unsigned int cmd, unsigned long arg)
{
	void __user *uarg = (void __user *)arg;
	unsigned int fd;
<<<<<<< HEAD
	int rc;

	switch (cmd) {
	case LOADPIN_IOC_SET_TRUSTED_VERITY_DIGESTS:
		rc = copy_from_user(&fd, uarg, sizeof(fd));
		if (rc)
			return rc;
=======

	switch (cmd) {
	case LOADPIN_IOC_SET_TRUSTED_VERITY_DIGESTS:
		if (copy_from_user(&fd, uarg, sizeof(fd)))
			return -EFAULT;
>>>>>>> 7365df19

		return read_trusted_verity_root_digests(fd);

	default:
		return -EINVAL;
	}
}

static const struct file_operations loadpin_dm_verity_ops = {
	.unlocked_ioctl = dm_verity_ioctl,
	.compat_ioctl = compat_ptr_ioctl,
};

/**
 * init_loadpin_securityfs - create the securityfs directory for LoadPin
 *
 * We can not put this method normally under the loadpin_init() code path since
 * the security subsystem gets initialized before the vfs caches.
 *
 * Returns 0 if the securityfs directory creation was successful.
 */
static int __init init_loadpin_securityfs(void)
{
	struct dentry *loadpin_dir, *dentry;

	loadpin_dir = securityfs_create_dir("loadpin", NULL);
	if (IS_ERR(loadpin_dir)) {
		pr_err("LoadPin: could not create securityfs dir: %ld\n",
		       PTR_ERR(loadpin_dir));
		return PTR_ERR(loadpin_dir);
	}

	dentry = securityfs_create_file("dm-verity", 0600, loadpin_dir,
					(void *)LOADPIN_DM_VERITY, &loadpin_dm_verity_ops);
	if (IS_ERR(dentry)) {
		pr_err("LoadPin: could not create securityfs entry 'dm-verity': %ld\n",
		       PTR_ERR(dentry));
		return PTR_ERR(dentry);
	}

	return 0;
}

fs_initcall(init_loadpin_securityfs);

#endif /* CONFIG_SECURITY_LOADPIN_VERITY */

/* Should not be mutable after boot, so not listed in sysfs (perm == 0). */
module_param(enforce, int, 0);
MODULE_PARM_DESC(enforce, "Enforce module/firmware pinning");
module_param_array_named(exclude, exclude_read_files, charp, NULL, 0);
MODULE_PARM_DESC(exclude, "Exclude pinning specific read file types");<|MERGE_RESOLUTION|>--- conflicted
+++ resolved
@@ -20,11 +20,8 @@
 #include <linux/string_helpers.h>
 #include <linux/dm-verity-loadpin.h>
 #include <uapi/linux/loadpin.h>
-<<<<<<< HEAD
-=======
 
 #define VERITY_DIGEST_FILE_HEADER "# LOADPIN_TRUSTED_VERITY_ROOT_DIGESTS"
->>>>>>> 7365df19
 
 static void report_load(const char *origin, struct file *file, char *operation)
 {
@@ -297,11 +294,6 @@
 
 	p = strim(data);
 	while ((d = strsep(&p, "\n")) != NULL) {
-<<<<<<< HEAD
-		int len = strlen(d);
-		struct dm_verity_loadpin_trusted_root_digest *trd;
-
-=======
 		int len;
 		struct dm_verity_loadpin_trusted_root_digest *trd;
 
@@ -317,7 +309,6 @@
 
 		len = strlen(d);
 
->>>>>>> 7365df19
 		if (len % 2) {
 			rc = -EPROTO;
 			goto err;
@@ -379,21 +370,11 @@
 {
 	void __user *uarg = (void __user *)arg;
 	unsigned int fd;
-<<<<<<< HEAD
-	int rc;
-
-	switch (cmd) {
-	case LOADPIN_IOC_SET_TRUSTED_VERITY_DIGESTS:
-		rc = copy_from_user(&fd, uarg, sizeof(fd));
-		if (rc)
-			return rc;
-=======
 
 	switch (cmd) {
 	case LOADPIN_IOC_SET_TRUSTED_VERITY_DIGESTS:
 		if (copy_from_user(&fd, uarg, sizeof(fd)))
 			return -EFAULT;
->>>>>>> 7365df19
 
 		return read_trusted_verity_root_digests(fd);
 

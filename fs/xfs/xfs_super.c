--- conflicted
+++ resolved
@@ -1369,10 +1369,7 @@
 	}
 
 	/* rw -> ro */
-<<<<<<< HEAD
 	if (!(mp->m_flags & XFS_MOUNT_RDONLY) && (*flags & SB_RDONLY)) {
-=======
-	if (!(mp->m_flags & XFS_MOUNT_RDONLY) && (*flags & MS_RDONLY)) {
 		/* Get rid of any leftover CoW reservations... */
 		cancel_delayed_work_sync(&mp->m_cowblocks_work);
 		error = xfs_icache_free_cowblocks(mp, NULL);
@@ -1381,7 +1378,6 @@
 			return error;
 		}
 
->>>>>>> 68c58e9b
 		/* Free the per-AG metadata reservation pool. */
 		error = xfs_fs_unreserve_ag_blocks(mp);
 		if (error) {

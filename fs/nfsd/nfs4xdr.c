/*
 *  Server-side XDR for NFSv4
 *
 *  Copyright (c) 2002 The Regents of the University of Michigan.
 *  All rights reserved.
 *
 *  Kendrick Smith <kmsmith@umich.edu>
 *  Andy Adamson   <andros@umich.edu>
 *
 *  Redistribution and use in source and binary forms, with or without
 *  modification, are permitted provided that the following conditions
 *  are met:
 *
 *  1. Redistributions of source code must retain the above copyright
 *     notice, this list of conditions and the following disclaimer.
 *  2. Redistributions in binary form must reproduce the above copyright
 *     notice, this list of conditions and the following disclaimer in the
 *     documentation and/or other materials provided with the distribution.
 *  3. Neither the name of the University nor the names of its
 *     contributors may be used to endorse or promote products derived
 *     from this software without specific prior written permission.
 *
 *  THIS SOFTWARE IS PROVIDED ``AS IS'' AND ANY EXPRESS OR IMPLIED
 *  WARRANTIES, INCLUDING, BUT NOT LIMITED TO, THE IMPLIED WARRANTIES OF
 *  MERCHANTABILITY AND FITNESS FOR A PARTICULAR PURPOSE ARE
 *  DISCLAIMED. IN NO EVENT SHALL THE REGENTS OR CONTRIBUTORS BE LIABLE
 *  FOR ANY DIRECT, INDIRECT, INCIDENTAL, SPECIAL, EXEMPLARY, OR
 *  CONSEQUENTIAL DAMAGES (INCLUDING, BUT NOT LIMITED TO, PROCUREMENT OF
 *  SUBSTITUTE GOODS OR SERVICES; LOSS OF USE, DATA, OR PROFITS; OR
 *  BUSINESS INTERRUPTION) HOWEVER CAUSED AND ON ANY THEORY OF
 *  LIABILITY, WHETHER IN CONTRACT, STRICT LIABILITY, OR TORT (INCLUDING
 *  NEGLIGENCE OR OTHERWISE) ARISING IN ANY WAY OUT OF THE USE OF THIS
 *  SOFTWARE, EVEN IF ADVISED OF THE POSSIBILITY OF SUCH DAMAGE.
 */

#include <linux/file.h>
#include <linux/slab.h>
#include <linux/namei.h>
#include <linux/statfs.h>
#include <linux/utsname.h>
#include <linux/pagemap.h>
#include <linux/sunrpc/svcauth_gss.h>
#include <linux/sunrpc/addr.h>
#include <linux/xattr.h>
#include <linux/vmalloc.h>

#include <uapi/linux/xattr.h>

#include "idmap.h"
#include "acl.h"
#include "xdr4.h"
#include "vfs.h"
#include "state.h"
#include "cache.h"
#include "netns.h"
#include "pnfs.h"
#include "filecache.h"

#include "trace.h"

#ifdef CONFIG_NFSD_V4_SECURITY_LABEL
#include <linux/security.h>
#endif


#define NFSDDBG_FACILITY		NFSDDBG_XDR

const u32 nfsd_suppattrs[3][3] = {
	{NFSD4_SUPPORTED_ATTRS_WORD0,
	 NFSD4_SUPPORTED_ATTRS_WORD1,
	 NFSD4_SUPPORTED_ATTRS_WORD2},

	{NFSD4_1_SUPPORTED_ATTRS_WORD0,
	 NFSD4_1_SUPPORTED_ATTRS_WORD1,
	 NFSD4_1_SUPPORTED_ATTRS_WORD2},

	{NFSD4_1_SUPPORTED_ATTRS_WORD0,
	 NFSD4_1_SUPPORTED_ATTRS_WORD1,
	 NFSD4_2_SUPPORTED_ATTRS_WORD2},
};

/*
 * As per referral draft, the fsid for a referral MUST be different from the fsid of the containing
 * directory in order to indicate to the client that a filesystem boundary is present
 * We use a fixed fsid for a referral
 */
#define NFS4_REFERRAL_FSID_MAJOR	0x8000000ULL
#define NFS4_REFERRAL_FSID_MINOR	0x8000000ULL

static __be32
check_filename(char *str, int len)
{
	int i;

	if (len == 0)
		return nfserr_inval;
	if (len > NFS4_MAXNAMLEN)
		return nfserr_nametoolong;
	if (isdotent(str, len))
		return nfserr_badname;
	for (i = 0; i < len; i++)
		if (str[i] == '/')
			return nfserr_badname;
	return 0;
}

static int zero_clientid(clientid_t *clid)
{
	return (clid->cl_boot == 0) && (clid->cl_id == 0);
}

/**
 * svcxdr_tmpalloc - allocate memory to be freed after compound processing
 * @argp: NFSv4 compound argument structure
 * @len: length of buffer to allocate
 *
 * Allocates a buffer of size @len to be freed when processing the compound
 * operation described in @argp finishes.
 */
static void *
svcxdr_tmpalloc(struct nfsd4_compoundargs *argp, u32 len)
{
	struct svcxdr_tmpbuf *tb;

	tb = kmalloc(sizeof(*tb) + len, GFP_KERNEL);
	if (!tb)
		return NULL;
	tb->next = argp->to_free;
	argp->to_free = tb;
	return tb->buf;
}

/*
 * For xdr strings that need to be passed to other kernel api's
 * as null-terminated strings.
 *
 * Note null-terminating in place usually isn't safe since the
 * buffer might end on a page boundary.
 */
static char *
svcxdr_dupstr(struct nfsd4_compoundargs *argp, void *buf, u32 len)
{
	char *p = svcxdr_tmpalloc(argp, len + 1);

	if (!p)
		return NULL;
	memcpy(p, buf, len);
	p[len] = '\0';
	return p;
}

static void *
svcxdr_savemem(struct nfsd4_compoundargs *argp, __be32 *p, u32 len)
{
	__be32 *tmp;

	/*
	 * The location of the decoded data item is stable,
	 * so @p is OK to use. This is the common case.
	 */
	if (p != argp->xdr->scratch.iov_base)
		return p;

	tmp = svcxdr_tmpalloc(argp, len);
	if (!tmp)
		return NULL;
	memcpy(tmp, p, len);
	return tmp;
}

/*
 * NFSv4 basic data type decoders
 */

/*
 * This helper handles variable-length opaques which belong to protocol
 * elements that this implementation does not support.
 */
static __be32
nfsd4_decode_ignored_string(struct nfsd4_compoundargs *argp, u32 maxlen)
{
	u32 len;

	if (xdr_stream_decode_u32(argp->xdr, &len) < 0)
		return nfserr_bad_xdr;
	if (maxlen && len > maxlen)
		return nfserr_bad_xdr;
	if (!xdr_inline_decode(argp->xdr, len))
		return nfserr_bad_xdr;

	return nfs_ok;
}

static __be32
nfsd4_decode_opaque(struct nfsd4_compoundargs *argp, struct xdr_netobj *o)
{
	__be32 *p;
	u32 len;

	if (xdr_stream_decode_u32(argp->xdr, &len) < 0)
		return nfserr_bad_xdr;
	if (len == 0 || len > NFS4_OPAQUE_LIMIT)
		return nfserr_bad_xdr;
	p = xdr_inline_decode(argp->xdr, len);
	if (!p)
		return nfserr_bad_xdr;
	o->data = svcxdr_savemem(argp, p, len);
	if (!o->data)
		return nfserr_jukebox;
	o->len = len;

	return nfs_ok;
}

static __be32
nfsd4_decode_component4(struct nfsd4_compoundargs *argp, char **namp, u32 *lenp)
{
	__be32 *p, status;

	if (xdr_stream_decode_u32(argp->xdr, lenp) < 0)
		return nfserr_bad_xdr;
	p = xdr_inline_decode(argp->xdr, *lenp);
	if (!p)
		return nfserr_bad_xdr;
	status = check_filename((char *)p, *lenp);
	if (status)
		return status;
	*namp = svcxdr_savemem(argp, p, *lenp);
	if (!*namp)
		return nfserr_jukebox;

	return nfs_ok;
}

static __be32
nfsd4_decode_nfstime4(struct nfsd4_compoundargs *argp, struct timespec64 *tv)
{
	__be32 *p;

	p = xdr_inline_decode(argp->xdr, XDR_UNIT * 3);
	if (!p)
		return nfserr_bad_xdr;
	p = xdr_decode_hyper(p, &tv->tv_sec);
	tv->tv_nsec = be32_to_cpup(p++);
	if (tv->tv_nsec >= (u32)1000000000)
		return nfserr_inval;
	return nfs_ok;
}

static __be32
nfsd4_decode_verifier4(struct nfsd4_compoundargs *argp, nfs4_verifier *verf)
{
	__be32 *p;

	p = xdr_inline_decode(argp->xdr, NFS4_VERIFIER_SIZE);
	if (!p)
		return nfserr_bad_xdr;
	memcpy(verf->data, p, sizeof(verf->data));
	return nfs_ok;
}

/**
 * nfsd4_decode_bitmap4 - Decode an NFSv4 bitmap4
 * @argp: NFSv4 compound argument structure
 * @bmval: pointer to an array of u32's to decode into
 * @bmlen: size of the @bmval array
 *
 * The server needs to return nfs_ok rather than nfserr_bad_xdr when
 * encountering bitmaps containing bits it does not recognize. This
 * includes bits in bitmap words past WORDn, where WORDn is the last
 * bitmap WORD the implementation currently supports. Thus we are
 * careful here to simply ignore bits in bitmap words that this
 * implementation has yet to support explicitly.
 *
 * Return values:
 *   %nfs_ok: @bmval populated successfully
 *   %nfserr_bad_xdr: the encoded bitmap was invalid
 */
static __be32
nfsd4_decode_bitmap4(struct nfsd4_compoundargs *argp, u32 *bmval, u32 bmlen)
{
	ssize_t status;

	status = xdr_stream_decode_uint32_array(argp->xdr, bmval, bmlen);
	return status == -EBADMSG ? nfserr_bad_xdr : nfs_ok;
}

static __be32
nfsd4_decode_nfsace4(struct nfsd4_compoundargs *argp, struct nfs4_ace *ace)
{
	__be32 *p, status;
	u32 length;

	if (xdr_stream_decode_u32(argp->xdr, &ace->type) < 0)
		return nfserr_bad_xdr;
	if (xdr_stream_decode_u32(argp->xdr, &ace->flag) < 0)
		return nfserr_bad_xdr;
	if (xdr_stream_decode_u32(argp->xdr, &ace->access_mask) < 0)
		return nfserr_bad_xdr;

	if (xdr_stream_decode_u32(argp->xdr, &length) < 0)
		return nfserr_bad_xdr;
	p = xdr_inline_decode(argp->xdr, length);
	if (!p)
		return nfserr_bad_xdr;
	ace->whotype = nfs4_acl_get_whotype((char *)p, length);
	if (ace->whotype != NFS4_ACL_WHO_NAMED)
		status = nfs_ok;
	else if (ace->flag & NFS4_ACE_IDENTIFIER_GROUP)
		status = nfsd_map_name_to_gid(argp->rqstp,
				(char *)p, length, &ace->who_gid);
	else
		status = nfsd_map_name_to_uid(argp->rqstp,
				(char *)p, length, &ace->who_uid);

	return status;
}

/* A counted array of nfsace4's */
static noinline __be32
nfsd4_decode_acl(struct nfsd4_compoundargs *argp, struct nfs4_acl **acl)
{
	struct nfs4_ace *ace;
	__be32 status;
	u32 count;

	if (xdr_stream_decode_u32(argp->xdr, &count) < 0)
		return nfserr_bad_xdr;

	if (count > xdr_stream_remaining(argp->xdr) / 20)
		/*
		 * Even with 4-byte names there wouldn't be
		 * space for that many aces; something fishy is
		 * going on:
		 */
		return nfserr_fbig;

	*acl = svcxdr_tmpalloc(argp, nfs4_acl_bytes(count));
	if (*acl == NULL)
		return nfserr_jukebox;

	(*acl)->naces = count;
	for (ace = (*acl)->aces; ace < (*acl)->aces + count; ace++) {
		status = nfsd4_decode_nfsace4(argp, ace);
		if (status)
			return status;
	}

	return nfs_ok;
}

static noinline __be32
nfsd4_decode_security_label(struct nfsd4_compoundargs *argp,
			    struct xdr_netobj *label)
{
	u32 lfs, pi, length;
	__be32 *p;

	if (xdr_stream_decode_u32(argp->xdr, &lfs) < 0)
		return nfserr_bad_xdr;
	if (xdr_stream_decode_u32(argp->xdr, &pi) < 0)
		return nfserr_bad_xdr;

	if (xdr_stream_decode_u32(argp->xdr, &length) < 0)
		return nfserr_bad_xdr;
	if (length > NFS4_MAXLABELLEN)
		return nfserr_badlabel;
	p = xdr_inline_decode(argp->xdr, length);
	if (!p)
		return nfserr_bad_xdr;
	label->len = length;
	label->data = svcxdr_dupstr(argp, p, length);
	if (!label->data)
		return nfserr_jukebox;

	return nfs_ok;
}

static __be32
nfsd4_decode_fattr4(struct nfsd4_compoundargs *argp, u32 *bmval, u32 bmlen,
		    struct iattr *iattr, struct nfs4_acl **acl,
		    struct xdr_netobj *label, int *umask)
{
	unsigned int starting_pos;
	u32 attrlist4_count;
	__be32 *p, status;

	iattr->ia_valid = 0;
	status = nfsd4_decode_bitmap4(argp, bmval, bmlen);
	if (status)
		return nfserr_bad_xdr;

	if (bmval[0] & ~NFSD_WRITEABLE_ATTRS_WORD0
	    || bmval[1] & ~NFSD_WRITEABLE_ATTRS_WORD1
	    || bmval[2] & ~NFSD_WRITEABLE_ATTRS_WORD2) {
		if (nfsd_attrs_supported(argp->minorversion, bmval))
			return nfserr_inval;
		return nfserr_attrnotsupp;
	}

	if (xdr_stream_decode_u32(argp->xdr, &attrlist4_count) < 0)
		return nfserr_bad_xdr;
	starting_pos = xdr_stream_pos(argp->xdr);

	if (bmval[0] & FATTR4_WORD0_SIZE) {
		u64 size;

		if (xdr_stream_decode_u64(argp->xdr, &size) < 0)
			return nfserr_bad_xdr;
		iattr->ia_size = size;
		iattr->ia_valid |= ATTR_SIZE;
	}
	if (bmval[0] & FATTR4_WORD0_ACL) {
		status = nfsd4_decode_acl(argp, acl);
		if (status)
			return status;
	} else
		*acl = NULL;
	if (bmval[1] & FATTR4_WORD1_MODE) {
		u32 mode;

		if (xdr_stream_decode_u32(argp->xdr, &mode) < 0)
			return nfserr_bad_xdr;
		iattr->ia_mode = mode;
		iattr->ia_mode &= (S_IFMT | S_IALLUGO);
		iattr->ia_valid |= ATTR_MODE;
	}
	if (bmval[1] & FATTR4_WORD1_OWNER) {
		u32 length;

		if (xdr_stream_decode_u32(argp->xdr, &length) < 0)
			return nfserr_bad_xdr;
		p = xdr_inline_decode(argp->xdr, length);
		if (!p)
			return nfserr_bad_xdr;
		status = nfsd_map_name_to_uid(argp->rqstp, (char *)p, length,
					      &iattr->ia_uid);
		if (status)
			return status;
		iattr->ia_valid |= ATTR_UID;
	}
	if (bmval[1] & FATTR4_WORD1_OWNER_GROUP) {
		u32 length;

		if (xdr_stream_decode_u32(argp->xdr, &length) < 0)
			return nfserr_bad_xdr;
		p = xdr_inline_decode(argp->xdr, length);
		if (!p)
			return nfserr_bad_xdr;
		status = nfsd_map_name_to_gid(argp->rqstp, (char *)p, length,
					      &iattr->ia_gid);
		if (status)
			return status;
		iattr->ia_valid |= ATTR_GID;
	}
	if (bmval[1] & FATTR4_WORD1_TIME_ACCESS_SET) {
		u32 set_it;

		if (xdr_stream_decode_u32(argp->xdr, &set_it) < 0)
			return nfserr_bad_xdr;
		switch (set_it) {
		case NFS4_SET_TO_CLIENT_TIME:
			status = nfsd4_decode_nfstime4(argp, &iattr->ia_atime);
			if (status)
				return status;
			iattr->ia_valid |= (ATTR_ATIME | ATTR_ATIME_SET);
			break;
		case NFS4_SET_TO_SERVER_TIME:
			iattr->ia_valid |= ATTR_ATIME;
			break;
		default:
			return nfserr_bad_xdr;
		}
	}
	if (bmval[1] & FATTR4_WORD1_TIME_CREATE) {
		struct timespec64 ts;

		/* No Linux filesystem supports setting this attribute. */
		bmval[1] &= ~FATTR4_WORD1_TIME_CREATE;
		status = nfsd4_decode_nfstime4(argp, &ts);
		if (status)
			return status;
	}
	if (bmval[1] & FATTR4_WORD1_TIME_MODIFY_SET) {
		u32 set_it;

		if (xdr_stream_decode_u32(argp->xdr, &set_it) < 0)
			return nfserr_bad_xdr;
		switch (set_it) {
		case NFS4_SET_TO_CLIENT_TIME:
			status = nfsd4_decode_nfstime4(argp, &iattr->ia_mtime);
			if (status)
				return status;
			iattr->ia_valid |= (ATTR_MTIME | ATTR_MTIME_SET);
			break;
		case NFS4_SET_TO_SERVER_TIME:
			iattr->ia_valid |= ATTR_MTIME;
			break;
		default:
			return nfserr_bad_xdr;
		}
	}
	label->len = 0;
	if (IS_ENABLED(CONFIG_NFSD_V4_SECURITY_LABEL) &&
	    bmval[2] & FATTR4_WORD2_SECURITY_LABEL) {
		status = nfsd4_decode_security_label(argp, label);
		if (status)
			return status;
	}
	if (bmval[2] & FATTR4_WORD2_MODE_UMASK) {
		u32 mode, mask;

		if (!umask)
			return nfserr_bad_xdr;
		if (xdr_stream_decode_u32(argp->xdr, &mode) < 0)
			return nfserr_bad_xdr;
		iattr->ia_mode = mode & (S_IFMT | S_IALLUGO);
		if (xdr_stream_decode_u32(argp->xdr, &mask) < 0)
			return nfserr_bad_xdr;
		*umask = mask & S_IRWXUGO;
		iattr->ia_valid |= ATTR_MODE;
	}

	/* request sanity: did attrlist4 contain the expected number of words? */
	if (attrlist4_count != xdr_stream_pos(argp->xdr) - starting_pos)
		return nfserr_bad_xdr;

	return nfs_ok;
}

static __be32
nfsd4_decode_stateid4(struct nfsd4_compoundargs *argp, stateid_t *sid)
{
	__be32 *p;

	p = xdr_inline_decode(argp->xdr, NFS4_STATEID_SIZE);
	if (!p)
		return nfserr_bad_xdr;
	sid->si_generation = be32_to_cpup(p++);
	memcpy(&sid->si_opaque, p, sizeof(sid->si_opaque));
	return nfs_ok;
}

static __be32
nfsd4_decode_clientid4(struct nfsd4_compoundargs *argp, clientid_t *clientid)
{
	__be32 *p;

	p = xdr_inline_decode(argp->xdr, sizeof(__be64));
	if (!p)
		return nfserr_bad_xdr;
	memcpy(clientid, p, sizeof(*clientid));
	return nfs_ok;
}

static __be32
nfsd4_decode_state_owner4(struct nfsd4_compoundargs *argp,
			  clientid_t *clientid, struct xdr_netobj *owner)
{
	__be32 status;

	status = nfsd4_decode_clientid4(argp, clientid);
	if (status)
		return status;
	return nfsd4_decode_opaque(argp, owner);
}

#ifdef CONFIG_NFSD_PNFS
static __be32
nfsd4_decode_deviceid4(struct nfsd4_compoundargs *argp,
		       struct nfsd4_deviceid *devid)
{
	__be32 *p;

	p = xdr_inline_decode(argp->xdr, NFS4_DEVICEID4_SIZE);
	if (!p)
		return nfserr_bad_xdr;
	memcpy(devid, p, sizeof(*devid));
	return nfs_ok;
}

static __be32
nfsd4_decode_layoutupdate4(struct nfsd4_compoundargs *argp,
			   struct nfsd4_layoutcommit *lcp)
{
	if (xdr_stream_decode_u32(argp->xdr, &lcp->lc_layout_type) < 0)
		return nfserr_bad_xdr;
	if (lcp->lc_layout_type < LAYOUT_NFSV4_1_FILES)
		return nfserr_bad_xdr;
	if (lcp->lc_layout_type >= LAYOUT_TYPE_MAX)
		return nfserr_bad_xdr;

	if (xdr_stream_decode_u32(argp->xdr, &lcp->lc_up_len) < 0)
		return nfserr_bad_xdr;
	if (lcp->lc_up_len > 0) {
		lcp->lc_up_layout = xdr_inline_decode(argp->xdr, lcp->lc_up_len);
		if (!lcp->lc_up_layout)
			return nfserr_bad_xdr;
	}

	return nfs_ok;
}

static __be32
nfsd4_decode_layoutreturn4(struct nfsd4_compoundargs *argp,
			   struct nfsd4_layoutreturn *lrp)
{
	__be32 status;

	if (xdr_stream_decode_u32(argp->xdr, &lrp->lr_return_type) < 0)
		return nfserr_bad_xdr;
	switch (lrp->lr_return_type) {
	case RETURN_FILE:
		if (xdr_stream_decode_u64(argp->xdr, &lrp->lr_seg.offset) < 0)
			return nfserr_bad_xdr;
		if (xdr_stream_decode_u64(argp->xdr, &lrp->lr_seg.length) < 0)
			return nfserr_bad_xdr;
		status = nfsd4_decode_stateid4(argp, &lrp->lr_sid);
		if (status)
			return status;
		if (xdr_stream_decode_u32(argp->xdr, &lrp->lrf_body_len) < 0)
			return nfserr_bad_xdr;
		if (lrp->lrf_body_len > 0) {
			lrp->lrf_body = xdr_inline_decode(argp->xdr, lrp->lrf_body_len);
			if (!lrp->lrf_body)
				return nfserr_bad_xdr;
		}
		break;
	case RETURN_FSID:
	case RETURN_ALL:
		lrp->lr_seg.offset = 0;
		lrp->lr_seg.length = NFS4_MAX_UINT64;
		break;
	default:
		return nfserr_bad_xdr;
	}

	return nfs_ok;
}

#endif /* CONFIG_NFSD_PNFS */

static __be32
nfsd4_decode_sessionid4(struct nfsd4_compoundargs *argp,
			struct nfs4_sessionid *sessionid)
{
	__be32 *p;

	p = xdr_inline_decode(argp->xdr, NFS4_MAX_SESSIONID_LEN);
	if (!p)
		return nfserr_bad_xdr;
	memcpy(sessionid->data, p, sizeof(sessionid->data));
	return nfs_ok;
}

/* Defined in Appendix A of RFC 5531 */
static __be32
nfsd4_decode_authsys_parms(struct nfsd4_compoundargs *argp,
			   struct nfsd4_cb_sec *cbs)
{
	u32 stamp, gidcount, uid, gid;
	__be32 *p, status;

	if (xdr_stream_decode_u32(argp->xdr, &stamp) < 0)
		return nfserr_bad_xdr;
	/* machine name */
	status = nfsd4_decode_ignored_string(argp, 255);
	if (status)
		return status;
	if (xdr_stream_decode_u32(argp->xdr, &uid) < 0)
		return nfserr_bad_xdr;
	if (xdr_stream_decode_u32(argp->xdr, &gid) < 0)
		return nfserr_bad_xdr;
	if (xdr_stream_decode_u32(argp->xdr, &gidcount) < 0)
		return nfserr_bad_xdr;
	if (gidcount > 16)
		return nfserr_bad_xdr;
	p = xdr_inline_decode(argp->xdr, gidcount << 2);
	if (!p)
		return nfserr_bad_xdr;
	if (cbs->flavor == (u32)(-1)) {
		struct user_namespace *userns = nfsd_user_namespace(argp->rqstp);

		kuid_t kuid = make_kuid(userns, uid);
		kgid_t kgid = make_kgid(userns, gid);
		if (uid_valid(kuid) && gid_valid(kgid)) {
			cbs->uid = kuid;
			cbs->gid = kgid;
			cbs->flavor = RPC_AUTH_UNIX;
		} else {
			dprintk("RPC_AUTH_UNIX with invalid uid or gid, ignoring!\n");
		}
	}

	return nfs_ok;
}

static __be32
nfsd4_decode_gss_cb_handles4(struct nfsd4_compoundargs *argp,
			     struct nfsd4_cb_sec *cbs)
{
	__be32 status;
	u32 service;

	dprintk("RPC_AUTH_GSS callback secflavor not supported!\n");

	if (xdr_stream_decode_u32(argp->xdr, &service) < 0)
		return nfserr_bad_xdr;
	if (service < RPC_GSS_SVC_NONE || service > RPC_GSS_SVC_PRIVACY)
		return nfserr_bad_xdr;
	/* gcbp_handle_from_server */
	status = nfsd4_decode_ignored_string(argp, 0);
	if (status)
		return status;
	/* gcbp_handle_from_client */
	status = nfsd4_decode_ignored_string(argp, 0);
	if (status)
		return status;

	return nfs_ok;
}

/* a counted array of callback_sec_parms4 items */
static __be32
nfsd4_decode_cb_sec(struct nfsd4_compoundargs *argp, struct nfsd4_cb_sec *cbs)
{
	u32 i, secflavor, nr_secflavs;
	__be32 status;

	/* callback_sec_params4 */
	if (xdr_stream_decode_u32(argp->xdr, &nr_secflavs) < 0)
		return nfserr_bad_xdr;
	if (nr_secflavs)
		cbs->flavor = (u32)(-1);
	else
		/* Is this legal? Be generous, take it to mean AUTH_NONE: */
		cbs->flavor = 0;

	for (i = 0; i < nr_secflavs; ++i) {
		if (xdr_stream_decode_u32(argp->xdr, &secflavor) < 0)
			return nfserr_bad_xdr;
		switch (secflavor) {
		case RPC_AUTH_NULL:
			/* void */
			if (cbs->flavor == (u32)(-1))
				cbs->flavor = RPC_AUTH_NULL;
			break;
		case RPC_AUTH_UNIX:
			status = nfsd4_decode_authsys_parms(argp, cbs);
			if (status)
				return status;
			break;
		case RPC_AUTH_GSS:
			status = nfsd4_decode_gss_cb_handles4(argp, cbs);
			if (status)
				return status;
			break;
		default:
			return nfserr_inval;
		}
	}

	return nfs_ok;
}


/*
 * NFSv4 operation argument decoders
 */

static __be32
nfsd4_decode_access(struct nfsd4_compoundargs *argp,
		    union nfsd4_op_u *u)
{
	struct nfsd4_access *access = &u->access;
	if (xdr_stream_decode_u32(argp->xdr, &access->ac_req_access) < 0)
		return nfserr_bad_xdr;
	return nfs_ok;
}

static __be32
nfsd4_decode_close(struct nfsd4_compoundargs *argp, union nfsd4_op_u *u)
{
	struct nfsd4_close *close = &u->close;
	if (xdr_stream_decode_u32(argp->xdr, &close->cl_seqid) < 0)
		return nfserr_bad_xdr;
	return nfsd4_decode_stateid4(argp, &close->cl_stateid);
}


static __be32
nfsd4_decode_commit(struct nfsd4_compoundargs *argp, union nfsd4_op_u *u)
{
	struct nfsd4_commit *commit = &u->commit;
	if (xdr_stream_decode_u64(argp->xdr, &commit->co_offset) < 0)
		return nfserr_bad_xdr;
	if (xdr_stream_decode_u32(argp->xdr, &commit->co_count) < 0)
		return nfserr_bad_xdr;
	memset(&commit->co_verf, 0, sizeof(commit->co_verf));
	return nfs_ok;
}

static __be32
nfsd4_decode_create(struct nfsd4_compoundargs *argp, union nfsd4_op_u *u)
{
	struct nfsd4_create *create = &u->create;
	__be32 *p, status;

	memset(create, 0, sizeof(*create));
	if (xdr_stream_decode_u32(argp->xdr, &create->cr_type) < 0)
		return nfserr_bad_xdr;
	switch (create->cr_type) {
	case NF4LNK:
		if (xdr_stream_decode_u32(argp->xdr, &create->cr_datalen) < 0)
			return nfserr_bad_xdr;
		p = xdr_inline_decode(argp->xdr, create->cr_datalen);
		if (!p)
			return nfserr_bad_xdr;
		create->cr_data = svcxdr_dupstr(argp, p, create->cr_datalen);
		if (!create->cr_data)
			return nfserr_jukebox;
		break;
	case NF4BLK:
	case NF4CHR:
		if (xdr_stream_decode_u32(argp->xdr, &create->cr_specdata1) < 0)
			return nfserr_bad_xdr;
		if (xdr_stream_decode_u32(argp->xdr, &create->cr_specdata2) < 0)
			return nfserr_bad_xdr;
		break;
	case NF4SOCK:
	case NF4FIFO:
	case NF4DIR:
	default:
		break;
	}
	status = nfsd4_decode_component4(argp, &create->cr_name,
					 &create->cr_namelen);
	if (status)
		return status;
	status = nfsd4_decode_fattr4(argp, create->cr_bmval,
				    ARRAY_SIZE(create->cr_bmval),
				    &create->cr_iattr, &create->cr_acl,
				    &create->cr_label, &create->cr_umask);
	if (status)
		return status;

	return nfs_ok;
}

static inline __be32
nfsd4_decode_delegreturn(struct nfsd4_compoundargs *argp, union nfsd4_op_u *u)
{
	struct nfsd4_delegreturn *dr = &u->delegreturn;
	return nfsd4_decode_stateid4(argp, &dr->dr_stateid);
}

static inline __be32
nfsd4_decode_getattr(struct nfsd4_compoundargs *argp, union nfsd4_op_u *u)
{
	struct nfsd4_getattr *getattr = &u->getattr;
	memset(getattr, 0, sizeof(*getattr));
	return nfsd4_decode_bitmap4(argp, getattr->ga_bmval,
				    ARRAY_SIZE(getattr->ga_bmval));
}

static __be32
nfsd4_decode_link(struct nfsd4_compoundargs *argp, union nfsd4_op_u *u)
{
	struct nfsd4_link *link = &u->link;
	memset(link, 0, sizeof(*link));
	return nfsd4_decode_component4(argp, &link->li_name, &link->li_namelen);
}

static __be32
nfsd4_decode_open_to_lock_owner4(struct nfsd4_compoundargs *argp,
				 struct nfsd4_lock *lock)
{
	__be32 status;

	if (xdr_stream_decode_u32(argp->xdr, &lock->lk_new_open_seqid) < 0)
		return nfserr_bad_xdr;
	status = nfsd4_decode_stateid4(argp, &lock->lk_new_open_stateid);
	if (status)
		return status;
	if (xdr_stream_decode_u32(argp->xdr, &lock->lk_new_lock_seqid) < 0)
		return nfserr_bad_xdr;
	return nfsd4_decode_state_owner4(argp, &lock->lk_new_clientid,
					 &lock->lk_new_owner);
}

static __be32
nfsd4_decode_exist_lock_owner4(struct nfsd4_compoundargs *argp,
			       struct nfsd4_lock *lock)
{
	__be32 status;

	status = nfsd4_decode_stateid4(argp, &lock->lk_old_lock_stateid);
	if (status)
		return status;
	if (xdr_stream_decode_u32(argp->xdr, &lock->lk_old_lock_seqid) < 0)
		return nfserr_bad_xdr;

	return nfs_ok;
}

static __be32
nfsd4_decode_locker4(struct nfsd4_compoundargs *argp, struct nfsd4_lock *lock)
{
	if (xdr_stream_decode_bool(argp->xdr, &lock->lk_is_new) < 0)
		return nfserr_bad_xdr;
	if (lock->lk_is_new)
		return nfsd4_decode_open_to_lock_owner4(argp, lock);
	return nfsd4_decode_exist_lock_owner4(argp, lock);
}

static __be32
nfsd4_decode_lock(struct nfsd4_compoundargs *argp, union nfsd4_op_u *u)
{
	struct nfsd4_lock *lock = &u->lock;
	memset(lock, 0, sizeof(*lock));
	if (xdr_stream_decode_u32(argp->xdr, &lock->lk_type) < 0)
		return nfserr_bad_xdr;
	if ((lock->lk_type < NFS4_READ_LT) || (lock->lk_type > NFS4_WRITEW_LT))
		return nfserr_bad_xdr;
	if (xdr_stream_decode_bool(argp->xdr, &lock->lk_reclaim) < 0)
		return nfserr_bad_xdr;
	if (xdr_stream_decode_u64(argp->xdr, &lock->lk_offset) < 0)
		return nfserr_bad_xdr;
	if (xdr_stream_decode_u64(argp->xdr, &lock->lk_length) < 0)
		return nfserr_bad_xdr;
	return nfsd4_decode_locker4(argp, lock);
}

static __be32
nfsd4_decode_lockt(struct nfsd4_compoundargs *argp, union nfsd4_op_u *u)
{
	struct nfsd4_lockt *lockt = &u->lockt;
	memset(lockt, 0, sizeof(*lockt));
	if (xdr_stream_decode_u32(argp->xdr, &lockt->lt_type) < 0)
		return nfserr_bad_xdr;
	if ((lockt->lt_type < NFS4_READ_LT) || (lockt->lt_type > NFS4_WRITEW_LT))
		return nfserr_bad_xdr;
	if (xdr_stream_decode_u64(argp->xdr, &lockt->lt_offset) < 0)
		return nfserr_bad_xdr;
	if (xdr_stream_decode_u64(argp->xdr, &lockt->lt_length) < 0)
		return nfserr_bad_xdr;
	return nfsd4_decode_state_owner4(argp, &lockt->lt_clientid,
					 &lockt->lt_owner);
}

static __be32
nfsd4_decode_locku(struct nfsd4_compoundargs *argp, union nfsd4_op_u *u)
{
	struct nfsd4_locku *locku = &u->locku;
	__be32 status;

	if (xdr_stream_decode_u32(argp->xdr, &locku->lu_type) < 0)
		return nfserr_bad_xdr;
	if ((locku->lu_type < NFS4_READ_LT) || (locku->lu_type > NFS4_WRITEW_LT))
		return nfserr_bad_xdr;
	if (xdr_stream_decode_u32(argp->xdr, &locku->lu_seqid) < 0)
		return nfserr_bad_xdr;
	status = nfsd4_decode_stateid4(argp, &locku->lu_stateid);
	if (status)
		return status;
	if (xdr_stream_decode_u64(argp->xdr, &locku->lu_offset) < 0)
		return nfserr_bad_xdr;
	if (xdr_stream_decode_u64(argp->xdr, &locku->lu_length) < 0)
		return nfserr_bad_xdr;

	return nfs_ok;
}

static __be32
nfsd4_decode_lookup(struct nfsd4_compoundargs *argp, union nfsd4_op_u *u)
{
	struct nfsd4_lookup *lookup = &u->lookup;
	return nfsd4_decode_component4(argp, &lookup->lo_name, &lookup->lo_len);
}

static __be32
nfsd4_decode_createhow4(struct nfsd4_compoundargs *argp, struct nfsd4_open *open)
{
	__be32 status;

	if (xdr_stream_decode_u32(argp->xdr, &open->op_createmode) < 0)
		return nfserr_bad_xdr;
	switch (open->op_createmode) {
	case NFS4_CREATE_UNCHECKED:
	case NFS4_CREATE_GUARDED:
		status = nfsd4_decode_fattr4(argp, open->op_bmval,
					     ARRAY_SIZE(open->op_bmval),
					     &open->op_iattr, &open->op_acl,
					     &open->op_label, &open->op_umask);
		if (status)
			return status;
		break;
	case NFS4_CREATE_EXCLUSIVE:
		status = nfsd4_decode_verifier4(argp, &open->op_verf);
		if (status)
			return status;
		break;
	case NFS4_CREATE_EXCLUSIVE4_1:
		if (argp->minorversion < 1)
			return nfserr_bad_xdr;
		status = nfsd4_decode_verifier4(argp, &open->op_verf);
		if (status)
			return status;
		status = nfsd4_decode_fattr4(argp, open->op_bmval,
					     ARRAY_SIZE(open->op_bmval),
					     &open->op_iattr, &open->op_acl,
					     &open->op_label, &open->op_umask);
		if (status)
			return status;
		break;
	default:
		return nfserr_bad_xdr;
	}

	return nfs_ok;
}

static __be32
nfsd4_decode_openflag4(struct nfsd4_compoundargs *argp, struct nfsd4_open *open)
{
	__be32 status;

	if (xdr_stream_decode_u32(argp->xdr, &open->op_create) < 0)
		return nfserr_bad_xdr;
	switch (open->op_create) {
	case NFS4_OPEN_NOCREATE:
		break;
	case NFS4_OPEN_CREATE:
		status = nfsd4_decode_createhow4(argp, open);
		if (status)
			return status;
		break;
	default:
		return nfserr_bad_xdr;
	}

	return nfs_ok;
}

static __be32 nfsd4_decode_share_access(struct nfsd4_compoundargs *argp, u32 *share_access, u32 *deleg_want, u32 *deleg_when)
{
	u32 w;

	if (xdr_stream_decode_u32(argp->xdr, &w) < 0)
		return nfserr_bad_xdr;
	*share_access = w & NFS4_SHARE_ACCESS_MASK;
	*deleg_want = w & NFS4_SHARE_WANT_MASK;
	if (deleg_when)
		*deleg_when = w & NFS4_SHARE_WHEN_MASK;

	switch (w & NFS4_SHARE_ACCESS_MASK) {
	case NFS4_SHARE_ACCESS_READ:
	case NFS4_SHARE_ACCESS_WRITE:
	case NFS4_SHARE_ACCESS_BOTH:
		break;
	default:
		return nfserr_bad_xdr;
	}
	w &= ~NFS4_SHARE_ACCESS_MASK;
	if (!w)
		return nfs_ok;
	if (!argp->minorversion)
		return nfserr_bad_xdr;
	switch (w & NFS4_SHARE_WANT_MASK) {
	case NFS4_SHARE_WANT_NO_PREFERENCE:
	case NFS4_SHARE_WANT_READ_DELEG:
	case NFS4_SHARE_WANT_WRITE_DELEG:
	case NFS4_SHARE_WANT_ANY_DELEG:
	case NFS4_SHARE_WANT_NO_DELEG:
	case NFS4_SHARE_WANT_CANCEL:
		break;
	default:
		return nfserr_bad_xdr;
	}
	w &= ~NFS4_SHARE_WANT_MASK;
	if (!w)
		return nfs_ok;

	if (!deleg_when)	/* open_downgrade */
		return nfserr_inval;
	switch (w) {
	case NFS4_SHARE_SIGNAL_DELEG_WHEN_RESRC_AVAIL:
	case NFS4_SHARE_PUSH_DELEG_WHEN_UNCONTENDED:
	case (NFS4_SHARE_SIGNAL_DELEG_WHEN_RESRC_AVAIL |
	      NFS4_SHARE_PUSH_DELEG_WHEN_UNCONTENDED):
		return nfs_ok;
	}
	return nfserr_bad_xdr;
}

static __be32 nfsd4_decode_share_deny(struct nfsd4_compoundargs *argp, u32 *x)
{
	if (xdr_stream_decode_u32(argp->xdr, x) < 0)
		return nfserr_bad_xdr;
	/* Note: unlike access bits, deny bits may be zero. */
	if (*x & ~NFS4_SHARE_DENY_BOTH)
		return nfserr_bad_xdr;

	return nfs_ok;
}

static __be32
nfsd4_decode_open_claim4(struct nfsd4_compoundargs *argp,
			 struct nfsd4_open *open)
{
	__be32 status;

	if (xdr_stream_decode_u32(argp->xdr, &open->op_claim_type) < 0)
		return nfserr_bad_xdr;
	switch (open->op_claim_type) {
	case NFS4_OPEN_CLAIM_NULL:
	case NFS4_OPEN_CLAIM_DELEGATE_PREV:
		status = nfsd4_decode_component4(argp, &open->op_fname,
						 &open->op_fnamelen);
		if (status)
			return status;
		break;
	case NFS4_OPEN_CLAIM_PREVIOUS:
		if (xdr_stream_decode_u32(argp->xdr, &open->op_delegate_type) < 0)
			return nfserr_bad_xdr;
		break;
	case NFS4_OPEN_CLAIM_DELEGATE_CUR:
		status = nfsd4_decode_stateid4(argp, &open->op_delegate_stateid);
		if (status)
			return status;
		status = nfsd4_decode_component4(argp, &open->op_fname,
						 &open->op_fnamelen);
		if (status)
			return status;
		break;
	case NFS4_OPEN_CLAIM_FH:
	case NFS4_OPEN_CLAIM_DELEG_PREV_FH:
		if (argp->minorversion < 1)
			return nfserr_bad_xdr;
		/* void */
		break;
	case NFS4_OPEN_CLAIM_DELEG_CUR_FH:
		if (argp->minorversion < 1)
			return nfserr_bad_xdr;
		status = nfsd4_decode_stateid4(argp, &open->op_delegate_stateid);
		if (status)
			return status;
		break;
	default:
		return nfserr_bad_xdr;
	}

	return nfs_ok;
}

static __be32
nfsd4_decode_open(struct nfsd4_compoundargs *argp, union nfsd4_op_u *u)
{
	struct nfsd4_open *open = &u->open;
	__be32 status;
	u32 dummy;

	memset(open, 0, sizeof(*open));

	if (xdr_stream_decode_u32(argp->xdr, &open->op_seqid) < 0)
		return nfserr_bad_xdr;
	/* deleg_want is ignored */
	status = nfsd4_decode_share_access(argp, &open->op_share_access,
					   &open->op_deleg_want, &dummy);
	if (status)
		return status;
	status = nfsd4_decode_share_deny(argp, &open->op_share_deny);
	if (status)
		return status;
	status = nfsd4_decode_state_owner4(argp, &open->op_clientid,
					   &open->op_owner);
	if (status)
		return status;
	status = nfsd4_decode_openflag4(argp, open);
	if (status)
		return status;
	return nfsd4_decode_open_claim4(argp, open);
}

static __be32
nfsd4_decode_open_confirm(struct nfsd4_compoundargs *argp,
			  union nfsd4_op_u *u)
{
	struct nfsd4_open_confirm *open_conf = &u->open_confirm;
	__be32 status;

	if (argp->minorversion >= 1)
		return nfserr_notsupp;

	status = nfsd4_decode_stateid4(argp, &open_conf->oc_req_stateid);
	if (status)
		return status;
	if (xdr_stream_decode_u32(argp->xdr, &open_conf->oc_seqid) < 0)
		return nfserr_bad_xdr;

	memset(&open_conf->oc_resp_stateid, 0,
	       sizeof(open_conf->oc_resp_stateid));
	return nfs_ok;
}

static __be32
nfsd4_decode_open_downgrade(struct nfsd4_compoundargs *argp,
			    union nfsd4_op_u *u)
{
	struct nfsd4_open_downgrade *open_down = &u->open_downgrade;
	__be32 status;

	memset(open_down, 0, sizeof(*open_down));
	status = nfsd4_decode_stateid4(argp, &open_down->od_stateid);
	if (status)
		return status;
	if (xdr_stream_decode_u32(argp->xdr, &open_down->od_seqid) < 0)
		return nfserr_bad_xdr;
	/* deleg_want is ignored */
	status = nfsd4_decode_share_access(argp, &open_down->od_share_access,
					   &open_down->od_deleg_want, NULL);
	if (status)
		return status;
	return nfsd4_decode_share_deny(argp, &open_down->od_share_deny);
}

static __be32
nfsd4_decode_putfh(struct nfsd4_compoundargs *argp, union nfsd4_op_u *u)
{
	struct nfsd4_putfh *putfh = &u->putfh;
	__be32 *p;

	if (xdr_stream_decode_u32(argp->xdr, &putfh->pf_fhlen) < 0)
		return nfserr_bad_xdr;
	if (putfh->pf_fhlen > NFS4_FHSIZE)
		return nfserr_bad_xdr;
	p = xdr_inline_decode(argp->xdr, putfh->pf_fhlen);
	if (!p)
		return nfserr_bad_xdr;
	putfh->pf_fhval = svcxdr_savemem(argp, p, putfh->pf_fhlen);
	if (!putfh->pf_fhval)
		return nfserr_jukebox;

	putfh->no_verify = false;
	return nfs_ok;
}

static __be32
nfsd4_decode_putpubfh(struct nfsd4_compoundargs *argp, union nfsd4_op_u *p)
{
	if (argp->minorversion == 0)
		return nfs_ok;
	return nfserr_notsupp;
}

static __be32
nfsd4_decode_read(struct nfsd4_compoundargs *argp, union nfsd4_op_u *u)
{
	struct nfsd4_read *read = &u->read;
	__be32 status;

	memset(read, 0, sizeof(*read));
	status = nfsd4_decode_stateid4(argp, &read->rd_stateid);
	if (status)
		return status;
	if (xdr_stream_decode_u64(argp->xdr, &read->rd_offset) < 0)
		return nfserr_bad_xdr;
	if (xdr_stream_decode_u32(argp->xdr, &read->rd_length) < 0)
		return nfserr_bad_xdr;

	return nfs_ok;
}

static __be32
nfsd4_decode_readdir(struct nfsd4_compoundargs *argp, union nfsd4_op_u *u)
{
	struct nfsd4_readdir *readdir = &u->readdir;
	__be32 status;

	memset(readdir, 0, sizeof(*readdir));
	if (xdr_stream_decode_u64(argp->xdr, &readdir->rd_cookie) < 0)
		return nfserr_bad_xdr;
	status = nfsd4_decode_verifier4(argp, &readdir->rd_verf);
	if (status)
		return status;
	if (xdr_stream_decode_u32(argp->xdr, &readdir->rd_dircount) < 0)
		return nfserr_bad_xdr;
	if (xdr_stream_decode_u32(argp->xdr, &readdir->rd_maxcount) < 0)
		return nfserr_bad_xdr;
	if (xdr_stream_decode_uint32_array(argp->xdr, readdir->rd_bmval,
					   ARRAY_SIZE(readdir->rd_bmval)) < 0)
		return nfserr_bad_xdr;

	return nfs_ok;
}

static __be32
nfsd4_decode_remove(struct nfsd4_compoundargs *argp, union nfsd4_op_u *u)
{
	struct nfsd4_remove *remove = &u->remove;
	memset(&remove->rm_cinfo, 0, sizeof(remove->rm_cinfo));
	return nfsd4_decode_component4(argp, &remove->rm_name, &remove->rm_namelen);
}

static __be32
nfsd4_decode_rename(struct nfsd4_compoundargs *argp, union nfsd4_op_u *u)
{
	struct nfsd4_rename *rename = &u->rename;
	__be32 status;

	memset(rename, 0, sizeof(*rename));
	status = nfsd4_decode_component4(argp, &rename->rn_sname, &rename->rn_snamelen);
	if (status)
		return status;
	return nfsd4_decode_component4(argp, &rename->rn_tname, &rename->rn_tnamelen);
}

static __be32
nfsd4_decode_renew(struct nfsd4_compoundargs *argp, union nfsd4_op_u *u)
{
	clientid_t *clientid = &u->renew;
	return nfsd4_decode_clientid4(argp, clientid);
}

static __be32
nfsd4_decode_secinfo(struct nfsd4_compoundargs *argp,
		     union nfsd4_op_u *u)
{
	struct nfsd4_secinfo *secinfo = &u->secinfo;
	secinfo->si_exp = NULL;
	return nfsd4_decode_component4(argp, &secinfo->si_name, &secinfo->si_namelen);
}

static __be32
nfsd4_decode_setattr(struct nfsd4_compoundargs *argp, union nfsd4_op_u *u)
{
	struct nfsd4_setattr *setattr = &u->setattr;
	__be32 status;

	memset(setattr, 0, sizeof(*setattr));
	status = nfsd4_decode_stateid4(argp, &setattr->sa_stateid);
	if (status)
		return status;
	return nfsd4_decode_fattr4(argp, setattr->sa_bmval,
				   ARRAY_SIZE(setattr->sa_bmval),
				   &setattr->sa_iattr, &setattr->sa_acl,
				   &setattr->sa_label, NULL);
}

static __be32
nfsd4_decode_setclientid(struct nfsd4_compoundargs *argp, union nfsd4_op_u *u)
{
	struct nfsd4_setclientid *setclientid = &u->setclientid;
	__be32 *p, status;

	memset(setclientid, 0, sizeof(*setclientid));

	if (argp->minorversion >= 1)
		return nfserr_notsupp;

	status = nfsd4_decode_verifier4(argp, &setclientid->se_verf);
	if (status)
		return status;
	status = nfsd4_decode_opaque(argp, &setclientid->se_name);
	if (status)
		return status;
	if (xdr_stream_decode_u32(argp->xdr, &setclientid->se_callback_prog) < 0)
		return nfserr_bad_xdr;
	if (xdr_stream_decode_u32(argp->xdr, &setclientid->se_callback_netid_len) < 0)
		return nfserr_bad_xdr;
	p = xdr_inline_decode(argp->xdr, setclientid->se_callback_netid_len);
	if (!p)
		return nfserr_bad_xdr;
	setclientid->se_callback_netid_val = svcxdr_savemem(argp, p,
						setclientid->se_callback_netid_len);
	if (!setclientid->se_callback_netid_val)
		return nfserr_jukebox;

	if (xdr_stream_decode_u32(argp->xdr, &setclientid->se_callback_addr_len) < 0)
		return nfserr_bad_xdr;
	p = xdr_inline_decode(argp->xdr, setclientid->se_callback_addr_len);
	if (!p)
		return nfserr_bad_xdr;
	setclientid->se_callback_addr_val = svcxdr_savemem(argp, p,
						setclientid->se_callback_addr_len);
	if (!setclientid->se_callback_addr_val)
		return nfserr_jukebox;
	if (xdr_stream_decode_u32(argp->xdr, &setclientid->se_callback_ident) < 0)
		return nfserr_bad_xdr;

	return nfs_ok;
}

static __be32
nfsd4_decode_setclientid_confirm(struct nfsd4_compoundargs *argp,
				 union nfsd4_op_u *u)
{
	struct nfsd4_setclientid_confirm *scd_c = &u->setclientid_confirm;
	__be32 status;

	if (argp->minorversion >= 1)
		return nfserr_notsupp;

	status = nfsd4_decode_clientid4(argp, &scd_c->sc_clientid);
	if (status)
		return status;
	return nfsd4_decode_verifier4(argp, &scd_c->sc_confirm);
}

/* Also used for NVERIFY */
static __be32
nfsd4_decode_verify(struct nfsd4_compoundargs *argp, union nfsd4_op_u *u)
{
	struct nfsd4_verify *verify = &u->verify;
	__be32 *p, status;

	memset(verify, 0, sizeof(*verify));

	status = nfsd4_decode_bitmap4(argp, verify->ve_bmval,
				      ARRAY_SIZE(verify->ve_bmval));
	if (status)
		return status;

	/* For convenience's sake, we compare raw xdr'd attributes in
	 * nfsd4_proc_verify */

	if (xdr_stream_decode_u32(argp->xdr, &verify->ve_attrlen) < 0)
		return nfserr_bad_xdr;
	p = xdr_inline_decode(argp->xdr, verify->ve_attrlen);
	if (!p)
		return nfserr_bad_xdr;
	verify->ve_attrval = svcxdr_savemem(argp, p, verify->ve_attrlen);
	if (!verify->ve_attrval)
		return nfserr_jukebox;

	return nfs_ok;
}

static __be32
nfsd4_decode_write(struct nfsd4_compoundargs *argp, union nfsd4_op_u *u)
{
	struct nfsd4_write *write = &u->write;
	__be32 status;

	status = nfsd4_decode_stateid4(argp, &write->wr_stateid);
	if (status)
		return status;
	if (xdr_stream_decode_u64(argp->xdr, &write->wr_offset) < 0)
		return nfserr_bad_xdr;
	if (xdr_stream_decode_u32(argp->xdr, &write->wr_stable_how) < 0)
		return nfserr_bad_xdr;
	if (write->wr_stable_how > NFS_FILE_SYNC)
		return nfserr_bad_xdr;
	if (xdr_stream_decode_u32(argp->xdr, &write->wr_buflen) < 0)
		return nfserr_bad_xdr;
	if (!xdr_stream_subsegment(argp->xdr, &write->wr_payload, write->wr_buflen))
		return nfserr_bad_xdr;

	write->wr_bytes_written = 0;
	write->wr_how_written = 0;
	memset(&write->wr_verifier, 0, sizeof(write->wr_verifier));
	return nfs_ok;
}

static __be32
nfsd4_decode_release_lockowner(struct nfsd4_compoundargs *argp,
			       union nfsd4_op_u *u)
{
	struct nfsd4_release_lockowner *rlockowner = &u->release_lockowner;
	__be32 status;

	if (argp->minorversion >= 1)
		return nfserr_notsupp;

	status = nfsd4_decode_state_owner4(argp, &rlockowner->rl_clientid,
					   &rlockowner->rl_owner);
	if (status)
		return status;

	if (argp->minorversion && !zero_clientid(&rlockowner->rl_clientid))
		return nfserr_inval;

	return nfs_ok;
}

static __be32 nfsd4_decode_backchannel_ctl(struct nfsd4_compoundargs *argp,
					   union nfsd4_op_u *u)
{
	struct nfsd4_backchannel_ctl *bc = &u->backchannel_ctl;
	memset(bc, 0, sizeof(*bc));
	if (xdr_stream_decode_u32(argp->xdr, &bc->bc_cb_program) < 0)
		return nfserr_bad_xdr;
	return nfsd4_decode_cb_sec(argp, &bc->bc_cb_sec);
}

static __be32 nfsd4_decode_bind_conn_to_session(struct nfsd4_compoundargs *argp,
						union nfsd4_op_u *u)
{
	struct nfsd4_bind_conn_to_session *bcts = &u->bind_conn_to_session;
	u32 use_conn_in_rdma_mode;
	__be32 status;

	memset(bcts, 0, sizeof(*bcts));
	status = nfsd4_decode_sessionid4(argp, &bcts->sessionid);
	if (status)
		return status;
	if (xdr_stream_decode_u32(argp->xdr, &bcts->dir) < 0)
		return nfserr_bad_xdr;
	if (xdr_stream_decode_u32(argp->xdr, &use_conn_in_rdma_mode) < 0)
		return nfserr_bad_xdr;

	return nfs_ok;
}

static __be32
nfsd4_decode_state_protect_ops(struct nfsd4_compoundargs *argp,
			       struct nfsd4_exchange_id *exid)
{
	__be32 status;

	status = nfsd4_decode_bitmap4(argp, exid->spo_must_enforce,
				      ARRAY_SIZE(exid->spo_must_enforce));
	if (status)
		return nfserr_bad_xdr;
	status = nfsd4_decode_bitmap4(argp, exid->spo_must_allow,
				      ARRAY_SIZE(exid->spo_must_allow));
	if (status)
		return nfserr_bad_xdr;

	return nfs_ok;
}

/*
 * This implementation currently does not support SP4_SSV.
 * This decoder simply skips over these arguments.
 */
static noinline __be32
nfsd4_decode_ssv_sp_parms(struct nfsd4_compoundargs *argp,
			  struct nfsd4_exchange_id *exid)
{
	u32 count, window, num_gss_handles;
	__be32 status;

	/* ssp_ops */
	status = nfsd4_decode_state_protect_ops(argp, exid);
	if (status)
		return status;

	/* ssp_hash_algs<> */
	if (xdr_stream_decode_u32(argp->xdr, &count) < 0)
		return nfserr_bad_xdr;
	while (count--) {
		status = nfsd4_decode_ignored_string(argp, 0);
		if (status)
			return status;
	}

	/* ssp_encr_algs<> */
	if (xdr_stream_decode_u32(argp->xdr, &count) < 0)
		return nfserr_bad_xdr;
	while (count--) {
		status = nfsd4_decode_ignored_string(argp, 0);
		if (status)
			return status;
	}

	if (xdr_stream_decode_u32(argp->xdr, &window) < 0)
		return nfserr_bad_xdr;
	if (xdr_stream_decode_u32(argp->xdr, &num_gss_handles) < 0)
		return nfserr_bad_xdr;

	return nfs_ok;
}

static __be32
nfsd4_decode_state_protect4_a(struct nfsd4_compoundargs *argp,
			      struct nfsd4_exchange_id *exid)
{
	__be32 status;

	if (xdr_stream_decode_u32(argp->xdr, &exid->spa_how) < 0)
		return nfserr_bad_xdr;
	switch (exid->spa_how) {
	case SP4_NONE:
		break;
	case SP4_MACH_CRED:
		status = nfsd4_decode_state_protect_ops(argp, exid);
		if (status)
			return status;
		break;
	case SP4_SSV:
		status = nfsd4_decode_ssv_sp_parms(argp, exid);
		if (status)
			return status;
		break;
	default:
		return nfserr_bad_xdr;
	}

	return nfs_ok;
}

static __be32
nfsd4_decode_nfs_impl_id4(struct nfsd4_compoundargs *argp,
			  struct nfsd4_exchange_id *exid)
{
	__be32 status;
	u32 count;

	if (xdr_stream_decode_u32(argp->xdr, &count) < 0)
		return nfserr_bad_xdr;
	switch (count) {
	case 0:
		break;
	case 1:
		/* Note that RFC 8881 places no length limit on
		 * nii_domain, but this implementation permits no
		 * more than NFS4_OPAQUE_LIMIT bytes */
		status = nfsd4_decode_opaque(argp, &exid->nii_domain);
		if (status)
			return status;
		/* Note that RFC 8881 places no length limit on
		 * nii_name, but this implementation permits no
		 * more than NFS4_OPAQUE_LIMIT bytes */
		status = nfsd4_decode_opaque(argp, &exid->nii_name);
		if (status)
			return status;
		status = nfsd4_decode_nfstime4(argp, &exid->nii_time);
		if (status)
			return status;
		break;
	default:
		return nfserr_bad_xdr;
	}

	return nfs_ok;
}

static __be32
nfsd4_decode_exchange_id(struct nfsd4_compoundargs *argp,
			 union nfsd4_op_u *u)
{
	struct nfsd4_exchange_id *exid = &u->exchange_id;
	__be32 status;

	memset(exid, 0, sizeof(*exid));
	status = nfsd4_decode_verifier4(argp, &exid->verifier);
	if (status)
		return status;
	status = nfsd4_decode_opaque(argp, &exid->clname);
	if (status)
		return status;
	if (xdr_stream_decode_u32(argp->xdr, &exid->flags) < 0)
		return nfserr_bad_xdr;
	status = nfsd4_decode_state_protect4_a(argp, exid);
	if (status)
		return status;
	return nfsd4_decode_nfs_impl_id4(argp, exid);
}

static __be32
nfsd4_decode_channel_attrs4(struct nfsd4_compoundargs *argp,
			    struct nfsd4_channel_attrs *ca)
{
	__be32 *p;

	p = xdr_inline_decode(argp->xdr, XDR_UNIT * 7);
	if (!p)
		return nfserr_bad_xdr;

	/* headerpadsz is ignored */
	p++;
	ca->maxreq_sz = be32_to_cpup(p++);
	ca->maxresp_sz = be32_to_cpup(p++);
	ca->maxresp_cached = be32_to_cpup(p++);
	ca->maxops = be32_to_cpup(p++);
	ca->maxreqs = be32_to_cpup(p++);
	ca->nr_rdma_attrs = be32_to_cpup(p);
	switch (ca->nr_rdma_attrs) {
	case 0:
		break;
	case 1:
		if (xdr_stream_decode_u32(argp->xdr, &ca->rdma_attrs) < 0)
			return nfserr_bad_xdr;
		break;
	default:
		return nfserr_bad_xdr;
	}

	return nfs_ok;
}

static __be32
nfsd4_decode_create_session(struct nfsd4_compoundargs *argp,
			    union nfsd4_op_u *u)
{
	struct nfsd4_create_session *sess = &u->create_session;
	__be32 status;

	memset(sess, 0, sizeof(*sess));
	status = nfsd4_decode_clientid4(argp, &sess->clientid);
	if (status)
		return status;
	if (xdr_stream_decode_u32(argp->xdr, &sess->seqid) < 0)
		return nfserr_bad_xdr;
	if (xdr_stream_decode_u32(argp->xdr, &sess->flags) < 0)
		return nfserr_bad_xdr;
	status = nfsd4_decode_channel_attrs4(argp, &sess->fore_channel);
	if (status)
		return status;
	status = nfsd4_decode_channel_attrs4(argp, &sess->back_channel);
	if (status)
		return status;
	if (xdr_stream_decode_u32(argp->xdr, &sess->callback_prog) < 0)
		return nfserr_bad_xdr;
	return nfsd4_decode_cb_sec(argp, &sess->cb_sec);
}

static __be32
nfsd4_decode_destroy_session(struct nfsd4_compoundargs *argp,
			     union nfsd4_op_u *u)
{
	struct nfsd4_destroy_session *destroy_session = &u->destroy_session;
	return nfsd4_decode_sessionid4(argp, &destroy_session->sessionid);
}

static __be32
nfsd4_decode_free_stateid(struct nfsd4_compoundargs *argp,
			  union nfsd4_op_u *u)
{
	struct nfsd4_free_stateid *free_stateid = &u->free_stateid;
	return nfsd4_decode_stateid4(argp, &free_stateid->fr_stateid);
}

#ifdef CONFIG_NFSD_PNFS
static __be32
nfsd4_decode_getdeviceinfo(struct nfsd4_compoundargs *argp,
		union nfsd4_op_u *u)
{
	struct nfsd4_getdeviceinfo *gdev = &u->getdeviceinfo;
	__be32 status;

	memset(gdev, 0, sizeof(*gdev));
	status = nfsd4_decode_deviceid4(argp, &gdev->gd_devid);
	if (status)
		return status;
	if (xdr_stream_decode_u32(argp->xdr, &gdev->gd_layout_type) < 0)
		return nfserr_bad_xdr;
	if (xdr_stream_decode_u32(argp->xdr, &gdev->gd_maxcount) < 0)
		return nfserr_bad_xdr;
	if (xdr_stream_decode_uint32_array(argp->xdr,
					   &gdev->gd_notify_types, 1) < 0)
		return nfserr_bad_xdr;

	return nfs_ok;
}

static __be32
nfsd4_decode_layoutcommit(struct nfsd4_compoundargs *argp,
			  union nfsd4_op_u *u)
{
	struct nfsd4_layoutcommit *lcp = &u->layoutcommit;
	__be32 *p, status;

	memset(lcp, 0, sizeof(*lcp));
	if (xdr_stream_decode_u64(argp->xdr, &lcp->lc_seg.offset) < 0)
		return nfserr_bad_xdr;
	if (xdr_stream_decode_u64(argp->xdr, &lcp->lc_seg.length) < 0)
		return nfserr_bad_xdr;
	if (xdr_stream_decode_bool(argp->xdr, &lcp->lc_reclaim) < 0)
		return nfserr_bad_xdr;
	status = nfsd4_decode_stateid4(argp, &lcp->lc_sid);
	if (status)
		return status;
	if (xdr_stream_decode_u32(argp->xdr, &lcp->lc_newoffset) < 0)
		return nfserr_bad_xdr;
	if (lcp->lc_newoffset) {
		if (xdr_stream_decode_u64(argp->xdr, &lcp->lc_last_wr) < 0)
			return nfserr_bad_xdr;
	} else
		lcp->lc_last_wr = 0;
	p = xdr_inline_decode(argp->xdr, XDR_UNIT);
	if (!p)
		return nfserr_bad_xdr;
	if (xdr_item_is_present(p)) {
		status = nfsd4_decode_nfstime4(argp, &lcp->lc_mtime);
		if (status)
			return status;
	} else {
		lcp->lc_mtime.tv_nsec = UTIME_NOW;
	}
	return nfsd4_decode_layoutupdate4(argp, lcp);
}

static __be32
nfsd4_decode_layoutget(struct nfsd4_compoundargs *argp,
		union nfsd4_op_u *u)
{
	struct nfsd4_layoutget *lgp = &u->layoutget;
	__be32 status;

	memset(lgp, 0, sizeof(*lgp));
	if (xdr_stream_decode_u32(argp->xdr, &lgp->lg_signal) < 0)
		return nfserr_bad_xdr;
	if (xdr_stream_decode_u32(argp->xdr, &lgp->lg_layout_type) < 0)
		return nfserr_bad_xdr;
	if (xdr_stream_decode_u32(argp->xdr, &lgp->lg_seg.iomode) < 0)
		return nfserr_bad_xdr;
	if (xdr_stream_decode_u64(argp->xdr, &lgp->lg_seg.offset) < 0)
		return nfserr_bad_xdr;
	if (xdr_stream_decode_u64(argp->xdr, &lgp->lg_seg.length) < 0)
		return nfserr_bad_xdr;
	if (xdr_stream_decode_u64(argp->xdr, &lgp->lg_minlength) < 0)
		return nfserr_bad_xdr;
	status = nfsd4_decode_stateid4(argp, &lgp->lg_sid);
	if (status)
		return status;
	if (xdr_stream_decode_u32(argp->xdr, &lgp->lg_maxcount) < 0)
		return nfserr_bad_xdr;

	return nfs_ok;
}

static __be32
nfsd4_decode_layoutreturn(struct nfsd4_compoundargs *argp,
		union nfsd4_op_u *u)
{
	struct nfsd4_layoutreturn *lrp = &u->layoutreturn;
	memset(lrp, 0, sizeof(*lrp));
	if (xdr_stream_decode_bool(argp->xdr, &lrp->lr_reclaim) < 0)
		return nfserr_bad_xdr;
	if (xdr_stream_decode_u32(argp->xdr, &lrp->lr_layout_type) < 0)
		return nfserr_bad_xdr;
	if (xdr_stream_decode_u32(argp->xdr, &lrp->lr_seg.iomode) < 0)
		return nfserr_bad_xdr;
	return nfsd4_decode_layoutreturn4(argp, lrp);
}
#endif /* CONFIG_NFSD_PNFS */

static __be32 nfsd4_decode_secinfo_no_name(struct nfsd4_compoundargs *argp,
					   union nfsd4_op_u *u)
{
	struct nfsd4_secinfo_no_name *sin = &u->secinfo_no_name;
	if (xdr_stream_decode_u32(argp->xdr, &sin->sin_style) < 0)
		return nfserr_bad_xdr;

	sin->sin_exp = NULL;
	return nfs_ok;
}

static __be32
nfsd4_decode_sequence(struct nfsd4_compoundargs *argp,
		      union nfsd4_op_u *u)
{
	struct nfsd4_sequence *seq = &u->sequence;
	__be32 *p, status;

	status = nfsd4_decode_sessionid4(argp, &seq->sessionid);
	if (status)
		return status;
	p = xdr_inline_decode(argp->xdr, XDR_UNIT * 4);
	if (!p)
		return nfserr_bad_xdr;
	seq->seqid = be32_to_cpup(p++);
	seq->slotid = be32_to_cpup(p++);
	seq->maxslots = be32_to_cpup(p++);
	seq->cachethis = be32_to_cpup(p);

	seq->status_flags = 0;
	return nfs_ok;
}

static __be32
nfsd4_decode_test_stateid(struct nfsd4_compoundargs *argp,
			  union nfsd4_op_u *u)
{
	struct nfsd4_test_stateid *test_stateid = &u->test_stateid;
	struct nfsd4_test_stateid_id *stateid;
	__be32 status;
	u32 i;

	memset(test_stateid, 0, sizeof(*test_stateid));
	if (xdr_stream_decode_u32(argp->xdr, &test_stateid->ts_num_ids) < 0)
		return nfserr_bad_xdr;

	INIT_LIST_HEAD(&test_stateid->ts_stateid_list);
	for (i = 0; i < test_stateid->ts_num_ids; i++) {
		stateid = svcxdr_tmpalloc(argp, sizeof(*stateid));
		if (!stateid)
			return nfserr_jukebox;
		INIT_LIST_HEAD(&stateid->ts_id_list);
		list_add_tail(&stateid->ts_id_list, &test_stateid->ts_stateid_list);
		status = nfsd4_decode_stateid4(argp, &stateid->ts_id_stateid);
		if (status)
			return status;
	}

	return nfs_ok;
}

static __be32 nfsd4_decode_destroy_clientid(struct nfsd4_compoundargs *argp,
					    union nfsd4_op_u *u)
{
	struct nfsd4_destroy_clientid *dc = &u->destroy_clientid;
	return nfsd4_decode_clientid4(argp, &dc->clientid);
}

static __be32 nfsd4_decode_reclaim_complete(struct nfsd4_compoundargs *argp,
					    union nfsd4_op_u *u)
{
	struct nfsd4_reclaim_complete *rc = &u->reclaim_complete;
	if (xdr_stream_decode_bool(argp->xdr, &rc->rca_one_fs) < 0)
		return nfserr_bad_xdr;
	return nfs_ok;
}

static __be32
nfsd4_decode_fallocate(struct nfsd4_compoundargs *argp,
		       union nfsd4_op_u *u)
{
	struct nfsd4_fallocate *fallocate = &u->allocate;
	__be32 status;

	status = nfsd4_decode_stateid4(argp, &fallocate->falloc_stateid);
	if (status)
		return status;
	if (xdr_stream_decode_u64(argp->xdr, &fallocate->falloc_offset) < 0)
		return nfserr_bad_xdr;
	if (xdr_stream_decode_u64(argp->xdr, &fallocate->falloc_length) < 0)
		return nfserr_bad_xdr;

	return nfs_ok;
}

static __be32 nfsd4_decode_nl4_server(struct nfsd4_compoundargs *argp,
				      struct nl4_server *ns)
{
	struct nfs42_netaddr *naddr;
	__be32 *p;

	if (xdr_stream_decode_u32(argp->xdr, &ns->nl4_type) < 0)
		return nfserr_bad_xdr;

	/* currently support for 1 inter-server source server */
	switch (ns->nl4_type) {
	case NL4_NETADDR:
		naddr = &ns->u.nl4_addr;

		if (xdr_stream_decode_u32(argp->xdr, &naddr->netid_len) < 0)
			return nfserr_bad_xdr;
		if (naddr->netid_len > RPCBIND_MAXNETIDLEN)
			return nfserr_bad_xdr;

		p = xdr_inline_decode(argp->xdr, naddr->netid_len);
		if (!p)
			return nfserr_bad_xdr;
		memcpy(naddr->netid, p, naddr->netid_len);

		if (xdr_stream_decode_u32(argp->xdr, &naddr->addr_len) < 0)
			return nfserr_bad_xdr;
		if (naddr->addr_len > RPCBIND_MAXUADDRLEN)
			return nfserr_bad_xdr;

		p = xdr_inline_decode(argp->xdr, naddr->addr_len);
		if (!p)
			return nfserr_bad_xdr;
		memcpy(naddr->addr, p, naddr->addr_len);
		break;
	default:
		return nfserr_bad_xdr;
	}

	return nfs_ok;
}

static __be32
nfsd4_decode_copy(struct nfsd4_compoundargs *argp, union nfsd4_op_u *u)
{
	struct nfsd4_copy *copy = &u->copy;
	u32 consecutive, i, count, sync;
	struct nl4_server *ns_dummy;
	__be32 status;

	memset(copy, 0, sizeof(*copy));
	status = nfsd4_decode_stateid4(argp, &copy->cp_src_stateid);
	if (status)
		return status;
	status = nfsd4_decode_stateid4(argp, &copy->cp_dst_stateid);
	if (status)
		return status;
	if (xdr_stream_decode_u64(argp->xdr, &copy->cp_src_pos) < 0)
		return nfserr_bad_xdr;
	if (xdr_stream_decode_u64(argp->xdr, &copy->cp_dst_pos) < 0)
		return nfserr_bad_xdr;
	if (xdr_stream_decode_u64(argp->xdr, &copy->cp_count) < 0)
		return nfserr_bad_xdr;
	/* ca_consecutive: we always do consecutive copies */
	if (xdr_stream_decode_u32(argp->xdr, &consecutive) < 0)
		return nfserr_bad_xdr;
	if (xdr_stream_decode_bool(argp->xdr, &sync) < 0)
		return nfserr_bad_xdr;
	nfsd4_copy_set_sync(copy, sync);

	if (xdr_stream_decode_u32(argp->xdr, &count) < 0)
		return nfserr_bad_xdr;
	copy->cp_src = svcxdr_tmpalloc(argp, sizeof(*copy->cp_src));
	if (copy->cp_src == NULL)
		return nfserr_jukebox;
	if (count == 0) { /* intra-server copy */
		__set_bit(NFSD4_COPY_F_INTRA, &copy->cp_flags);
		return nfs_ok;
	}

	/* decode all the supplied server addresses but use only the first */
	status = nfsd4_decode_nl4_server(argp, copy->cp_src);
	if (status)
		return status;

	ns_dummy = kmalloc(sizeof(struct nl4_server), GFP_KERNEL);
	if (ns_dummy == NULL)
		return nfserr_jukebox;
	for (i = 0; i < count - 1; i++) {
		status = nfsd4_decode_nl4_server(argp, ns_dummy);
		if (status) {
			kfree(ns_dummy);
			return status;
		}
	}
	kfree(ns_dummy);

	return nfs_ok;
}

static __be32
nfsd4_decode_copy_notify(struct nfsd4_compoundargs *argp,
			 union nfsd4_op_u *u)
{
	struct nfsd4_copy_notify *cn = &u->copy_notify;
	__be32 status;

	memset(cn, 0, sizeof(*cn));
	cn->cpn_src = svcxdr_tmpalloc(argp, sizeof(*cn->cpn_src));
	if (cn->cpn_src == NULL)
		return nfserr_jukebox;
	cn->cpn_dst = svcxdr_tmpalloc(argp, sizeof(*cn->cpn_dst));
	if (cn->cpn_dst == NULL)
		return nfserr_jukebox;

	status = nfsd4_decode_stateid4(argp, &cn->cpn_src_stateid);
	if (status)
		return status;
	return nfsd4_decode_nl4_server(argp, cn->cpn_dst);
}

static __be32
nfsd4_decode_offload_status(struct nfsd4_compoundargs *argp,
			    union nfsd4_op_u *u)
{
	struct nfsd4_offload_status *os = &u->offload_status;
	os->count = 0;
	os->status = 0;
	return nfsd4_decode_stateid4(argp, &os->stateid);
}

static __be32
nfsd4_decode_seek(struct nfsd4_compoundargs *argp, union nfsd4_op_u *u)
{
	struct nfsd4_seek *seek = &u->seek;
	__be32 status;

	status = nfsd4_decode_stateid4(argp, &seek->seek_stateid);
	if (status)
		return status;
	if (xdr_stream_decode_u64(argp->xdr, &seek->seek_offset) < 0)
		return nfserr_bad_xdr;
	if (xdr_stream_decode_u32(argp->xdr, &seek->seek_whence) < 0)
		return nfserr_bad_xdr;

	seek->seek_eof = 0;
	seek->seek_pos = 0;
	return nfs_ok;
}

static __be32
nfsd4_decode_clone(struct nfsd4_compoundargs *argp, union nfsd4_op_u *u)
{
	struct nfsd4_clone *clone = &u->clone;
	__be32 status;

	status = nfsd4_decode_stateid4(argp, &clone->cl_src_stateid);
	if (status)
		return status;
	status = nfsd4_decode_stateid4(argp, &clone->cl_dst_stateid);
	if (status)
		return status;
	if (xdr_stream_decode_u64(argp->xdr, &clone->cl_src_pos) < 0)
		return nfserr_bad_xdr;
	if (xdr_stream_decode_u64(argp->xdr, &clone->cl_dst_pos) < 0)
		return nfserr_bad_xdr;
	if (xdr_stream_decode_u64(argp->xdr, &clone->cl_count) < 0)
		return nfserr_bad_xdr;

	return nfs_ok;
}

/*
 * XDR data that is more than PAGE_SIZE in size is normally part of a
 * read or write. However, the size of extended attributes is limited
 * by the maximum request size, and then further limited by the underlying
 * filesystem limits. This can exceed PAGE_SIZE (currently, XATTR_SIZE_MAX
 * is 64k). Since there is no kvec- or page-based interface to xattrs,
 * and we're not dealing with contiguous pages, we need to do some copying.
 */

/*
 * Decode data into buffer.
 */
static __be32
nfsd4_vbuf_from_vector(struct nfsd4_compoundargs *argp, struct xdr_buf *xdr,
		       char **bufp, u32 buflen)
{
	struct page **pages = xdr->pages;
	struct kvec *head = xdr->head;
	char *tmp, *dp;
	u32 len;

	if (buflen <= head->iov_len) {
		/*
		 * We're in luck, the head has enough space. Just return
		 * the head, no need for copying.
		 */
		*bufp = head->iov_base;
		return 0;
	}

	tmp = svcxdr_tmpalloc(argp, buflen);
	if (tmp == NULL)
		return nfserr_jukebox;

	dp = tmp;
	memcpy(dp, head->iov_base, head->iov_len);
	buflen -= head->iov_len;
	dp += head->iov_len;

	while (buflen > 0) {
		len = min_t(u32, buflen, PAGE_SIZE);
		memcpy(dp, page_address(*pages), len);

		buflen -= len;
		dp += len;
		pages++;
	}

	*bufp = tmp;
	return 0;
}

/*
 * Get a user extended attribute name from the XDR buffer.
 * It will not have the "user." prefix, so prepend it.
 * Lastly, check for nul characters in the name.
 */
static __be32
nfsd4_decode_xattr_name(struct nfsd4_compoundargs *argp, char **namep)
{
	char *name, *sp, *dp;
	u32 namelen, cnt;
	__be32 *p;

	if (xdr_stream_decode_u32(argp->xdr, &namelen) < 0)
		return nfserr_bad_xdr;
	if (namelen > (XATTR_NAME_MAX - XATTR_USER_PREFIX_LEN))
		return nfserr_nametoolong;
	if (namelen == 0)
		return nfserr_bad_xdr;
	p = xdr_inline_decode(argp->xdr, namelen);
	if (!p)
		return nfserr_bad_xdr;
	name = svcxdr_tmpalloc(argp, namelen + XATTR_USER_PREFIX_LEN + 1);
	if (!name)
		return nfserr_jukebox;
	memcpy(name, XATTR_USER_PREFIX, XATTR_USER_PREFIX_LEN);

	/*
	 * Copy the extended attribute name over while checking for 0
	 * characters.
	 */
	sp = (char *)p;
	dp = name + XATTR_USER_PREFIX_LEN;
	cnt = namelen;

	while (cnt-- > 0) {
		if (*sp == '\0')
			return nfserr_bad_xdr;
		*dp++ = *sp++;
	}
	*dp = '\0';

	*namep = name;

	return nfs_ok;
}

/*
 * A GETXATTR op request comes without a length specifier. We just set the
 * maximum length for the reply based on XATTR_SIZE_MAX and the maximum
 * channel reply size. nfsd_getxattr will probe the length of the xattr,
 * check it against getxa_len, and allocate + return the value.
 */
static __be32
nfsd4_decode_getxattr(struct nfsd4_compoundargs *argp,
		      union nfsd4_op_u *u)
{
	struct nfsd4_getxattr *getxattr = &u->getxattr;
	__be32 status;
	u32 maxcount;

	memset(getxattr, 0, sizeof(*getxattr));
	status = nfsd4_decode_xattr_name(argp, &getxattr->getxa_name);
	if (status)
		return status;

	maxcount = svc_max_payload(argp->rqstp);
	maxcount = min_t(u32, XATTR_SIZE_MAX, maxcount);

	getxattr->getxa_len = maxcount;
	return nfs_ok;
}

static __be32
nfsd4_decode_setxattr(struct nfsd4_compoundargs *argp,
		      union nfsd4_op_u *u)
{
	struct nfsd4_setxattr *setxattr = &u->setxattr;
	u32 flags, maxcount, size;
	__be32 status;

	memset(setxattr, 0, sizeof(*setxattr));

	if (xdr_stream_decode_u32(argp->xdr, &flags) < 0)
		return nfserr_bad_xdr;

	if (flags > SETXATTR4_REPLACE)
		return nfserr_inval;
	setxattr->setxa_flags = flags;

	status = nfsd4_decode_xattr_name(argp, &setxattr->setxa_name);
	if (status)
		return status;

	maxcount = svc_max_payload(argp->rqstp);
	maxcount = min_t(u32, XATTR_SIZE_MAX, maxcount);

	if (xdr_stream_decode_u32(argp->xdr, &size) < 0)
		return nfserr_bad_xdr;
	if (size > maxcount)
		return nfserr_xattr2big;

	setxattr->setxa_len = size;
	if (size > 0) {
		struct xdr_buf payload;

		if (!xdr_stream_subsegment(argp->xdr, &payload, size))
			return nfserr_bad_xdr;
		status = nfsd4_vbuf_from_vector(argp, &payload,
						&setxattr->setxa_buf, size);
	}

	return nfs_ok;
}

static __be32
nfsd4_decode_listxattrs(struct nfsd4_compoundargs *argp,
			union nfsd4_op_u *u)
{
	struct nfsd4_listxattrs *listxattrs = &u->listxattrs;
	u32 maxcount;

	memset(listxattrs, 0, sizeof(*listxattrs));

	if (xdr_stream_decode_u64(argp->xdr, &listxattrs->lsxa_cookie) < 0)
		return nfserr_bad_xdr;

	/*
	 * If the cookie  is too large to have even one user.x attribute
	 * plus trailing '\0' left in a maximum size buffer, it's invalid.
	 */
	if (listxattrs->lsxa_cookie >=
	    (XATTR_LIST_MAX / (XATTR_USER_PREFIX_LEN + 2)))
		return nfserr_badcookie;

	if (xdr_stream_decode_u32(argp->xdr, &maxcount) < 0)
		return nfserr_bad_xdr;
	if (maxcount < 8)
		/* Always need at least 2 words (length and one character) */
		return nfserr_inval;

	maxcount = min(maxcount, svc_max_payload(argp->rqstp));
	listxattrs->lsxa_maxcount = maxcount;

	return nfs_ok;
}

static __be32
nfsd4_decode_removexattr(struct nfsd4_compoundargs *argp,
			 union nfsd4_op_u *u)
{
	struct nfsd4_removexattr *removexattr = &u->removexattr;
	memset(removexattr, 0, sizeof(*removexattr));
	return nfsd4_decode_xattr_name(argp, &removexattr->rmxa_name);
}

static __be32
nfsd4_decode_noop(struct nfsd4_compoundargs *argp, union nfsd4_op_u *p)
{
	return nfs_ok;
}

static __be32
nfsd4_decode_notsupp(struct nfsd4_compoundargs *argp, union nfsd4_op_u *p)
{
	return nfserr_notsupp;
}

typedef __be32(*nfsd4_dec)(struct nfsd4_compoundargs *argp, union nfsd4_op_u *u);

static const nfsd4_dec nfsd4_dec_ops[] = {
	[OP_ACCESS]		= nfsd4_decode_access,
	[OP_CLOSE]		= nfsd4_decode_close,
	[OP_COMMIT]		= nfsd4_decode_commit,
	[OP_CREATE]		= nfsd4_decode_create,
	[OP_DELEGPURGE]		= nfsd4_decode_notsupp,
	[OP_DELEGRETURN]	= nfsd4_decode_delegreturn,
	[OP_GETATTR]		= nfsd4_decode_getattr,
	[OP_GETFH]		= nfsd4_decode_noop,
	[OP_LINK]		= nfsd4_decode_link,
	[OP_LOCK]		= nfsd4_decode_lock,
	[OP_LOCKT]		= nfsd4_decode_lockt,
	[OP_LOCKU]		= nfsd4_decode_locku,
	[OP_LOOKUP]		= nfsd4_decode_lookup,
	[OP_LOOKUPP]		= nfsd4_decode_noop,
	[OP_NVERIFY]		= nfsd4_decode_verify,
	[OP_OPEN]		= nfsd4_decode_open,
	[OP_OPENATTR]		= nfsd4_decode_notsupp,
	[OP_OPEN_CONFIRM]	= nfsd4_decode_open_confirm,
	[OP_OPEN_DOWNGRADE]	= nfsd4_decode_open_downgrade,
	[OP_PUTFH]		= nfsd4_decode_putfh,
	[OP_PUTPUBFH]		= nfsd4_decode_putpubfh,
	[OP_PUTROOTFH]		= nfsd4_decode_noop,
	[OP_READ]		= nfsd4_decode_read,
	[OP_READDIR]		= nfsd4_decode_readdir,
	[OP_READLINK]		= nfsd4_decode_noop,
	[OP_REMOVE]		= nfsd4_decode_remove,
	[OP_RENAME]		= nfsd4_decode_rename,
	[OP_RENEW]		= nfsd4_decode_renew,
	[OP_RESTOREFH]		= nfsd4_decode_noop,
	[OP_SAVEFH]		= nfsd4_decode_noop,
	[OP_SECINFO]		= nfsd4_decode_secinfo,
	[OP_SETATTR]		= nfsd4_decode_setattr,
	[OP_SETCLIENTID]	= nfsd4_decode_setclientid,
	[OP_SETCLIENTID_CONFIRM] = nfsd4_decode_setclientid_confirm,
	[OP_VERIFY]		= nfsd4_decode_verify,
	[OP_WRITE]		= nfsd4_decode_write,
	[OP_RELEASE_LOCKOWNER]	= nfsd4_decode_release_lockowner,

	/* new operations for NFSv4.1 */
	[OP_BACKCHANNEL_CTL]	= nfsd4_decode_backchannel_ctl,
	[OP_BIND_CONN_TO_SESSION] = nfsd4_decode_bind_conn_to_session,
	[OP_EXCHANGE_ID]	= nfsd4_decode_exchange_id,
	[OP_CREATE_SESSION]	= nfsd4_decode_create_session,
	[OP_DESTROY_SESSION]	= nfsd4_decode_destroy_session,
	[OP_FREE_STATEID]	= nfsd4_decode_free_stateid,
	[OP_GET_DIR_DELEGATION]	= nfsd4_decode_notsupp,
#ifdef CONFIG_NFSD_PNFS
	[OP_GETDEVICEINFO]	= nfsd4_decode_getdeviceinfo,
	[OP_GETDEVICELIST]	= nfsd4_decode_notsupp,
	[OP_LAYOUTCOMMIT]	= nfsd4_decode_layoutcommit,
	[OP_LAYOUTGET]		= nfsd4_decode_layoutget,
	[OP_LAYOUTRETURN]	= nfsd4_decode_layoutreturn,
#else
	[OP_GETDEVICEINFO]	= nfsd4_decode_notsupp,
	[OP_GETDEVICELIST]	= nfsd4_decode_notsupp,
	[OP_LAYOUTCOMMIT]	= nfsd4_decode_notsupp,
	[OP_LAYOUTGET]		= nfsd4_decode_notsupp,
	[OP_LAYOUTRETURN]	= nfsd4_decode_notsupp,
#endif
	[OP_SECINFO_NO_NAME]	= nfsd4_decode_secinfo_no_name,
	[OP_SEQUENCE]		= nfsd4_decode_sequence,
	[OP_SET_SSV]		= nfsd4_decode_notsupp,
	[OP_TEST_STATEID]	= nfsd4_decode_test_stateid,
	[OP_WANT_DELEGATION]	= nfsd4_decode_notsupp,
	[OP_DESTROY_CLIENTID]	= nfsd4_decode_destroy_clientid,
	[OP_RECLAIM_COMPLETE]	= nfsd4_decode_reclaim_complete,

	/* new operations for NFSv4.2 */
	[OP_ALLOCATE]		= nfsd4_decode_fallocate,
	[OP_COPY]		= nfsd4_decode_copy,
	[OP_COPY_NOTIFY]	= nfsd4_decode_copy_notify,
	[OP_DEALLOCATE]		= nfsd4_decode_fallocate,
	[OP_IO_ADVISE]		= nfsd4_decode_notsupp,
	[OP_LAYOUTERROR]	= nfsd4_decode_notsupp,
	[OP_LAYOUTSTATS]	= nfsd4_decode_notsupp,
	[OP_OFFLOAD_CANCEL]	= nfsd4_decode_offload_status,
	[OP_OFFLOAD_STATUS]	= nfsd4_decode_offload_status,
	[OP_READ_PLUS]		= nfsd4_decode_read,
	[OP_SEEK]		= nfsd4_decode_seek,
	[OP_WRITE_SAME]		= nfsd4_decode_notsupp,
	[OP_CLONE]		= nfsd4_decode_clone,
	/* RFC 8276 extended atributes operations */
	[OP_GETXATTR]		= nfsd4_decode_getxattr,
	[OP_SETXATTR]		= nfsd4_decode_setxattr,
	[OP_LISTXATTRS]		= nfsd4_decode_listxattrs,
	[OP_REMOVEXATTR]	= nfsd4_decode_removexattr,
};

static inline bool
nfsd4_opnum_in_range(struct nfsd4_compoundargs *argp, struct nfsd4_op *op)
{
	if (op->opnum < FIRST_NFS4_OP)
		return false;
	else if (argp->minorversion == 0 && op->opnum > LAST_NFS40_OP)
		return false;
	else if (argp->minorversion == 1 && op->opnum > LAST_NFS41_OP)
		return false;
	else if (argp->minorversion == 2 && op->opnum > LAST_NFS42_OP)
		return false;
	return true;
}

static bool
nfsd4_decode_compound(struct nfsd4_compoundargs *argp)
{
	struct nfsd4_op *op;
	bool cachethis = false;
	int auth_slack= argp->rqstp->rq_auth_slack;
	int max_reply = auth_slack + 8; /* opcnt, status */
	int readcount = 0;
	int readbytes = 0;
	__be32 *p;
	int i;

	if (xdr_stream_decode_u32(argp->xdr, &argp->taglen) < 0)
		return false;
	max_reply += XDR_UNIT;
	argp->tag = NULL;
	if (unlikely(argp->taglen)) {
		if (argp->taglen > NFSD4_MAX_TAGLEN)
			return false;
		p = xdr_inline_decode(argp->xdr, argp->taglen);
		if (!p)
			return false;
		argp->tag = svcxdr_savemem(argp, p, argp->taglen);
		if (!argp->tag)
			return false;
		max_reply += xdr_align_size(argp->taglen);
	}

	if (xdr_stream_decode_u32(argp->xdr, &argp->minorversion) < 0)
		return false;
	if (xdr_stream_decode_u32(argp->xdr, &argp->client_opcnt) < 0)
		return false;
	argp->opcnt = min_t(u32, argp->client_opcnt,
			    NFSD_MAX_OPS_PER_COMPOUND);

	if (argp->opcnt > ARRAY_SIZE(argp->iops)) {
		argp->ops = vcalloc(argp->opcnt, sizeof(*argp->ops));
		if (!argp->ops) {
			argp->ops = argp->iops;
			return false;
		}
	}

	if (argp->minorversion > NFSD_SUPPORTED_MINOR_VERSION)
		argp->opcnt = 0;

	for (i = 0; i < argp->opcnt; i++) {
		op = &argp->ops[i];
		op->replay = NULL;
		op->opdesc = NULL;

		if (xdr_stream_decode_u32(argp->xdr, &op->opnum) < 0)
			return false;
		if (nfsd4_opnum_in_range(argp, op)) {
			op->opdesc = OPDESC(op);
			op->status = nfsd4_dec_ops[op->opnum](argp, &op->u);
			if (op->status != nfs_ok)
				trace_nfsd_compound_decode_err(argp->rqstp,
							       argp->opcnt, i,
							       op->opnum,
							       op->status);
		} else {
			op->opnum = OP_ILLEGAL;
			op->status = nfserr_op_illegal;
		}

		/*
		 * We'll try to cache the result in the DRC if any one
		 * op in the compound wants to be cached:
		 */
		cachethis |= nfsd4_cache_this_op(op);

		if (op->opnum == OP_READ || op->opnum == OP_READ_PLUS) {
			readcount++;
			readbytes += nfsd4_max_reply(argp->rqstp, op);
		} else
			max_reply += nfsd4_max_reply(argp->rqstp, op);
		/*
		 * OP_LOCK and OP_LOCKT may return a conflicting lock.
		 * (Special case because it will just skip encoding this
		 * if it runs out of xdr buffer space, and it is the only
		 * operation that behaves this way.)
		 */
		if (op->opnum == OP_LOCK || op->opnum == OP_LOCKT)
			max_reply += NFS4_OPAQUE_LIMIT;

		if (op->status) {
			argp->opcnt = i+1;
			break;
		}
	}
	/* Sessions make the DRC unnecessary: */
	if (argp->minorversion)
		cachethis = false;
	svc_reserve(argp->rqstp, max_reply + readbytes);
	argp->rqstp->rq_cachetype = cachethis ? RC_REPLBUFF : RC_NOCACHE;

	argp->splice_ok = nfsd_read_splice_ok(argp->rqstp);
	if (readcount > 1 || max_reply > PAGE_SIZE - auth_slack)
		argp->splice_ok = false;

	return true;
}

static __be32 nfsd4_encode_nfs_fh4(struct xdr_stream *xdr,
				   struct knfsd_fh *fh_handle)
{
	return nfsd4_encode_opaque(xdr, fh_handle->fh_raw, fh_handle->fh_size);
}

/* This is a frequently-encoded type; open-coded for speed */
static __be32 nfsd4_encode_nfstime4(struct xdr_stream *xdr,
				    const struct timespec64 *tv)
{
	__be32 *p;

	p = xdr_reserve_space(xdr, XDR_UNIT * 3);
	if (!p)
		return nfserr_resource;
	p = xdr_encode_hyper(p, tv->tv_sec);
	*p = cpu_to_be32(tv->tv_nsec);
	return nfs_ok;
}

static __be32 nfsd4_encode_specdata4(struct xdr_stream *xdr,
				     unsigned int major, unsigned int minor)
{
	__be32 status;

	status = nfsd4_encode_uint32_t(xdr, major);
	if (status != nfs_ok)
		return status;
	return nfsd4_encode_uint32_t(xdr, minor);
}

static __be32
nfsd4_encode_change_info4(struct xdr_stream *xdr, const struct nfsd4_change_info *c)
{
	__be32 status;

	status = nfsd4_encode_bool(xdr, c->atomic);
	if (status != nfs_ok)
		return status;
	status = nfsd4_encode_changeid4(xdr, c->before_change);
	if (status != nfs_ok)
		return status;
	return nfsd4_encode_changeid4(xdr, c->after_change);
}

static __be32 nfsd4_encode_netaddr4(struct xdr_stream *xdr,
				    const struct nfs42_netaddr *addr)
{
	__be32 status;

	/* na_r_netid */
	status = nfsd4_encode_opaque(xdr, addr->netid, addr->netid_len);
	if (status != nfs_ok)
		return status;
	/* na_r_addr */
	return nfsd4_encode_opaque(xdr, addr->addr, addr->addr_len);
}

/* Encode as an array of strings the string given with components
 * separated @sep, escaped with esc_enter and esc_exit.
 */
static __be32 nfsd4_encode_components_esc(struct xdr_stream *xdr, char sep,
					  char *components, char esc_enter,
					  char esc_exit)
{
	__be32 *p;
	__be32 pathlen;
	int pathlen_offset;
	int strlen, count=0;
	char *str, *end, *next;

	dprintk("nfsd4_encode_components(%s)\n", components);

	pathlen_offset = xdr->buf->len;
	p = xdr_reserve_space(xdr, 4);
	if (!p)
		return nfserr_resource;
	p++; /* We will fill this in with @count later */

	end = str = components;
	while (*end) {
		bool found_esc = false;

		/* try to parse as esc_start, ..., esc_end, sep */
		if (*str == esc_enter) {
			for (; *end && (*end != esc_exit); end++)
				/* find esc_exit or end of string */;
			next = end + 1;
			if (*end && (!*next || *next == sep)) {
				str++;
				found_esc = true;
			}
		}

		if (!found_esc)
			for (; *end && (*end != sep); end++)
				/* find sep or end of string */;

		strlen = end - str;
		if (strlen) {
			p = xdr_reserve_space(xdr, strlen + 4);
			if (!p)
				return nfserr_resource;
			p = xdr_encode_opaque(p, str, strlen);
			count++;
		}
		else
			end++;
		if (found_esc)
			end = next;

		str = end;
	}
	pathlen = htonl(count);
	write_bytes_to_xdr_buf(xdr->buf, pathlen_offset, &pathlen, 4);
	return 0;
}

/* Encode as an array of strings the string given with components
 * separated @sep.
 */
static __be32 nfsd4_encode_components(struct xdr_stream *xdr, char sep,
				      char *components)
{
	return nfsd4_encode_components_esc(xdr, sep, components, 0, 0);
}

static __be32 nfsd4_encode_fs_location4(struct xdr_stream *xdr,
					struct nfsd4_fs_location *location)
{
	__be32 status;

	status = nfsd4_encode_components_esc(xdr, ':', location->hosts,
						'[', ']');
	if (status)
		return status;
	status = nfsd4_encode_components(xdr, '/', location->path);
	if (status)
		return status;
	return nfs_ok;
}

static __be32 nfsd4_encode_pathname4(struct xdr_stream *xdr,
				     const struct path *root,
				     const struct path *path)
{
	struct path cur = *path;
	__be32 *p;
	struct dentry **components = NULL;
	unsigned int ncomponents = 0;
	__be32 err = nfserr_jukebox;

	dprintk("nfsd4_encode_components(");

	path_get(&cur);
	/* First walk the path up to the nfsd root, and store the
	 * dentries/path components in an array.
	 */
	for (;;) {
		if (path_equal(&cur, root))
			break;
		if (cur.dentry == cur.mnt->mnt_root) {
			if (follow_up(&cur))
				continue;
			goto out_free;
		}
		if ((ncomponents & 15) == 0) {
			struct dentry **new;
			new = krealloc(components,
					sizeof(*new) * (ncomponents + 16),
					GFP_KERNEL);
			if (!new)
				goto out_free;
			components = new;
		}
		components[ncomponents++] = cur.dentry;
		cur.dentry = dget_parent(cur.dentry);
	}
	err = nfserr_resource;
	p = xdr_reserve_space(xdr, 4);
	if (!p)
		goto out_free;
	*p++ = cpu_to_be32(ncomponents);

	while (ncomponents) {
		struct dentry *dentry = components[ncomponents - 1];
		unsigned int len;

		spin_lock(&dentry->d_lock);
		len = dentry->d_name.len;
		p = xdr_reserve_space(xdr, len + 4);
		if (!p) {
			spin_unlock(&dentry->d_lock);
			goto out_free;
		}
		p = xdr_encode_opaque(p, dentry->d_name.name, len);
		dprintk("/%pd", dentry);
		spin_unlock(&dentry->d_lock);
		dput(dentry);
		ncomponents--;
	}

	err = 0;
out_free:
	dprintk(")\n");
	while (ncomponents)
		dput(components[--ncomponents]);
	kfree(components);
	path_put(&cur);
	return err;
}

static __be32 nfsd4_encode_fs_locations4(struct xdr_stream *xdr,
					 struct svc_rqst *rqstp,
					 struct svc_export *exp)
{
	struct nfsd4_fs_locations *fslocs = &exp->ex_fslocs;
	struct svc_export *exp_ps;
	unsigned int i;
	__be32 status;

	/* fs_root */
	exp_ps = rqst_find_fsidzero_export(rqstp);
	if (IS_ERR(exp_ps))
		return nfserrno(PTR_ERR(exp_ps));
	status = nfsd4_encode_pathname4(xdr, &exp_ps->ex_path, &exp->ex_path);
	exp_put(exp_ps);
	if (status != nfs_ok)
		return status;

	/* locations<> */
	if (xdr_stream_encode_u32(xdr, fslocs->locations_count) != XDR_UNIT)
		return nfserr_resource;
	for (i = 0; i < fslocs->locations_count; i++) {
		status = nfsd4_encode_fs_location4(xdr, &fslocs->locations[i]);
		if (status != nfs_ok)
			return status;
	}

	return nfs_ok;
}

static __be32 nfsd4_encode_nfsace4(struct xdr_stream *xdr, struct svc_rqst *rqstp,
				   struct nfs4_ace *ace)
{
	__be32 status;

	/* type */
	status = nfsd4_encode_acetype4(xdr, ace->type);
	if (status != nfs_ok)
		return nfserr_resource;
	/* flag */
	status = nfsd4_encode_aceflag4(xdr, ace->flag);
	if (status != nfs_ok)
		return nfserr_resource;
	/* access mask */
	status = nfsd4_encode_acemask4(xdr, ace->access_mask & NFS4_ACE_MASK_ALL);
	if (status != nfs_ok)
		return nfserr_resource;
	/* who */
	if (ace->whotype != NFS4_ACL_WHO_NAMED)
		return nfs4_acl_write_who(xdr, ace->whotype);
	if (ace->flag & NFS4_ACE_IDENTIFIER_GROUP)
		return nfsd4_encode_group(xdr, rqstp, ace->who_gid);
	return nfsd4_encode_user(xdr, rqstp, ace->who_uid);
}

#define WORD0_ABSENT_FS_ATTRS (FATTR4_WORD0_FS_LOCATIONS | FATTR4_WORD0_FSID | \
			      FATTR4_WORD0_RDATTR_ERROR)
#define WORD1_ABSENT_FS_ATTRS FATTR4_WORD1_MOUNTED_ON_FILEID
#define WORD2_ABSENT_FS_ATTRS 0

#ifdef CONFIG_NFSD_V4_SECURITY_LABEL
static inline __be32
nfsd4_encode_security_label(struct xdr_stream *xdr, struct svc_rqst *rqstp,
			    void *context, int len)
{
	__be32 *p;

	p = xdr_reserve_space(xdr, len + 4 + 4 + 4);
	if (!p)
		return nfserr_resource;

	/*
	 * For now we use a 0 here to indicate the null translation; in
	 * the future we may place a call to translation code here.
	 */
	*p++ = cpu_to_be32(0); /* lfs */
	*p++ = cpu_to_be32(0); /* pi */
	p = xdr_encode_opaque(p, context, len);
	return 0;
}
#else
static inline __be32
nfsd4_encode_security_label(struct xdr_stream *xdr, struct svc_rqst *rqstp,
			    void *context, int len)
{ return 0; }
#endif

static __be32 fattr_handle_absent_fs(u32 *bmval0, u32 *bmval1, u32 *bmval2, u32 *rdattr_err)
{
	/* As per referral draft:  */
	if (*bmval0 & ~WORD0_ABSENT_FS_ATTRS ||
	    *bmval1 & ~WORD1_ABSENT_FS_ATTRS) {
		if (*bmval0 & FATTR4_WORD0_RDATTR_ERROR ||
	            *bmval0 & FATTR4_WORD0_FS_LOCATIONS)
			*rdattr_err = NFSERR_MOVED;
		else
			return nfserr_moved;
	}
	*bmval0 &= WORD0_ABSENT_FS_ATTRS;
	*bmval1 &= WORD1_ABSENT_FS_ATTRS;
	*bmval2 &= WORD2_ABSENT_FS_ATTRS;
	return 0;
}


static int nfsd4_get_mounted_on_ino(struct svc_export *exp, u64 *pino)
{
	struct path path = exp->ex_path;
	struct kstat stat;
	int err;

	path_get(&path);
	while (follow_up(&path)) {
		if (path.dentry != path.mnt->mnt_root)
			break;
	}
	err = vfs_getattr(&path, &stat, STATX_INO, AT_STATX_SYNC_AS_STAT);
	path_put(&path);
	if (!err)
		*pino = stat.ino;
	return err;
}

static __be32
nfsd4_encode_bitmap4(struct xdr_stream *xdr, u32 bmval0, u32 bmval1, u32 bmval2)
{
	__be32 *p;

	if (bmval2) {
		p = xdr_reserve_space(xdr, XDR_UNIT * 4);
		if (!p)
			goto out_resource;
		*p++ = cpu_to_be32(3);
		*p++ = cpu_to_be32(bmval0);
		*p++ = cpu_to_be32(bmval1);
		*p++ = cpu_to_be32(bmval2);
	} else if (bmval1) {
		p = xdr_reserve_space(xdr, XDR_UNIT * 3);
		if (!p)
			goto out_resource;
		*p++ = cpu_to_be32(2);
		*p++ = cpu_to_be32(bmval0);
		*p++ = cpu_to_be32(bmval1);
	} else {
		p = xdr_reserve_space(xdr, XDR_UNIT * 2);
		if (!p)
			goto out_resource;
		*p++ = cpu_to_be32(1);
		*p++ = cpu_to_be32(bmval0);
	}

	return nfs_ok;
out_resource:
	return nfserr_resource;
}

struct nfsd4_fattr_args {
	struct svc_rqst		*rqstp;
	struct svc_fh		*fhp;
	struct svc_export	*exp;
	struct dentry		*dentry;
	struct kstat		stat;
	struct kstatfs		statfs;
	struct nfs4_acl		*acl;
	u64			size;
#ifdef CONFIG_NFSD_V4_SECURITY_LABEL
	void			*context;
	int			contextlen;
#endif
	u32			rdattr_err;
	bool			contextsupport;
	bool			ignore_crossmnt;
};

typedef __be32(*nfsd4_enc_attr)(struct xdr_stream *xdr,
				const struct nfsd4_fattr_args *args);

static __be32 nfsd4_encode_fattr4__noop(struct xdr_stream *xdr,
					const struct nfsd4_fattr_args *args)
{
	return nfs_ok;
}

static __be32 nfsd4_encode_fattr4__true(struct xdr_stream *xdr,
					const struct nfsd4_fattr_args *args)
{
	return nfsd4_encode_bool(xdr, true);
}

static __be32 nfsd4_encode_fattr4__false(struct xdr_stream *xdr,
					 const struct nfsd4_fattr_args *args)
{
	return nfsd4_encode_bool(xdr, false);
}

static __be32 nfsd4_encode_fattr4_supported_attrs(struct xdr_stream *xdr,
						  const struct nfsd4_fattr_args *args)
{
	struct nfsd4_compoundres *resp = args->rqstp->rq_resp;
	u32 minorversion = resp->cstate.minorversion;
	u32 supp[3];

	memcpy(supp, nfsd_suppattrs[minorversion], sizeof(supp));
	if (!IS_POSIXACL(d_inode(args->dentry)))
		supp[0] &= ~FATTR4_WORD0_ACL;
	if (!args->contextsupport)
		supp[2] &= ~FATTR4_WORD2_SECURITY_LABEL;

	return nfsd4_encode_bitmap4(xdr, supp[0], supp[1], supp[2]);
}

static __be32 nfsd4_encode_fattr4_type(struct xdr_stream *xdr,
				       const struct nfsd4_fattr_args *args)
{
	__be32 *p;

	p = xdr_reserve_space(xdr, XDR_UNIT);
	if (!p)
		return nfserr_resource;

	switch (args->stat.mode & S_IFMT) {
	case S_IFIFO:
		*p = cpu_to_be32(NF4FIFO);
		break;
	case S_IFCHR:
		*p = cpu_to_be32(NF4CHR);
		break;
	case S_IFDIR:
		*p = cpu_to_be32(NF4DIR);
		break;
	case S_IFBLK:
		*p = cpu_to_be32(NF4BLK);
		break;
	case S_IFLNK:
		*p = cpu_to_be32(NF4LNK);
		break;
	case S_IFREG:
		*p = cpu_to_be32(NF4REG);
		break;
	case S_IFSOCK:
		*p = cpu_to_be32(NF4SOCK);
		break;
	default:
		return nfserr_serverfault;
	}

	return nfs_ok;
}

static __be32 nfsd4_encode_fattr4_fh_expire_type(struct xdr_stream *xdr,
						 const struct nfsd4_fattr_args *args)
{
	u32 mask;

	mask = NFS4_FH_PERSISTENT;
	if (!(args->exp->ex_flags & NFSEXP_NOSUBTREECHECK))
		mask |= NFS4_FH_VOL_RENAME;
	return nfsd4_encode_uint32_t(xdr, mask);
}

static __be32 nfsd4_encode_fattr4_change(struct xdr_stream *xdr,
					 const struct nfsd4_fattr_args *args)
{
	const struct svc_export *exp = args->exp;
	u64 c;

	if (unlikely(exp->ex_flags & NFSEXP_V4ROOT)) {
		u32 flush_time = convert_to_wallclock(exp->cd->flush_time);

		if (xdr_stream_encode_u32(xdr, flush_time) != XDR_UNIT)
			return nfserr_resource;
		if (xdr_stream_encode_u32(xdr, 0) != XDR_UNIT)
			return nfserr_resource;
		return nfs_ok;
	}

	c = nfsd4_change_attribute(&args->stat, d_inode(args->dentry));
	return nfsd4_encode_changeid4(xdr, c);
}

static __be32 nfsd4_encode_fattr4_size(struct xdr_stream *xdr,
				       const struct nfsd4_fattr_args *args)
{
	return nfsd4_encode_uint64_t(xdr, args->size);
}

static __be32 nfsd4_encode_fattr4_fsid(struct xdr_stream *xdr,
				       const struct nfsd4_fattr_args *args)
{
	__be32 *p;

	p = xdr_reserve_space(xdr, XDR_UNIT * 2 + XDR_UNIT * 2);
	if (!p)
		return nfserr_resource;

	if (unlikely(args->exp->ex_fslocs.migrated)) {
		p = xdr_encode_hyper(p, NFS4_REFERRAL_FSID_MAJOR);
		xdr_encode_hyper(p, NFS4_REFERRAL_FSID_MINOR);
		return nfs_ok;
	}
	switch (fsid_source(args->fhp)) {
	case FSIDSOURCE_FSID:
		p = xdr_encode_hyper(p, (u64)args->exp->ex_fsid);
		xdr_encode_hyper(p, (u64)0);
		break;
	case FSIDSOURCE_DEV:
		*p++ = xdr_zero;
		*p++ = cpu_to_be32(MAJOR(args->stat.dev));
		*p++ = xdr_zero;
		*p   = cpu_to_be32(MINOR(args->stat.dev));
		break;
	case FSIDSOURCE_UUID:
		xdr_encode_opaque_fixed(p, args->exp->ex_uuid, EX_UUID_LEN);
		break;
	}

	return nfs_ok;
}

static __be32 nfsd4_encode_fattr4_lease_time(struct xdr_stream *xdr,
					     const struct nfsd4_fattr_args *args)
{
	struct nfsd_net *nn = net_generic(SVC_NET(args->rqstp), nfsd_net_id);

	return nfsd4_encode_nfs_lease4(xdr, nn->nfsd4_lease);
}

static __be32 nfsd4_encode_fattr4_rdattr_error(struct xdr_stream *xdr,
					       const struct nfsd4_fattr_args *args)
{
	return nfsd4_encode_uint32_t(xdr, args->rdattr_err);
}

static __be32 nfsd4_encode_fattr4_aclsupport(struct xdr_stream *xdr,
					     const struct nfsd4_fattr_args *args)
{
	u32 mask;

	mask = 0;
	if (IS_POSIXACL(d_inode(args->dentry)))
		mask = ACL4_SUPPORT_ALLOW_ACL | ACL4_SUPPORT_DENY_ACL;
	return nfsd4_encode_uint32_t(xdr, mask);
}

static __be32 nfsd4_encode_fattr4_acl(struct xdr_stream *xdr,
				      const struct nfsd4_fattr_args *args)
{
	struct nfs4_acl *acl = args->acl;
	struct nfs4_ace *ace;
	__be32 status;

	/* nfsace4<> */
	if (!acl) {
		if (xdr_stream_encode_u32(xdr, 0) != XDR_UNIT)
			return nfserr_resource;
	} else {
		if (xdr_stream_encode_u32(xdr, acl->naces) != XDR_UNIT)
			return nfserr_resource;
		for (ace = acl->aces; ace < acl->aces + acl->naces; ace++) {
			status = nfsd4_encode_nfsace4(xdr, args->rqstp, ace);
			if (status != nfs_ok)
				return status;
		}
	}
	return nfs_ok;
}

static __be32 nfsd4_encode_fattr4_filehandle(struct xdr_stream *xdr,
					     const struct nfsd4_fattr_args *args)
{
	return nfsd4_encode_nfs_fh4(xdr, &args->fhp->fh_handle);
}

static __be32 nfsd4_encode_fattr4_fileid(struct xdr_stream *xdr,
					 const struct nfsd4_fattr_args *args)
{
	return nfsd4_encode_uint64_t(xdr, args->stat.ino);
}

static __be32 nfsd4_encode_fattr4_files_avail(struct xdr_stream *xdr,
					      const struct nfsd4_fattr_args *args)
{
	return nfsd4_encode_uint64_t(xdr, args->statfs.f_ffree);
}

static __be32 nfsd4_encode_fattr4_files_free(struct xdr_stream *xdr,
					     const struct nfsd4_fattr_args *args)
{
	return nfsd4_encode_uint64_t(xdr, args->statfs.f_ffree);
}

static __be32 nfsd4_encode_fattr4_files_total(struct xdr_stream *xdr,
					      const struct nfsd4_fattr_args *args)
{
	return nfsd4_encode_uint64_t(xdr, args->statfs.f_files);
}

static __be32 nfsd4_encode_fattr4_fs_locations(struct xdr_stream *xdr,
					       const struct nfsd4_fattr_args *args)
{
	return nfsd4_encode_fs_locations4(xdr, args->rqstp, args->exp);
}

static __be32 nfsd4_encode_fattr4_maxfilesize(struct xdr_stream *xdr,
					      const struct nfsd4_fattr_args *args)
{
	struct super_block *sb = args->exp->ex_path.mnt->mnt_sb;

	return nfsd4_encode_uint64_t(xdr, sb->s_maxbytes);
}

static __be32 nfsd4_encode_fattr4_maxlink(struct xdr_stream *xdr,
					  const struct nfsd4_fattr_args *args)
{
	return nfsd4_encode_uint32_t(xdr, 255);
}

static __be32 nfsd4_encode_fattr4_maxname(struct xdr_stream *xdr,
					  const struct nfsd4_fattr_args *args)
{
	return nfsd4_encode_uint32_t(xdr, args->statfs.f_namelen);
}

static __be32 nfsd4_encode_fattr4_maxread(struct xdr_stream *xdr,
					  const struct nfsd4_fattr_args *args)
{
	return nfsd4_encode_uint64_t(xdr, svc_max_payload(args->rqstp));
}

static __be32 nfsd4_encode_fattr4_maxwrite(struct xdr_stream *xdr,
					   const struct nfsd4_fattr_args *args)
{
	return nfsd4_encode_uint64_t(xdr, svc_max_payload(args->rqstp));
}

static __be32 nfsd4_encode_fattr4_mode(struct xdr_stream *xdr,
				       const struct nfsd4_fattr_args *args)
{
	return nfsd4_encode_mode4(xdr, args->stat.mode & S_IALLUGO);
}

static __be32 nfsd4_encode_fattr4_numlinks(struct xdr_stream *xdr,
					   const struct nfsd4_fattr_args *args)
{
	return nfsd4_encode_uint32_t(xdr, args->stat.nlink);
}

static __be32 nfsd4_encode_fattr4_owner(struct xdr_stream *xdr,
					const struct nfsd4_fattr_args *args)
{
	return nfsd4_encode_user(xdr, args->rqstp, args->stat.uid);
}

static __be32 nfsd4_encode_fattr4_owner_group(struct xdr_stream *xdr,
					      const struct nfsd4_fattr_args *args)
{
	return nfsd4_encode_group(xdr, args->rqstp, args->stat.gid);
}

static __be32 nfsd4_encode_fattr4_rawdev(struct xdr_stream *xdr,
					 const struct nfsd4_fattr_args *args)
{
	return nfsd4_encode_specdata4(xdr, MAJOR(args->stat.rdev),
				      MINOR(args->stat.rdev));
}

static __be32 nfsd4_encode_fattr4_space_avail(struct xdr_stream *xdr,
					      const struct nfsd4_fattr_args *args)
{
	u64 avail = (u64)args->statfs.f_bavail * (u64)args->statfs.f_bsize;

	return nfsd4_encode_uint64_t(xdr, avail);
}

static __be32 nfsd4_encode_fattr4_space_free(struct xdr_stream *xdr,
					     const struct nfsd4_fattr_args *args)
{
	u64 free = (u64)args->statfs.f_bfree * (u64)args->statfs.f_bsize;

	return nfsd4_encode_uint64_t(xdr, free);
}

static __be32 nfsd4_encode_fattr4_space_total(struct xdr_stream *xdr,
					      const struct nfsd4_fattr_args *args)
{
	u64 total = (u64)args->statfs.f_blocks * (u64)args->statfs.f_bsize;

	return nfsd4_encode_uint64_t(xdr, total);
}

static __be32 nfsd4_encode_fattr4_space_used(struct xdr_stream *xdr,
					     const struct nfsd4_fattr_args *args)
{
	return nfsd4_encode_uint64_t(xdr, (u64)args->stat.blocks << 9);
}

static __be32 nfsd4_encode_fattr4_time_access(struct xdr_stream *xdr,
					      const struct nfsd4_fattr_args *args)
{
	return nfsd4_encode_nfstime4(xdr, &args->stat.atime);
}

static __be32 nfsd4_encode_fattr4_time_create(struct xdr_stream *xdr,
					      const struct nfsd4_fattr_args *args)
{
	return nfsd4_encode_nfstime4(xdr, &args->stat.btime);
}

/*
 * ctime (in NFSv4, time_metadata) is not writeable, and the client
 * doesn't really care what resolution could theoretically be stored by
 * the filesystem.
 *
 * The client cares how close together changes can be while still
 * guaranteeing ctime changes.  For most filesystems (which have
 * timestamps with nanosecond fields) that is limited by the resolution
 * of the time returned from current_time() (which I'm assuming to be
 * 1/HZ).
 */
static __be32 nfsd4_encode_fattr4_time_delta(struct xdr_stream *xdr,
					     const struct nfsd4_fattr_args *args)
{
	const struct inode *inode = d_inode(args->dentry);
	u32 ns = max_t(u32, NSEC_PER_SEC/HZ, inode->i_sb->s_time_gran);
	struct timespec64 ts = ns_to_timespec64(ns);

	return nfsd4_encode_nfstime4(xdr, &ts);
}

static __be32 nfsd4_encode_fattr4_time_metadata(struct xdr_stream *xdr,
						const struct nfsd4_fattr_args *args)
{
	return nfsd4_encode_nfstime4(xdr, &args->stat.ctime);
}

static __be32 nfsd4_encode_fattr4_time_modify(struct xdr_stream *xdr,
					      const struct nfsd4_fattr_args *args)
{
	return nfsd4_encode_nfstime4(xdr, &args->stat.mtime);
}

static __be32 nfsd4_encode_fattr4_mounted_on_fileid(struct xdr_stream *xdr,
						    const struct nfsd4_fattr_args *args)
{
	u64 ino;
	int err;

	if (!args->ignore_crossmnt &&
	    args->dentry == args->exp->ex_path.mnt->mnt_root) {
		err = nfsd4_get_mounted_on_ino(args->exp, &ino);
		if (err)
			return nfserrno(err);
	} else
		ino = args->stat.ino;

	return nfsd4_encode_uint64_t(xdr, ino);
}

#ifdef CONFIG_NFSD_PNFS

static __be32 nfsd4_encode_fattr4_fs_layout_types(struct xdr_stream *xdr,
						  const struct nfsd4_fattr_args *args)
{
	unsigned long mask = args->exp->ex_layout_types;
	int i;

	/* Hamming weight of @mask is the number of layout types to return */
	if (xdr_stream_encode_u32(xdr, hweight_long(mask)) != XDR_UNIT)
		return nfserr_resource;
	for (i = LAYOUT_NFSV4_1_FILES; i < LAYOUT_TYPE_MAX; ++i)
		if (mask & BIT(i)) {
			/* layouttype4 */
			if (xdr_stream_encode_u32(xdr, i) != XDR_UNIT)
				return nfserr_resource;
		}
	return nfs_ok;
}

static __be32 nfsd4_encode_fattr4_layout_types(struct xdr_stream *xdr,
					       const struct nfsd4_fattr_args *args)
{
	unsigned long mask = args->exp->ex_layout_types;
	int i;

	/* Hamming weight of @mask is the number of layout types to return */
	if (xdr_stream_encode_u32(xdr, hweight_long(mask)) != XDR_UNIT)
		return nfserr_resource;
	for (i = LAYOUT_NFSV4_1_FILES; i < LAYOUT_TYPE_MAX; ++i)
		if (mask & BIT(i)) {
			/* layouttype4 */
			if (xdr_stream_encode_u32(xdr, i) != XDR_UNIT)
				return nfserr_resource;
		}
	return nfs_ok;
}

static __be32 nfsd4_encode_fattr4_layout_blksize(struct xdr_stream *xdr,
						 const struct nfsd4_fattr_args *args)
{
	return nfsd4_encode_uint32_t(xdr, args->stat.blksize);
}

#endif

static __be32 nfsd4_encode_fattr4_suppattr_exclcreat(struct xdr_stream *xdr,
						     const struct nfsd4_fattr_args *args)
{
	struct nfsd4_compoundres *resp = args->rqstp->rq_resp;
	u32 supp[3];

	memcpy(supp, nfsd_suppattrs[resp->cstate.minorversion], sizeof(supp));
	supp[0] &= NFSD_SUPPATTR_EXCLCREAT_WORD0;
	supp[1] &= NFSD_SUPPATTR_EXCLCREAT_WORD1;
	supp[2] &= NFSD_SUPPATTR_EXCLCREAT_WORD2;

	return nfsd4_encode_bitmap4(xdr, supp[0], supp[1], supp[2]);
}

#ifdef CONFIG_NFSD_V4_SECURITY_LABEL
static __be32 nfsd4_encode_fattr4_sec_label(struct xdr_stream *xdr,
					    const struct nfsd4_fattr_args *args)
{
	return nfsd4_encode_security_label(xdr, args->rqstp,
					   args->context, args->contextlen);
}
#endif

static __be32 nfsd4_encode_fattr4_xattr_support(struct xdr_stream *xdr,
						const struct nfsd4_fattr_args *args)
{
	int err = xattr_supports_user_prefix(d_inode(args->dentry));

	return nfsd4_encode_bool(xdr, err == 0);
}

static const nfsd4_enc_attr nfsd4_enc_fattr4_encode_ops[] = {
	[FATTR4_SUPPORTED_ATTRS]	= nfsd4_encode_fattr4_supported_attrs,
	[FATTR4_TYPE]			= nfsd4_encode_fattr4_type,
	[FATTR4_FH_EXPIRE_TYPE]		= nfsd4_encode_fattr4_fh_expire_type,
	[FATTR4_CHANGE]			= nfsd4_encode_fattr4_change,
	[FATTR4_SIZE]			= nfsd4_encode_fattr4_size,
	[FATTR4_LINK_SUPPORT]		= nfsd4_encode_fattr4__true,
	[FATTR4_SYMLINK_SUPPORT]	= nfsd4_encode_fattr4__true,
	[FATTR4_NAMED_ATTR]		= nfsd4_encode_fattr4__false,
	[FATTR4_FSID]			= nfsd4_encode_fattr4_fsid,
	[FATTR4_UNIQUE_HANDLES]		= nfsd4_encode_fattr4__true,
	[FATTR4_LEASE_TIME]		= nfsd4_encode_fattr4_lease_time,
	[FATTR4_RDATTR_ERROR]		= nfsd4_encode_fattr4_rdattr_error,
	[FATTR4_ACL]			= nfsd4_encode_fattr4_acl,
	[FATTR4_ACLSUPPORT]		= nfsd4_encode_fattr4_aclsupport,
	[FATTR4_ARCHIVE]		= nfsd4_encode_fattr4__noop,
	[FATTR4_CANSETTIME]		= nfsd4_encode_fattr4__true,
	[FATTR4_CASE_INSENSITIVE]	= nfsd4_encode_fattr4__false,
	[FATTR4_CASE_PRESERVING]	= nfsd4_encode_fattr4__true,
	[FATTR4_CHOWN_RESTRICTED]	= nfsd4_encode_fattr4__true,
	[FATTR4_FILEHANDLE]		= nfsd4_encode_fattr4_filehandle,
	[FATTR4_FILEID]			= nfsd4_encode_fattr4_fileid,
	[FATTR4_FILES_AVAIL]		= nfsd4_encode_fattr4_files_avail,
	[FATTR4_FILES_FREE]		= nfsd4_encode_fattr4_files_free,
	[FATTR4_FILES_TOTAL]		= nfsd4_encode_fattr4_files_total,
	[FATTR4_FS_LOCATIONS]		= nfsd4_encode_fattr4_fs_locations,
	[FATTR4_HIDDEN]			= nfsd4_encode_fattr4__noop,
	[FATTR4_HOMOGENEOUS]		= nfsd4_encode_fattr4__true,
	[FATTR4_MAXFILESIZE]		= nfsd4_encode_fattr4_maxfilesize,
	[FATTR4_MAXLINK]		= nfsd4_encode_fattr4_maxlink,
	[FATTR4_MAXNAME]		= nfsd4_encode_fattr4_maxname,
	[FATTR4_MAXREAD]		= nfsd4_encode_fattr4_maxread,
	[FATTR4_MAXWRITE]		= nfsd4_encode_fattr4_maxwrite,
	[FATTR4_MIMETYPE]		= nfsd4_encode_fattr4__noop,
	[FATTR4_MODE]			= nfsd4_encode_fattr4_mode,
	[FATTR4_NO_TRUNC]		= nfsd4_encode_fattr4__true,
	[FATTR4_NUMLINKS]		= nfsd4_encode_fattr4_numlinks,
	[FATTR4_OWNER]			= nfsd4_encode_fattr4_owner,
	[FATTR4_OWNER_GROUP]		= nfsd4_encode_fattr4_owner_group,
	[FATTR4_QUOTA_AVAIL_HARD]	= nfsd4_encode_fattr4__noop,
	[FATTR4_QUOTA_AVAIL_SOFT]	= nfsd4_encode_fattr4__noop,
	[FATTR4_QUOTA_USED]		= nfsd4_encode_fattr4__noop,
	[FATTR4_RAWDEV]			= nfsd4_encode_fattr4_rawdev,
	[FATTR4_SPACE_AVAIL]		= nfsd4_encode_fattr4_space_avail,
	[FATTR4_SPACE_FREE]		= nfsd4_encode_fattr4_space_free,
	[FATTR4_SPACE_TOTAL]		= nfsd4_encode_fattr4_space_total,
	[FATTR4_SPACE_USED]		= nfsd4_encode_fattr4_space_used,
	[FATTR4_SYSTEM]			= nfsd4_encode_fattr4__noop,
	[FATTR4_TIME_ACCESS]		= nfsd4_encode_fattr4_time_access,
	[FATTR4_TIME_ACCESS_SET]	= nfsd4_encode_fattr4__noop,
	[FATTR4_TIME_BACKUP]		= nfsd4_encode_fattr4__noop,
	[FATTR4_TIME_CREATE]		= nfsd4_encode_fattr4_time_create,
	[FATTR4_TIME_DELTA]		= nfsd4_encode_fattr4_time_delta,
	[FATTR4_TIME_METADATA]		= nfsd4_encode_fattr4_time_metadata,
	[FATTR4_TIME_MODIFY]		= nfsd4_encode_fattr4_time_modify,
	[FATTR4_TIME_MODIFY_SET]	= nfsd4_encode_fattr4__noop,
	[FATTR4_MOUNTED_ON_FILEID]	= nfsd4_encode_fattr4_mounted_on_fileid,
	[FATTR4_DIR_NOTIF_DELAY]	= nfsd4_encode_fattr4__noop,
	[FATTR4_DIRENT_NOTIF_DELAY]	= nfsd4_encode_fattr4__noop,
	[FATTR4_DACL]			= nfsd4_encode_fattr4__noop,
	[FATTR4_SACL]			= nfsd4_encode_fattr4__noop,
	[FATTR4_CHANGE_POLICY]		= nfsd4_encode_fattr4__noop,
	[FATTR4_FS_STATUS]		= nfsd4_encode_fattr4__noop,

#ifdef CONFIG_NFSD_PNFS
	[FATTR4_FS_LAYOUT_TYPES]	= nfsd4_encode_fattr4_fs_layout_types,
	[FATTR4_LAYOUT_HINT]		= nfsd4_encode_fattr4__noop,
	[FATTR4_LAYOUT_TYPES]		= nfsd4_encode_fattr4_layout_types,
	[FATTR4_LAYOUT_BLKSIZE]		= nfsd4_encode_fattr4_layout_blksize,
	[FATTR4_LAYOUT_ALIGNMENT]	= nfsd4_encode_fattr4__noop,
#else
	[FATTR4_FS_LAYOUT_TYPES]	= nfsd4_encode_fattr4__noop,
	[FATTR4_LAYOUT_HINT]		= nfsd4_encode_fattr4__noop,
	[FATTR4_LAYOUT_TYPES]		= nfsd4_encode_fattr4__noop,
	[FATTR4_LAYOUT_BLKSIZE]		= nfsd4_encode_fattr4__noop,
	[FATTR4_LAYOUT_ALIGNMENT]	= nfsd4_encode_fattr4__noop,
#endif

	[FATTR4_FS_LOCATIONS_INFO]	= nfsd4_encode_fattr4__noop,
	[FATTR4_MDSTHRESHOLD]		= nfsd4_encode_fattr4__noop,
	[FATTR4_RETENTION_GET]		= nfsd4_encode_fattr4__noop,
	[FATTR4_RETENTION_SET]		= nfsd4_encode_fattr4__noop,
	[FATTR4_RETENTEVT_GET]		= nfsd4_encode_fattr4__noop,
	[FATTR4_RETENTEVT_SET]		= nfsd4_encode_fattr4__noop,
	[FATTR4_RETENTION_HOLD]		= nfsd4_encode_fattr4__noop,
	[FATTR4_MODE_SET_MASKED]	= nfsd4_encode_fattr4__noop,
	[FATTR4_SUPPATTR_EXCLCREAT]	= nfsd4_encode_fattr4_suppattr_exclcreat,
	[FATTR4_FS_CHARSET_CAP]		= nfsd4_encode_fattr4__noop,
	[FATTR4_CLONE_BLKSIZE]		= nfsd4_encode_fattr4__noop,
	[FATTR4_SPACE_FREED]		= nfsd4_encode_fattr4__noop,
	[FATTR4_CHANGE_ATTR_TYPE]	= nfsd4_encode_fattr4__noop,

#ifdef CONFIG_NFSD_V4_SECURITY_LABEL
	[FATTR4_SEC_LABEL]		= nfsd4_encode_fattr4_sec_label,
#else
	[FATTR4_SEC_LABEL]		= nfsd4_encode_fattr4__noop,
#endif

	[FATTR4_MODE_UMASK]		= nfsd4_encode_fattr4__noop,
	[FATTR4_XATTR_SUPPORT]		= nfsd4_encode_fattr4_xattr_support,
};

/*
 * Note: @fhp can be NULL; in this case, we might have to compose the filehandle
 * ourselves.
 */
static __be32
nfsd4_encode_fattr4(struct svc_rqst *rqstp, struct xdr_stream *xdr,
		    struct svc_fh *fhp, struct svc_export *exp,
		    struct dentry *dentry, const u32 *bmval,
		    int ignore_crossmnt)
{
	DECLARE_BITMAP(attr_bitmap, ARRAY_SIZE(nfsd4_enc_fattr4_encode_ops));
	struct nfsd4_fattr_args args;
	struct svc_fh *tempfh = NULL;
	int starting_len = xdr->buf->len;
	__be32 *attrlen_p, status;
	int attrlen_offset;
	u32 attrmask[3];
	int err;
	struct nfsd4_compoundres *resp = rqstp->rq_resp;
	u32 minorversion = resp->cstate.minorversion;
	struct path path = {
		.mnt	= exp->ex_path.mnt,
		.dentry	= dentry,
	};
	unsigned long bit;
	bool file_modified = false;
	u64 size = 0;

	WARN_ON_ONCE(bmval[1] & NFSD_WRITEONLY_ATTRS_WORD1);
	WARN_ON_ONCE(!nfsd_attrs_supported(minorversion, bmval));

	args.rqstp = rqstp;
	args.exp = exp;
	args.dentry = dentry;
	args.ignore_crossmnt = (ignore_crossmnt != 0);

	/*
	 * Make a local copy of the attribute bitmap that can be modified.
	 */
	attrmask[0] = bmval[0];
	attrmask[1] = bmval[1];
	attrmask[2] = bmval[2];

	args.rdattr_err = 0;
	if (exp->ex_fslocs.migrated) {
		status = fattr_handle_absent_fs(&attrmask[0], &attrmask[1],
						&attrmask[2], &args.rdattr_err);
		if (status)
			goto out;
	}
	args.size = 0;
<<<<<<< HEAD
	if (u.attrmask[0] & (FATTR4_WORD0_CHANGE | FATTR4_WORD0_SIZE)) {
=======
	if (attrmask[0] & (FATTR4_WORD0_CHANGE | FATTR4_WORD0_SIZE)) {
>>>>>>> f34bf546
		status = nfsd4_deleg_getattr_conflict(rqstp, d_inode(dentry),
					&file_modified, &size);
		if (status)
			goto out;
	}

	err = vfs_getattr(&path, &args.stat,
			  STATX_BASIC_STATS | STATX_BTIME | STATX_CHANGE_COOKIE,
			  AT_STATX_SYNC_AS_STAT);
	if (err)
		goto out_nfserr;
	if (file_modified)
		args.size = size;
	else
		args.size = args.stat.size;

	if (!(args.stat.result_mask & STATX_BTIME))
		/* underlying FS does not offer btime so we can't share it */
		attrmask[1] &= ~FATTR4_WORD1_TIME_CREATE;
	if ((attrmask[0] & (FATTR4_WORD0_FILES_AVAIL | FATTR4_WORD0_FILES_FREE |
			FATTR4_WORD0_FILES_TOTAL | FATTR4_WORD0_MAXNAME)) ||
	    (attrmask[1] & (FATTR4_WORD1_SPACE_AVAIL | FATTR4_WORD1_SPACE_FREE |
		       FATTR4_WORD1_SPACE_TOTAL))) {
		err = vfs_statfs(&path, &args.statfs);
		if (err)
			goto out_nfserr;
	}
	if ((attrmask[0] & (FATTR4_WORD0_FILEHANDLE | FATTR4_WORD0_FSID)) &&
	    !fhp) {
		tempfh = kmalloc(sizeof(struct svc_fh), GFP_KERNEL);
		status = nfserr_jukebox;
		if (!tempfh)
			goto out;
		fh_init(tempfh, NFS4_FHSIZE);
		status = fh_compose(tempfh, exp, dentry, NULL);
		if (status)
			goto out;
		args.fhp = tempfh;
	} else
		args.fhp = fhp;

	args.acl = NULL;
	if (attrmask[0] & FATTR4_WORD0_ACL) {
		err = nfsd4_get_nfs4_acl(rqstp, dentry, &args.acl);
		if (err == -EOPNOTSUPP)
			attrmask[0] &= ~FATTR4_WORD0_ACL;
		else if (err == -EINVAL) {
			status = nfserr_attrnotsupp;
			goto out;
		} else if (err != 0)
			goto out_nfserr;
	}

	args.contextsupport = false;

#ifdef CONFIG_NFSD_V4_SECURITY_LABEL
	args.context = NULL;
	if ((attrmask[2] & FATTR4_WORD2_SECURITY_LABEL) ||
	     attrmask[0] & FATTR4_WORD0_SUPPORTED_ATTRS) {
		if (exp->ex_flags & NFSEXP_SECURITY_LABEL)
			err = security_inode_getsecctx(d_inode(dentry),
						&args.context, &args.contextlen);
		else
			err = -EOPNOTSUPP;
		args.contextsupport = (err == 0);
		if (attrmask[2] & FATTR4_WORD2_SECURITY_LABEL) {
			if (err == -EOPNOTSUPP)
				attrmask[2] &= ~FATTR4_WORD2_SECURITY_LABEL;
			else if (err)
				goto out_nfserr;
		}
	}
#endif /* CONFIG_NFSD_V4_SECURITY_LABEL */

	/* attrmask */
	status = nfsd4_encode_bitmap4(xdr, attrmask[0], attrmask[1],
				      attrmask[2]);
	if (status)
		goto out;

	/* attr_vals */
	attrlen_offset = xdr->buf->len;
	attrlen_p = xdr_reserve_space(xdr, XDR_UNIT);
	if (!attrlen_p)
		goto out_resource;
	bitmap_from_arr32(attr_bitmap, attrmask,
			  ARRAY_SIZE(nfsd4_enc_fattr4_encode_ops));
	for_each_set_bit(bit, attr_bitmap,
			 ARRAY_SIZE(nfsd4_enc_fattr4_encode_ops)) {
		status = nfsd4_enc_fattr4_encode_ops[bit](xdr, &args);
		if (status != nfs_ok)
			goto out;
	}
	*attrlen_p = cpu_to_be32(xdr->buf->len - attrlen_offset - XDR_UNIT);
	status = nfs_ok;

out:
#ifdef CONFIG_NFSD_V4_SECURITY_LABEL
	if (args.context)
		security_release_secctx(args.context, args.contextlen);
#endif /* CONFIG_NFSD_V4_SECURITY_LABEL */
	kfree(args.acl);
	if (tempfh) {
		fh_put(tempfh);
		kfree(tempfh);
	}
	if (status)
		xdr_truncate_encode(xdr, starting_len);
	return status;
out_nfserr:
	status = nfserrno(err);
	goto out;
out_resource:
	status = nfserr_resource;
	goto out;
}

static void svcxdr_init_encode_from_buffer(struct xdr_stream *xdr,
				struct xdr_buf *buf, __be32 *p, int bytes)
{
	xdr->scratch.iov_len = 0;
	memset(buf, 0, sizeof(struct xdr_buf));
	buf->head[0].iov_base = p;
	buf->head[0].iov_len = 0;
	buf->len = 0;
	xdr->buf = buf;
	xdr->iov = buf->head;
	xdr->p = p;
	xdr->end = (void *)p + bytes;
	buf->buflen = bytes;
}

__be32 nfsd4_encode_fattr_to_buf(__be32 **p, int words,
			struct svc_fh *fhp, struct svc_export *exp,
			struct dentry *dentry, u32 *bmval,
			struct svc_rqst *rqstp, int ignore_crossmnt)
{
	struct xdr_buf dummy;
	struct xdr_stream xdr;
	__be32 ret;

	svcxdr_init_encode_from_buffer(&xdr, &dummy, *p, words << 2);
	ret = nfsd4_encode_fattr4(rqstp, &xdr, fhp, exp, dentry, bmval,
				  ignore_crossmnt);
	*p = xdr.p;
	return ret;
}

/*
 * The buffer space for this field was reserved during a previous
 * call to nfsd4_encode_entry4().
 */
static void nfsd4_encode_entry4_nfs_cookie4(const struct nfsd4_readdir *readdir,
					    u64 offset)
{
	__be64 cookie = cpu_to_be64(offset);
	struct xdr_stream *xdr = readdir->xdr;

	if (!readdir->cookie_offset)
		return;
	write_bytes_to_xdr_buf(xdr->buf, readdir->cookie_offset, &cookie,
			       sizeof(cookie));
}

static inline int attributes_need_mount(u32 *bmval)
{
	if (bmval[0] & ~(FATTR4_WORD0_RDATTR_ERROR | FATTR4_WORD0_LEASE_TIME))
		return 1;
	if (bmval[1] & ~FATTR4_WORD1_MOUNTED_ON_FILEID)
		return 1;
	return 0;
}

static __be32
nfsd4_encode_entry4_fattr(struct nfsd4_readdir *cd, const char *name,
			  int namlen)
{
	struct svc_export *exp = cd->rd_fhp->fh_export;
	struct dentry *dentry;
	__be32 nfserr;
	int ignore_crossmnt = 0;

	dentry = lookup_positive_unlocked(name, cd->rd_fhp->fh_dentry, namlen);
	if (IS_ERR(dentry))
		return nfserrno(PTR_ERR(dentry));

	exp_get(exp);
	/*
	 * In the case of a mountpoint, the client may be asking for
	 * attributes that are only properties of the underlying filesystem
	 * as opposed to the cross-mounted file system. In such a case,
	 * we will not follow the cross mount and will fill the attribtutes
	 * directly from the mountpoint dentry.
	 */
	if (nfsd_mountpoint(dentry, exp)) {
		int err;

		if (!(exp->ex_flags & NFSEXP_V4ROOT)
				&& !attributes_need_mount(cd->rd_bmval)) {
			ignore_crossmnt = 1;
			goto out_encode;
		}
		/*
		 * Why the heck aren't we just using nfsd_lookup??
		 * Different "."/".." handling?  Something else?
		 * At least, add a comment here to explain....
		 */
		err = nfsd_cross_mnt(cd->rd_rqstp, &dentry, &exp);
		if (err) {
			nfserr = nfserrno(err);
			goto out_put;
		}
		nfserr = check_nfsd_access(exp, cd->rd_rqstp);
		if (nfserr)
			goto out_put;

	}
out_encode:
	nfserr = nfsd4_encode_fattr4(cd->rd_rqstp, cd->xdr, NULL, exp, dentry,
				     cd->rd_bmval, ignore_crossmnt);
out_put:
	dput(dentry);
	exp_put(exp);
	return nfserr;
}

static __be32
nfsd4_encode_entry4_rdattr_error(struct xdr_stream *xdr, __be32 nfserr)
{
	__be32 status;

	/* attrmask */
	status = nfsd4_encode_bitmap4(xdr, FATTR4_WORD0_RDATTR_ERROR, 0, 0);
	if (status != nfs_ok)
		return status;
	/* attr_vals */
	if (xdr_stream_encode_u32(xdr, XDR_UNIT) != XDR_UNIT)
		return nfserr_resource;
	/* rdattr_error */
	if (xdr_stream_encode_be32(xdr, nfserr) != XDR_UNIT)
		return nfserr_resource;
	return nfs_ok;
}

static int
nfsd4_encode_entry4(void *ccdv, const char *name, int namlen,
		    loff_t offset, u64 ino, unsigned int d_type)
{
	struct readdir_cd *ccd = ccdv;
	struct nfsd4_readdir *cd = container_of(ccd, struct nfsd4_readdir, common);
	struct xdr_stream *xdr = cd->xdr;
	int start_offset = xdr->buf->len;
	int cookie_offset;
	u32 name_and_cookie;
	int entry_bytes;
	__be32 nfserr = nfserr_toosmall;

	/* In nfsv4, "." and ".." never make it onto the wire.. */
	if (name && isdotent(name, namlen)) {
		cd->common.err = nfs_ok;
		return 0;
	}

	/* Encode the previous entry's cookie value */
	nfsd4_encode_entry4_nfs_cookie4(cd, offset);

	if (xdr_stream_encode_item_present(xdr) != XDR_UNIT)
		goto fail;

	/* Reserve send buffer space for this entry's cookie value. */
	cookie_offset = xdr->buf->len;
	if (nfsd4_encode_nfs_cookie4(xdr, OFFSET_MAX) != nfs_ok)
		goto fail;
	if (nfsd4_encode_component4(xdr, name, namlen) != nfs_ok)
		goto fail;
	nfserr = nfsd4_encode_entry4_fattr(cd, name, namlen);
	switch (nfserr) {
	case nfs_ok:
		break;
	case nfserr_resource:
		nfserr = nfserr_toosmall;
		goto fail;
	case nfserr_noent:
		xdr_truncate_encode(xdr, start_offset);
		goto skip_entry;
	case nfserr_jukebox:
		/*
		 * The pseudoroot should only display dentries that lead to
		 * exports. If we get EJUKEBOX here, then we can't tell whether
		 * this entry should be included. Just fail the whole READDIR
		 * with NFS4ERR_DELAY in that case, and hope that the situation
		 * will resolve itself by the client's next attempt.
		 */
		if (cd->rd_fhp->fh_export->ex_flags & NFSEXP_V4ROOT)
			goto fail;
		fallthrough;
	default:
		/*
		 * If the client requested the RDATTR_ERROR attribute,
		 * we stuff the error code into this attribute
		 * and continue.  If this attribute was not requested,
		 * then in accordance with the spec, we fail the
		 * entire READDIR operation(!)
		 */
		if (!(cd->rd_bmval[0] & FATTR4_WORD0_RDATTR_ERROR))
			goto fail;
		if (nfsd4_encode_entry4_rdattr_error(xdr, nfserr)) {
			nfserr = nfserr_toosmall;
			goto fail;
		}
	}
	nfserr = nfserr_toosmall;
	entry_bytes = xdr->buf->len - start_offset;
	if (entry_bytes > cd->rd_maxcount)
		goto fail;
	cd->rd_maxcount -= entry_bytes;
	/*
	 * RFC 3530 14.2.24 describes rd_dircount as only a "hint", and
	 * notes that it could be zero. If it is zero, then the server
	 * should enforce only the rd_maxcount value.
	 */
	if (cd->rd_dircount) {
		name_and_cookie = 4 + 4 * XDR_QUADLEN(namlen) + 8;
		if (name_and_cookie > cd->rd_dircount && cd->cookie_offset)
			goto fail;
		cd->rd_dircount -= min(cd->rd_dircount, name_and_cookie);
		if (!cd->rd_dircount)
			cd->rd_maxcount = 0;
	}

	cd->cookie_offset = cookie_offset;
skip_entry:
	cd->common.err = nfs_ok;
	return 0;
fail:
	xdr_truncate_encode(xdr, start_offset);
	cd->common.err = nfserr;
	return -EINVAL;
}

static __be32
nfsd4_encode_verifier4(struct xdr_stream *xdr, const nfs4_verifier *verf)
{
	__be32 *p;

	p = xdr_reserve_space(xdr, NFS4_VERIFIER_SIZE);
	if (!p)
		return nfserr_resource;
	memcpy(p, verf->data, sizeof(verf->data));
	return nfs_ok;
}

static __be32
nfsd4_encode_clientid4(struct xdr_stream *xdr, const clientid_t *clientid)
{
	__be32 *p;

	p = xdr_reserve_space(xdr, sizeof(__be64));
	if (!p)
		return nfserr_resource;
	memcpy(p, clientid, sizeof(*clientid));
	return nfs_ok;
}

/* This is a frequently-encoded item; open-coded for speed */
static __be32
nfsd4_encode_stateid4(struct xdr_stream *xdr, const stateid_t *sid)
{
	__be32 *p;

	p = xdr_reserve_space(xdr, NFS4_STATEID_SIZE);
	if (!p)
		return nfserr_resource;
	*p++ = cpu_to_be32(sid->si_generation);
	memcpy(p, &sid->si_opaque, sizeof(sid->si_opaque));
	return nfs_ok;
}

static __be32
nfsd4_encode_sessionid4(struct xdr_stream *xdr,
			const struct nfs4_sessionid *sessionid)
{
	return nfsd4_encode_opaque_fixed(xdr, sessionid->data,
					 NFS4_MAX_SESSIONID_LEN);
}

static __be32
nfsd4_encode_access(struct nfsd4_compoundres *resp, __be32 nfserr,
		    union nfsd4_op_u *u)
{
	struct nfsd4_access *access = &u->access;
	struct xdr_stream *xdr = resp->xdr;
	__be32 status;

	/* supported */
	status = nfsd4_encode_uint32_t(xdr, access->ac_supported);
	if (status != nfs_ok)
		return status;
	/* access */
	return nfsd4_encode_uint32_t(xdr, access->ac_resp_access);
}

static __be32 nfsd4_encode_bind_conn_to_session(struct nfsd4_compoundres *resp, __be32 nfserr,
						union nfsd4_op_u *u)
{
	struct nfsd4_bind_conn_to_session *bcts = &u->bind_conn_to_session;
	struct xdr_stream *xdr = resp->xdr;

	/* bctsr_sessid */
	nfserr = nfsd4_encode_sessionid4(xdr, &bcts->sessionid);
	if (nfserr != nfs_ok)
		return nfserr;
	/* bctsr_dir */
	if (xdr_stream_encode_u32(xdr, bcts->dir) != XDR_UNIT)
		return nfserr_resource;
	/* bctsr_use_conn_in_rdma_mode */
	return nfsd4_encode_bool(xdr, false);
}

static __be32
nfsd4_encode_close(struct nfsd4_compoundres *resp, __be32 nfserr,
		   union nfsd4_op_u *u)
{
	struct nfsd4_close *close = &u->close;
	struct xdr_stream *xdr = resp->xdr;

	/* open_stateid */
	return nfsd4_encode_stateid4(xdr, &close->cl_stateid);
}


static __be32
nfsd4_encode_commit(struct nfsd4_compoundres *resp, __be32 nfserr,
		    union nfsd4_op_u *u)
{
	struct nfsd4_commit *commit = &u->commit;

	return nfsd4_encode_verifier4(resp->xdr, &commit->co_verf);
}

static __be32
nfsd4_encode_create(struct nfsd4_compoundres *resp, __be32 nfserr,
		    union nfsd4_op_u *u)
{
	struct nfsd4_create *create = &u->create;
	struct xdr_stream *xdr = resp->xdr;

	/* cinfo */
	nfserr = nfsd4_encode_change_info4(xdr, &create->cr_cinfo);
	if (nfserr)
		return nfserr;
	/* attrset */
	return nfsd4_encode_bitmap4(xdr, create->cr_bmval[0],
				    create->cr_bmval[1], create->cr_bmval[2]);
}

static __be32
nfsd4_encode_getattr(struct nfsd4_compoundres *resp, __be32 nfserr,
		     union nfsd4_op_u *u)
{
	struct nfsd4_getattr *getattr = &u->getattr;
	struct svc_fh *fhp = getattr->ga_fhp;
	struct xdr_stream *xdr = resp->xdr;

	/* obj_attributes */
	return nfsd4_encode_fattr4(resp->rqstp, xdr, fhp, fhp->fh_export,
				   fhp->fh_dentry, getattr->ga_bmval, 0);
}

static __be32
nfsd4_encode_getfh(struct nfsd4_compoundres *resp, __be32 nfserr,
		   union nfsd4_op_u *u)
{
	struct xdr_stream *xdr = resp->xdr;
	struct svc_fh *fhp = u->getfh;

	/* object */
	return nfsd4_encode_nfs_fh4(xdr, &fhp->fh_handle);
}

static __be32
nfsd4_encode_lock_owner4(struct xdr_stream *xdr, const clientid_t *clientid,
			 const struct xdr_netobj *owner)
{
	__be32 status;

	/* clientid */
	status = nfsd4_encode_clientid4(xdr, clientid);
	if (status != nfs_ok)
		return status;
	/* owner */
	return nfsd4_encode_opaque(xdr, owner->data, owner->len);
}

static __be32
nfsd4_encode_lock4denied(struct xdr_stream *xdr,
			 const struct nfsd4_lock_denied *ld)
{
	__be32 status;

	/* offset */
	status = nfsd4_encode_offset4(xdr, ld->ld_start);
	if (status != nfs_ok)
		return status;
	/* length */
	status = nfsd4_encode_length4(xdr, ld->ld_length);
	if (status != nfs_ok)
		return status;
	/* locktype */
	if (xdr_stream_encode_u32(xdr, ld->ld_type) != XDR_UNIT)
		return nfserr_resource;
	/* owner */
	return nfsd4_encode_lock_owner4(xdr, &ld->ld_clientid,
					&ld->ld_owner);
}

static __be32
nfsd4_encode_lock(struct nfsd4_compoundres *resp, __be32 nfserr,
		  union nfsd4_op_u *u)
{
	struct nfsd4_lock *lock = &u->lock;
	struct xdr_stream *xdr = resp->xdr;
	__be32 status;

	switch (nfserr) {
	case nfs_ok:
		/* resok4 */
		status = nfsd4_encode_stateid4(xdr, &lock->lk_resp_stateid);
		break;
	case nfserr_denied:
		/* denied */
		status = nfsd4_encode_lock4denied(xdr, &lock->lk_denied);
		break;
	default:
		return nfserr;
	}
	return status != nfs_ok ? status : nfserr;
}

static __be32
nfsd4_encode_lockt(struct nfsd4_compoundres *resp, __be32 nfserr,
		   union nfsd4_op_u *u)
{
	struct nfsd4_lockt *lockt = &u->lockt;
	struct xdr_stream *xdr = resp->xdr;
	__be32 status;

	if (nfserr == nfserr_denied) {
		/* denied */
		status = nfsd4_encode_lock4denied(xdr, &lockt->lt_denied);
		if (status != nfs_ok)
			return status;
	}
	return nfserr;
}

static __be32
nfsd4_encode_locku(struct nfsd4_compoundres *resp, __be32 nfserr,
		   union nfsd4_op_u *u)
{
	struct nfsd4_locku *locku = &u->locku;
	struct xdr_stream *xdr = resp->xdr;

	/* lock_stateid */
	return nfsd4_encode_stateid4(xdr, &locku->lu_stateid);
}


static __be32
nfsd4_encode_link(struct nfsd4_compoundres *resp, __be32 nfserr,
		  union nfsd4_op_u *u)
{
	struct nfsd4_link *link = &u->link;
	struct xdr_stream *xdr = resp->xdr;

	return nfsd4_encode_change_info4(xdr, &link->li_cinfo);
}

/*
 * This implementation does not yet support returning an ACE in an
 * OPEN that offers a delegation.
 */
static __be32
nfsd4_encode_open_nfsace4(struct xdr_stream *xdr)
{
	__be32 status;

	/* type */
	status = nfsd4_encode_acetype4(xdr, NFS4_ACE_ACCESS_ALLOWED_ACE_TYPE);
	if (status != nfs_ok)
		return nfserr_resource;
	/* flag */
	status = nfsd4_encode_aceflag4(xdr, 0);
	if (status != nfs_ok)
		return nfserr_resource;
	/* access mask */
	status = nfsd4_encode_acemask4(xdr, 0);
	if (status != nfs_ok)
		return nfserr_resource;
	/* who - empty for now */
	if (xdr_stream_encode_u32(xdr, 0) != XDR_UNIT)
		return nfserr_resource;
	return nfs_ok;
}

static __be32
nfsd4_encode_open_read_delegation4(struct xdr_stream *xdr, struct nfsd4_open *open)
{
	__be32 status;

	/* stateid */
	status = nfsd4_encode_stateid4(xdr, &open->op_delegate_stateid);
	if (status != nfs_ok)
		return status;
	/* recall */
	status = nfsd4_encode_bool(xdr, open->op_recall);
	if (status != nfs_ok)
		return status;
	/* permissions */
	return nfsd4_encode_open_nfsace4(xdr);
}

static __be32
nfsd4_encode_nfs_space_limit4(struct xdr_stream *xdr, u64 filesize)
{
	/* limitby */
	if (xdr_stream_encode_u32(xdr, NFS4_LIMIT_SIZE) != XDR_UNIT)
		return nfserr_resource;
	/* filesize */
	return nfsd4_encode_uint64_t(xdr, filesize);
}

static __be32
nfsd4_encode_open_write_delegation4(struct xdr_stream *xdr,
				    struct nfsd4_open *open)
{
	__be32 status;

	/* stateid */
	status = nfsd4_encode_stateid4(xdr, &open->op_delegate_stateid);
	if (status != nfs_ok)
		return status;
	/* recall */
	status = nfsd4_encode_bool(xdr, open->op_recall);
	if (status != nfs_ok)
		return status;
	/* space_limit */
	status = nfsd4_encode_nfs_space_limit4(xdr, 0);
	if (status != nfs_ok)
		return status;
	return nfsd4_encode_open_nfsace4(xdr);
}

static __be32
nfsd4_encode_open_none_delegation4(struct xdr_stream *xdr,
				   struct nfsd4_open *open)
{
	__be32 status = nfs_ok;

	/* ond_why */
	if (xdr_stream_encode_u32(xdr, open->op_why_no_deleg) != XDR_UNIT)
		return nfserr_resource;
	switch (open->op_why_no_deleg) {
	case WND4_CONTENTION:
		/* ond_server_will_push_deleg */
		status = nfsd4_encode_bool(xdr, false);
		break;
	case WND4_RESOURCE:
		/* ond_server_will_signal_avail */
		status = nfsd4_encode_bool(xdr, false);
	}
	return status;
}

static __be32
nfsd4_encode_open_delegation4(struct xdr_stream *xdr, struct nfsd4_open *open)
{
	__be32 status;

	/* delegation_type */
	if (xdr_stream_encode_u32(xdr, open->op_delegate_type) != XDR_UNIT)
		return nfserr_resource;
	switch (open->op_delegate_type) {
	case NFS4_OPEN_DELEGATE_NONE:
		status = nfs_ok;
		break;
	case NFS4_OPEN_DELEGATE_READ:
		/* read */
		status = nfsd4_encode_open_read_delegation4(xdr, open);
		break;
	case NFS4_OPEN_DELEGATE_WRITE:
		/* write */
		status = nfsd4_encode_open_write_delegation4(xdr, open);
		break;
	case NFS4_OPEN_DELEGATE_NONE_EXT:
		/* od_whynone */
		status = nfsd4_encode_open_none_delegation4(xdr, open);
		break;
	default:
		status = nfserr_serverfault;
	}

	return status;
}

static __be32
nfsd4_encode_open(struct nfsd4_compoundres *resp, __be32 nfserr,
		  union nfsd4_op_u *u)
{
	struct nfsd4_open *open = &u->open;
	struct xdr_stream *xdr = resp->xdr;

	/* stateid */
	nfserr = nfsd4_encode_stateid4(xdr, &open->op_stateid);
	if (nfserr != nfs_ok)
		return nfserr;
	/* cinfo */
	nfserr = nfsd4_encode_change_info4(xdr, &open->op_cinfo);
	if (nfserr != nfs_ok)
		return nfserr;
	/* rflags */
	nfserr = nfsd4_encode_uint32_t(xdr, open->op_rflags);
	if (nfserr != nfs_ok)
		return nfserr;
	/* attrset */
	nfserr = nfsd4_encode_bitmap4(xdr, open->op_bmval[0],
				      open->op_bmval[1], open->op_bmval[2]);
	if (nfserr != nfs_ok)
		return nfserr;
	/* delegation */
	return nfsd4_encode_open_delegation4(xdr, open);
}

static __be32
nfsd4_encode_open_confirm(struct nfsd4_compoundres *resp, __be32 nfserr,
			  union nfsd4_op_u *u)
{
	struct nfsd4_open_confirm *oc = &u->open_confirm;
	struct xdr_stream *xdr = resp->xdr;

	/* open_stateid */
	return nfsd4_encode_stateid4(xdr, &oc->oc_resp_stateid);
}

static __be32
nfsd4_encode_open_downgrade(struct nfsd4_compoundres *resp, __be32 nfserr,
			    union nfsd4_op_u *u)
{
	struct nfsd4_open_downgrade *od = &u->open_downgrade;
	struct xdr_stream *xdr = resp->xdr;

	/* open_stateid */
	return nfsd4_encode_stateid4(xdr, &od->od_stateid);
}

/*
 * The operation of this function assumes that this is the only
 * READ operation in the COMPOUND. If there are multiple READs,
 * we use nfsd4_encode_readv().
 */
static __be32 nfsd4_encode_splice_read(
				struct nfsd4_compoundres *resp,
				struct nfsd4_read *read,
				struct file *file, unsigned long maxcount)
{
	struct xdr_stream *xdr = resp->xdr;
	struct xdr_buf *buf = xdr->buf;
	int status, space_left;
	__be32 nfserr;

	/*
	 * Make sure there is room at the end of buf->head for
	 * svcxdr_encode_opaque_pages() to create a tail buffer
	 * to XDR-pad the payload.
	 */
	if (xdr->iov != xdr->buf->head || xdr->end - xdr->p < 1)
		return nfserr_resource;

	nfserr = nfsd_splice_read(read->rd_rqstp, read->rd_fhp,
				  file, read->rd_offset, &maxcount,
				  &read->rd_eof);
	read->rd_length = maxcount;
	if (nfserr)
		goto out_err;
	svcxdr_encode_opaque_pages(read->rd_rqstp, xdr, buf->pages,
				   buf->page_base, maxcount);
	status = svc_encode_result_payload(read->rd_rqstp,
					   buf->head[0].iov_len, maxcount);
	if (status) {
		nfserr = nfserrno(status);
		goto out_err;
	}

	/*
	 * Prepare to encode subsequent operations.
	 *
	 * xdr_truncate_encode() is not safe to use after a successful
	 * splice read has been done, so the following stream
	 * manipulations are open-coded.
	 */
	space_left = min_t(int, (void *)xdr->end - (void *)xdr->p,
				buf->buflen - buf->len);
	buf->buflen = buf->len + space_left;
	xdr->end = (__be32 *)((void *)xdr->end + space_left);

	return nfs_ok;

out_err:
	/*
	 * nfsd_splice_actor may have already messed with the
	 * page length; reset it so as not to confuse
	 * xdr_truncate_encode in our caller.
	 */
	buf->page_len = 0;
	return nfserr;
}

static __be32 nfsd4_encode_readv(struct nfsd4_compoundres *resp,
				 struct nfsd4_read *read,
				 struct file *file, unsigned long maxcount)
{
	struct xdr_stream *xdr = resp->xdr;
	unsigned int base = xdr->buf->page_len & ~PAGE_MASK;
	unsigned int starting_len = xdr->buf->len;
	__be32 zero = xdr_zero;
	__be32 nfserr;

	if (xdr_reserve_space_vec(xdr, maxcount) < 0)
		return nfserr_resource;

	nfserr = nfsd_iter_read(resp->rqstp, read->rd_fhp, file,
				read->rd_offset, &maxcount, base,
				&read->rd_eof);
	read->rd_length = maxcount;
	if (nfserr)
		return nfserr;
	if (svc_encode_result_payload(resp->rqstp, starting_len, maxcount))
		return nfserr_io;
	xdr_truncate_encode(xdr, starting_len + xdr_align_size(maxcount));

	write_bytes_to_xdr_buf(xdr->buf, starting_len + maxcount, &zero,
			       xdr_pad_size(maxcount));
	return nfs_ok;
}

static __be32
nfsd4_encode_read(struct nfsd4_compoundres *resp, __be32 nfserr,
		  union nfsd4_op_u *u)
{
	struct nfsd4_compoundargs *argp = resp->rqstp->rq_argp;
	struct nfsd4_read *read = &u->read;
	struct xdr_stream *xdr = resp->xdr;
	int starting_len = xdr->buf->len;
	bool splice_ok = argp->splice_ok;
	unsigned long maxcount;
	struct file *file;
	__be32 *p;

	if (nfserr)
		return nfserr;
	file = read->rd_nf->nf_file;

	p = xdr_reserve_space(xdr, 8); /* eof flag and byte count */
	if (!p) {
		WARN_ON_ONCE(splice_ok);
		return nfserr_resource;
	}
	if (resp->xdr->buf->page_len && splice_ok) {
		WARN_ON_ONCE(1);
		return nfserr_serverfault;
	}
	xdr_commit_encode(xdr);

	maxcount = min_t(unsigned long, read->rd_length,
			 (xdr->buf->buflen - xdr->buf->len));

	if (file->f_op->splice_read && splice_ok)
		nfserr = nfsd4_encode_splice_read(resp, read, file, maxcount);
	else
		nfserr = nfsd4_encode_readv(resp, read, file, maxcount);
	if (nfserr) {
		xdr_truncate_encode(xdr, starting_len);
		return nfserr;
	}

	p = xdr_encode_bool(p, read->rd_eof);
	*p = cpu_to_be32(read->rd_length);
	return nfs_ok;
}

static __be32
nfsd4_encode_readlink(struct nfsd4_compoundres *resp, __be32 nfserr,
		      union nfsd4_op_u *u)
{
	struct nfsd4_readlink *readlink = &u->readlink;
	__be32 *p, *maxcount_p, zero = xdr_zero;
	struct xdr_stream *xdr = resp->xdr;
	int length_offset = xdr->buf->len;
	int maxcount, status;

	maxcount_p = xdr_reserve_space(xdr, XDR_UNIT);
	if (!maxcount_p)
		return nfserr_resource;
	maxcount = PAGE_SIZE;

	p = xdr_reserve_space(xdr, maxcount);
	if (!p)
		return nfserr_resource;
	/*
	 * XXX: By default, vfs_readlink() will truncate symlinks if they
	 * would overflow the buffer.  Is this kosher in NFSv4?  If not, one
	 * easy fix is: if vfs_readlink() precisely fills the buffer, assume
	 * that truncation occurred, and return NFS4ERR_RESOURCE.
	 */
	nfserr = nfsd_readlink(readlink->rl_rqstp, readlink->rl_fhp,
						(char *)p, &maxcount);
	if (nfserr == nfserr_isdir)
		nfserr = nfserr_inval;
	if (nfserr)
		goto out_err;
	status = svc_encode_result_payload(readlink->rl_rqstp, length_offset,
					   maxcount);
	if (status) {
		nfserr = nfserrno(status);
		goto out_err;
	}
	*maxcount_p = cpu_to_be32(maxcount);
	xdr_truncate_encode(xdr, length_offset + 4 + xdr_align_size(maxcount));
	write_bytes_to_xdr_buf(xdr->buf, length_offset + 4 + maxcount, &zero,
			       xdr_pad_size(maxcount));
	return nfs_ok;

out_err:
	xdr_truncate_encode(xdr, length_offset);
	return nfserr;
}

static __be32 nfsd4_encode_dirlist4(struct xdr_stream *xdr,
				    struct nfsd4_readdir *readdir,
				    u32 max_payload)
{
	int bytes_left, maxcount, starting_len = xdr->buf->len;
	loff_t offset;
	__be32 status;

	/*
	 * Number of bytes left for directory entries allowing for the
	 * final 8 bytes of the readdir and a following failed op.
	 */
	bytes_left = xdr->buf->buflen - xdr->buf->len -
		COMPOUND_ERR_SLACK_SPACE - XDR_UNIT * 2;
	if (bytes_left < 0)
		return nfserr_resource;
	maxcount = min_t(u32, readdir->rd_maxcount, max_payload);

	/*
	 * The RFC defines rd_maxcount as the size of the
	 * READDIR4resok structure, which includes the verifier
	 * and the 8 bytes encoded at the end of this function.
	 */
	if (maxcount < XDR_UNIT * 4)
		return nfserr_toosmall;
	maxcount = min_t(int, maxcount - XDR_UNIT * 4, bytes_left);

	/* RFC 3530 14.2.24 allows us to ignore dircount when it's 0 */
	if (!readdir->rd_dircount)
		readdir->rd_dircount = max_payload;

	/* *entries */
	readdir->xdr = xdr;
	readdir->rd_maxcount = maxcount;
	readdir->common.err = 0;
	readdir->cookie_offset = 0;
	offset = readdir->rd_cookie;
	status = nfsd_readdir(readdir->rd_rqstp, readdir->rd_fhp, &offset,
			      &readdir->common, nfsd4_encode_entry4);
	if (status)
		return status;
	if (readdir->common.err == nfserr_toosmall &&
	    xdr->buf->len == starting_len) {
		/* No entries were encoded. Which limit did we hit? */
		if (maxcount - XDR_UNIT * 4 < bytes_left)
			/* It was the fault of rd_maxcount */
			return nfserr_toosmall;
		/* We ran out of buffer space */
		return nfserr_resource;
	}
	/* Encode the final entry's cookie value */
	nfsd4_encode_entry4_nfs_cookie4(readdir, offset);
	/* No entries follow */
	if (xdr_stream_encode_item_absent(xdr) != XDR_UNIT)
		return nfserr_resource;

	/* eof */
	return nfsd4_encode_bool(xdr, readdir->common.err == nfserr_eof);
}

static __be32
nfsd4_encode_readdir(struct nfsd4_compoundres *resp, __be32 nfserr,
		     union nfsd4_op_u *u)
{
	struct nfsd4_readdir *readdir = &u->readdir;
	struct xdr_stream *xdr = resp->xdr;
	int starting_len = xdr->buf->len;

	/* cookieverf */
	nfserr = nfsd4_encode_verifier4(xdr, &readdir->rd_verf);
	if (nfserr != nfs_ok)
		return nfserr;

	/* reply */
	nfserr = nfsd4_encode_dirlist4(xdr, readdir, svc_max_payload(resp->rqstp));
	if (nfserr != nfs_ok)
		xdr_truncate_encode(xdr, starting_len);
	return nfserr;
}

static __be32
nfsd4_encode_remove(struct nfsd4_compoundres *resp, __be32 nfserr,
		    union nfsd4_op_u *u)
{
	struct nfsd4_remove *remove = &u->remove;
	struct xdr_stream *xdr = resp->xdr;

	return nfsd4_encode_change_info4(xdr, &remove->rm_cinfo);
}

static __be32
nfsd4_encode_rename(struct nfsd4_compoundres *resp, __be32 nfserr,
		    union nfsd4_op_u *u)
{
	struct nfsd4_rename *rename = &u->rename;
	struct xdr_stream *xdr = resp->xdr;

	nfserr = nfsd4_encode_change_info4(xdr, &rename->rn_sinfo);
	if (nfserr)
		return nfserr;
	return nfsd4_encode_change_info4(xdr, &rename->rn_tinfo);
}

static __be32
nfsd4_encode_rpcsec_gss_info(struct xdr_stream *xdr,
			     struct rpcsec_gss_info *info)
{
	__be32 status;

	/* oid */
	if (xdr_stream_encode_opaque(xdr, info->oid.data, info->oid.len) < 0)
		return nfserr_resource;
	/* qop */
	status = nfsd4_encode_qop4(xdr, info->qop);
	if (status != nfs_ok)
		return status;
	/* service */
	if (xdr_stream_encode_u32(xdr, info->service) != XDR_UNIT)
		return nfserr_resource;

	return nfs_ok;
}

static __be32
nfsd4_do_encode_secinfo(struct xdr_stream *xdr, struct svc_export *exp)
{
	u32 i, nflavs, supported;
	struct exp_flavor_info *flavs;
	struct exp_flavor_info def_flavs[2];
	static bool report = true;
	__be32 *flavorsp;
	__be32 status;

	if (exp->ex_nflavors) {
		flavs = exp->ex_flavors;
		nflavs = exp->ex_nflavors;
	} else { /* Handling of some defaults in absence of real secinfo: */
		flavs = def_flavs;
		if (exp->ex_client->flavour->flavour == RPC_AUTH_UNIX) {
			nflavs = 2;
			flavs[0].pseudoflavor = RPC_AUTH_UNIX;
			flavs[1].pseudoflavor = RPC_AUTH_NULL;
		} else if (exp->ex_client->flavour->flavour == RPC_AUTH_GSS) {
			nflavs = 1;
			flavs[0].pseudoflavor
					= svcauth_gss_flavor(exp->ex_client);
		} else {
			nflavs = 1;
			flavs[0].pseudoflavor
					= exp->ex_client->flavour->flavour;
		}
	}

	supported = 0;
	flavorsp = xdr_reserve_space(xdr, XDR_UNIT);
	if (!flavorsp)
		return nfserr_resource;

	for (i = 0; i < nflavs; i++) {
		rpc_authflavor_t pf = flavs[i].pseudoflavor;
		struct rpcsec_gss_info info;

		if (rpcauth_get_gssinfo(pf, &info) == 0) {
			supported++;

			/* flavor */
			status = nfsd4_encode_uint32_t(xdr, RPC_AUTH_GSS);
			if (status != nfs_ok)
				return status;
			/* flavor_info */
			status = nfsd4_encode_rpcsec_gss_info(xdr, &info);
			if (status != nfs_ok)
				return status;
		} else if (pf < RPC_AUTH_MAXFLAVOR) {
			supported++;

			/* flavor */
			status = nfsd4_encode_uint32_t(xdr, pf);
			if (status != nfs_ok)
				return status;
		} else {
			if (report)
				pr_warn("NFS: SECINFO: security flavor %u "
					"is not supported\n", pf);
		}
	}

	if (nflavs != supported)
		report = false;
	*flavorsp = cpu_to_be32(supported);
	return 0;
}

static __be32
nfsd4_encode_secinfo(struct nfsd4_compoundres *resp, __be32 nfserr,
		     union nfsd4_op_u *u)
{
	struct nfsd4_secinfo *secinfo = &u->secinfo;
	struct xdr_stream *xdr = resp->xdr;

	return nfsd4_do_encode_secinfo(xdr, secinfo->si_exp);
}

static __be32
nfsd4_encode_secinfo_no_name(struct nfsd4_compoundres *resp, __be32 nfserr,
		     union nfsd4_op_u *u)
{
	struct nfsd4_secinfo_no_name *secinfo = &u->secinfo_no_name;
	struct xdr_stream *xdr = resp->xdr;

	return nfsd4_do_encode_secinfo(xdr, secinfo->sin_exp);
}

static __be32
nfsd4_encode_setattr(struct nfsd4_compoundres *resp, __be32 nfserr,
		     union nfsd4_op_u *u)
{
	struct nfsd4_setattr *setattr = &u->setattr;
	__be32 status;

	switch (nfserr) {
	case nfs_ok:
		/* attrsset */
		status = nfsd4_encode_bitmap4(resp->xdr, setattr->sa_bmval[0],
					      setattr->sa_bmval[1],
					      setattr->sa_bmval[2]);
		break;
	default:
		/* attrsset */
		status = nfsd4_encode_bitmap4(resp->xdr, 0, 0, 0);
	}
	return status != nfs_ok ? status : nfserr;
}

static __be32
nfsd4_encode_setclientid(struct nfsd4_compoundres *resp, __be32 nfserr,
			 union nfsd4_op_u *u)
{
	struct nfsd4_setclientid *scd = &u->setclientid;
	struct xdr_stream *xdr = resp->xdr;

	if (!nfserr) {
		nfserr = nfsd4_encode_clientid4(xdr, &scd->se_clientid);
		if (nfserr != nfs_ok)
			goto out;
		nfserr = nfsd4_encode_verifier4(xdr, &scd->se_confirm);
	} else if (nfserr == nfserr_clid_inuse) {
		/* empty network id */
		if (xdr_stream_encode_u32(xdr, 0) < 0) {
			nfserr = nfserr_resource;
			goto out;
		}
		/* empty universal address */
		if (xdr_stream_encode_u32(xdr, 0) < 0) {
			nfserr = nfserr_resource;
			goto out;
		}
	}
out:
	return nfserr;
}

static __be32
nfsd4_encode_write(struct nfsd4_compoundres *resp, __be32 nfserr,
		   union nfsd4_op_u *u)
{
	struct nfsd4_write *write = &u->write;
	struct xdr_stream *xdr = resp->xdr;

	/* count */
	nfserr = nfsd4_encode_count4(xdr, write->wr_bytes_written);
	if (nfserr)
		return nfserr;
	/* committed */
	if (xdr_stream_encode_u32(xdr, write->wr_how_written) != XDR_UNIT)
		return nfserr_resource;
	/* writeverf */
	return nfsd4_encode_verifier4(xdr, &write->wr_verifier);
}

static __be32
nfsd4_encode_state_protect_ops4(struct xdr_stream *xdr,
				struct nfsd4_exchange_id *exid)
{
	__be32 status;

	/* spo_must_enforce */
	status = nfsd4_encode_bitmap4(xdr, exid->spo_must_enforce[0],
				      exid->spo_must_enforce[1],
				      exid->spo_must_enforce[2]);
	if (status != nfs_ok)
		return status;
	/* spo_must_allow */
	return nfsd4_encode_bitmap4(xdr, exid->spo_must_allow[0],
				    exid->spo_must_allow[1],
				    exid->spo_must_allow[2]);
}

static __be32
nfsd4_encode_state_protect4_r(struct xdr_stream *xdr, struct nfsd4_exchange_id *exid)
{
	__be32 status;

	if (xdr_stream_encode_u32(xdr, exid->spa_how) != XDR_UNIT)
		return nfserr_resource;
	switch (exid->spa_how) {
	case SP4_NONE:
		status = nfs_ok;
		break;
	case SP4_MACH_CRED:
		/* spr_mach_ops */
		status = nfsd4_encode_state_protect_ops4(xdr, exid);
		break;
	default:
		status = nfserr_serverfault;
	}
	return status;
}

static __be32
nfsd4_encode_server_owner4(struct xdr_stream *xdr, struct svc_rqst *rqstp)
{
	struct nfsd_net *nn = net_generic(SVC_NET(rqstp), nfsd_net_id);
	__be32 status;

	/* so_minor_id */
	status = nfsd4_encode_uint64_t(xdr, 0);
	if (status != nfs_ok)
		return status;
	/* so_major_id */
	return nfsd4_encode_opaque(xdr, nn->nfsd_name, strlen(nn->nfsd_name));
}

static __be32
nfsd4_encode_exchange_id(struct nfsd4_compoundres *resp, __be32 nfserr,
			 union nfsd4_op_u *u)
{
	struct nfsd_net *nn = net_generic(SVC_NET(resp->rqstp), nfsd_net_id);
	struct nfsd4_exchange_id *exid = &u->exchange_id;
	struct xdr_stream *xdr = resp->xdr;

	/* eir_clientid */
	nfserr = nfsd4_encode_clientid4(xdr, &exid->clientid);
	if (nfserr != nfs_ok)
		return nfserr;
	/* eir_sequenceid */
	nfserr = nfsd4_encode_sequenceid4(xdr, exid->seqid);
	if (nfserr != nfs_ok)
		return nfserr;
	/* eir_flags */
	nfserr = nfsd4_encode_uint32_t(xdr, exid->flags);
	if (nfserr != nfs_ok)
		return nfserr;
	/* eir_state_protect */
	nfserr = nfsd4_encode_state_protect4_r(xdr, exid);
	if (nfserr != nfs_ok)
		return nfserr;
	/* eir_server_owner */
	nfserr = nfsd4_encode_server_owner4(xdr, resp->rqstp);
	if (nfserr != nfs_ok)
		return nfserr;
	/* eir_server_scope */
	nfserr = nfsd4_encode_opaque(xdr, nn->nfsd_name,
				     strlen(nn->nfsd_name));
	if (nfserr != nfs_ok)
		return nfserr;
	/* eir_server_impl_id<1> */
	if (xdr_stream_encode_u32(xdr, 0) != XDR_UNIT)
		return nfserr_resource;

	return nfs_ok;
}

static __be32
nfsd4_encode_channel_attrs4(struct xdr_stream *xdr,
			    const struct nfsd4_channel_attrs *attrs)
{
	__be32 status;

	/* ca_headerpadsize */
	status = nfsd4_encode_count4(xdr, 0);
	if (status != nfs_ok)
		return status;
	/* ca_maxrequestsize */
	status = nfsd4_encode_count4(xdr, attrs->maxreq_sz);
	if (status != nfs_ok)
		return status;
	/* ca_maxresponsesize */
	status = nfsd4_encode_count4(xdr, attrs->maxresp_sz);
	if (status != nfs_ok)
		return status;
	/* ca_maxresponsesize_cached */
	status = nfsd4_encode_count4(xdr, attrs->maxresp_cached);
	if (status != nfs_ok)
		return status;
	/* ca_maxoperations */
	status = nfsd4_encode_count4(xdr, attrs->maxops);
	if (status != nfs_ok)
		return status;
	/* ca_maxrequests */
	status = nfsd4_encode_count4(xdr, attrs->maxreqs);
	if (status != nfs_ok)
		return status;
	/* ca_rdma_ird<1> */
	if (xdr_stream_encode_u32(xdr, attrs->nr_rdma_attrs) != XDR_UNIT)
		return nfserr_resource;
	if (attrs->nr_rdma_attrs)
		return nfsd4_encode_uint32_t(xdr, attrs->rdma_attrs);
	return nfs_ok;
}

static __be32
nfsd4_encode_create_session(struct nfsd4_compoundres *resp, __be32 nfserr,
			    union nfsd4_op_u *u)
{
	struct nfsd4_create_session *sess = &u->create_session;
	struct xdr_stream *xdr = resp->xdr;

	/* csr_sessionid */
	nfserr = nfsd4_encode_sessionid4(xdr, &sess->sessionid);
	if (nfserr != nfs_ok)
		return nfserr;
	/* csr_sequence */
	nfserr = nfsd4_encode_sequenceid4(xdr, sess->seqid);
	if (nfserr != nfs_ok)
		return nfserr;
	/* csr_flags */
	nfserr = nfsd4_encode_uint32_t(xdr, sess->flags);
	if (nfserr != nfs_ok)
		return nfserr;
	/* csr_fore_chan_attrs */
	nfserr = nfsd4_encode_channel_attrs4(xdr, &sess->fore_channel);
	if (nfserr != nfs_ok)
		return nfserr;
	/* csr_back_chan_attrs */
	return nfsd4_encode_channel_attrs4(xdr, &sess->back_channel);
}

static __be32
nfsd4_encode_sequence(struct nfsd4_compoundres *resp, __be32 nfserr,
		      union nfsd4_op_u *u)
{
	struct nfsd4_sequence *seq = &u->sequence;
	struct xdr_stream *xdr = resp->xdr;

	/* sr_sessionid */
	nfserr = nfsd4_encode_sessionid4(xdr, &seq->sessionid);
	if (nfserr != nfs_ok)
		return nfserr;
	/* sr_sequenceid */
	nfserr = nfsd4_encode_sequenceid4(xdr, seq->seqid);
	if (nfserr != nfs_ok)
		return nfserr;
	/* sr_slotid */
	nfserr = nfsd4_encode_slotid4(xdr, seq->slotid);
	if (nfserr != nfs_ok)
		return nfserr;
	/* Note slotid's are numbered from zero: */
	/* sr_highest_slotid */
	nfserr = nfsd4_encode_slotid4(xdr, seq->maxslots - 1);
	if (nfserr != nfs_ok)
		return nfserr;
	/* sr_target_highest_slotid */
	nfserr = nfsd4_encode_slotid4(xdr, seq->maxslots - 1);
	if (nfserr != nfs_ok)
		return nfserr;
	/* sr_status_flags */
	nfserr = nfsd4_encode_uint32_t(xdr, seq->status_flags);
	if (nfserr != nfs_ok)
		return nfserr;

	resp->cstate.data_offset = xdr->buf->len; /* DRC cache data pointer */
	return nfs_ok;
}

static __be32
nfsd4_encode_test_stateid(struct nfsd4_compoundres *resp, __be32 nfserr,
			  union nfsd4_op_u *u)
{
	struct nfsd4_test_stateid *test_stateid = &u->test_stateid;
	struct nfsd4_test_stateid_id *stateid, *next;
	struct xdr_stream *xdr = resp->xdr;

	/* tsr_status_codes<> */
	if (xdr_stream_encode_u32(xdr, test_stateid->ts_num_ids) != XDR_UNIT)
		return nfserr_resource;
	list_for_each_entry_safe(stateid, next,
				 &test_stateid->ts_stateid_list, ts_id_list) {
		if (xdr_stream_encode_be32(xdr, stateid->ts_id_status) != XDR_UNIT)
			return nfserr_resource;
	}
	return nfs_ok;
}

#ifdef CONFIG_NFSD_PNFS
static __be32
nfsd4_encode_device_addr4(struct xdr_stream *xdr,
			  const struct nfsd4_getdeviceinfo *gdev)
{
	u32 needed_len, starting_len = xdr->buf->len;
	const struct nfsd4_layout_ops *ops;
	__be32 status;

	/* da_layout_type */
	if (xdr_stream_encode_u32(xdr, gdev->gd_layout_type) != XDR_UNIT)
		return nfserr_resource;
	/* da_addr_body */
	ops = nfsd4_layout_ops[gdev->gd_layout_type];
	status = ops->encode_getdeviceinfo(xdr, gdev);
	if (status != nfs_ok) {
		/*
		 * Don't burden the layout drivers with enforcing
		 * gd_maxcount. Just tell the client to come back
		 * with a bigger buffer if it's not enough.
		 */
		if (xdr->buf->len + XDR_UNIT > gdev->gd_maxcount)
			goto toosmall;
		return status;
	}

	return nfs_ok;

toosmall:
	needed_len = xdr->buf->len + XDR_UNIT;	/* notifications */
	xdr_truncate_encode(xdr, starting_len);

	status = nfsd4_encode_count4(xdr, needed_len);
	if (status != nfs_ok)
		return status;
	return nfserr_toosmall;
}

static __be32
nfsd4_encode_getdeviceinfo(struct nfsd4_compoundres *resp, __be32 nfserr,
		union nfsd4_op_u *u)
{
	struct nfsd4_getdeviceinfo *gdev = &u->getdeviceinfo;
	struct xdr_stream *xdr = resp->xdr;

	/* gdir_device_addr */
	nfserr = nfsd4_encode_device_addr4(xdr, gdev);
	if (nfserr)
		return nfserr;
	/* gdir_notification */
	return nfsd4_encode_bitmap4(xdr, gdev->gd_notify_types, 0, 0);
}

static __be32
nfsd4_encode_layout4(struct xdr_stream *xdr, const struct nfsd4_layoutget *lgp)
{
	const struct nfsd4_layout_ops *ops = nfsd4_layout_ops[lgp->lg_layout_type];
	__be32 status;

	/* lo_offset */
	status = nfsd4_encode_offset4(xdr, lgp->lg_seg.offset);
	if (status != nfs_ok)
		return status;
	/* lo_length */
	status = nfsd4_encode_length4(xdr, lgp->lg_seg.length);
	if (status != nfs_ok)
		return status;
	/* lo_iomode */
	if (xdr_stream_encode_u32(xdr, lgp->lg_seg.iomode) != XDR_UNIT)
		return nfserr_resource;
	/* lo_content */
	if (xdr_stream_encode_u32(xdr, lgp->lg_layout_type) != XDR_UNIT)
		return nfserr_resource;
	return ops->encode_layoutget(xdr, lgp);
}

static __be32
nfsd4_encode_layoutget(struct nfsd4_compoundres *resp, __be32 nfserr,
		union nfsd4_op_u *u)
{
	struct nfsd4_layoutget *lgp = &u->layoutget;
	struct xdr_stream *xdr = resp->xdr;

	/* logr_return_on_close */
	nfserr = nfsd4_encode_bool(xdr, true);
	if (nfserr != nfs_ok)
		return nfserr;
	/* logr_stateid */
	nfserr = nfsd4_encode_stateid4(xdr, &lgp->lg_sid);
	if (nfserr != nfs_ok)
		return nfserr;
	/* logr_layout<> */
	if (xdr_stream_encode_u32(xdr, 1) != XDR_UNIT)
		return nfserr_resource;
	return nfsd4_encode_layout4(xdr, lgp);
}

static __be32
nfsd4_encode_layoutcommit(struct nfsd4_compoundres *resp, __be32 nfserr,
			  union nfsd4_op_u *u)
{
	struct nfsd4_layoutcommit *lcp = &u->layoutcommit;
	struct xdr_stream *xdr = resp->xdr;

	/* ns_sizechanged */
	nfserr = nfsd4_encode_bool(xdr, lcp->lc_size_chg);
	if (nfserr != nfs_ok)
		return nfserr;
	if (lcp->lc_size_chg)
		/* ns_size */
		return nfsd4_encode_length4(xdr, lcp->lc_newsize);
	return nfs_ok;
}

static __be32
nfsd4_encode_layoutreturn(struct nfsd4_compoundres *resp, __be32 nfserr,
		union nfsd4_op_u *u)
{
	struct nfsd4_layoutreturn *lrp = &u->layoutreturn;
	struct xdr_stream *xdr = resp->xdr;

	/* lrs_present */
	nfserr = nfsd4_encode_bool(xdr, lrp->lrs_present);
	if (nfserr != nfs_ok)
		return nfserr;
	if (lrp->lrs_present)
		/* lrs_stateid */
		return nfsd4_encode_stateid4(xdr, &lrp->lr_sid);
	return nfs_ok;
}
#endif /* CONFIG_NFSD_PNFS */

static __be32
nfsd4_encode_write_response4(struct xdr_stream *xdr,
			     const struct nfsd4_copy *copy)
{
	const struct nfsd42_write_res *write = &copy->cp_res;
	u32 count = nfsd4_copy_is_sync(copy) ? 0 : 1;
	__be32 status;

	/* wr_callback_id<1> */
	if (xdr_stream_encode_u32(xdr, count) != XDR_UNIT)
		return nfserr_resource;
	if (count) {
		status = nfsd4_encode_stateid4(xdr, &write->cb_stateid);
		if (status != nfs_ok)
			return status;
	}

	/* wr_count */
	status = nfsd4_encode_length4(xdr, write->wr_bytes_written);
	if (status != nfs_ok)
		return status;
	/* wr_committed */
	if (xdr_stream_encode_u32(xdr, write->wr_stable_how) != XDR_UNIT)
		return nfserr_resource;
	/* wr_writeverf */
	return nfsd4_encode_verifier4(xdr, &write->wr_verifier);
}

static __be32 nfsd4_encode_copy_requirements4(struct xdr_stream *xdr,
					      const struct nfsd4_copy *copy)
{
	__be32 status;

	/* cr_consecutive */
	status = nfsd4_encode_bool(xdr, true);
	if (status != nfs_ok)
		return status;
	/* cr_synchronous */
	return nfsd4_encode_bool(xdr, nfsd4_copy_is_sync(copy));
}

static __be32
nfsd4_encode_copy(struct nfsd4_compoundres *resp, __be32 nfserr,
		  union nfsd4_op_u *u)
{
	struct nfsd4_copy *copy = &u->copy;

	nfserr = nfsd4_encode_write_response4(resp->xdr, copy);
	if (nfserr != nfs_ok)
		return nfserr;
	return nfsd4_encode_copy_requirements4(resp->xdr, copy);
}

static __be32
nfsd4_encode_netloc4(struct xdr_stream *xdr, const struct nl4_server *ns)
{
	__be32 status;

	if (xdr_stream_encode_u32(xdr, ns->nl4_type) != XDR_UNIT)
		return nfserr_resource;
	switch (ns->nl4_type) {
	case NL4_NETADDR:
		/* nl_addr */
		status = nfsd4_encode_netaddr4(xdr, &ns->u.nl4_addr);
		break;
	default:
		status = nfserr_serverfault;
	}
	return status;
}

static __be32
nfsd4_encode_copy_notify(struct nfsd4_compoundres *resp, __be32 nfserr,
			 union nfsd4_op_u *u)
{
	struct nfsd4_copy_notify *cn = &u->copy_notify;
	struct xdr_stream *xdr = resp->xdr;

	/* cnr_lease_time */
	nfserr = nfsd4_encode_nfstime4(xdr, &cn->cpn_lease_time);
	if (nfserr)
		return nfserr;
	/* cnr_stateid */
	nfserr = nfsd4_encode_stateid4(xdr, &cn->cpn_cnr_stateid);
	if (nfserr)
		return nfserr;
	/* cnr_source_server<> */
	if (xdr_stream_encode_u32(xdr, 1) != XDR_UNIT)
		return nfserr_resource;
	return nfsd4_encode_netloc4(xdr, cn->cpn_src);
}

static __be32
nfsd4_encode_offload_status(struct nfsd4_compoundres *resp, __be32 nfserr,
			    union nfsd4_op_u *u)
{
	struct nfsd4_offload_status *os = &u->offload_status;
	struct xdr_stream *xdr = resp->xdr;

	/* osr_count */
	nfserr = nfsd4_encode_length4(xdr, os->count);
	if (nfserr != nfs_ok)
		return nfserr;
	/* osr_complete<1> */
	if (xdr_stream_encode_u32(xdr, 0) != XDR_UNIT)
		return nfserr_resource;
	return nfs_ok;
}

static __be32
nfsd4_encode_read_plus_data(struct nfsd4_compoundres *resp,
			    struct nfsd4_read *read)
{
	struct nfsd4_compoundargs *argp = resp->rqstp->rq_argp;
	struct file *file = read->rd_nf->nf_file;
	struct xdr_stream *xdr = resp->xdr;
	bool splice_ok = argp->splice_ok;
	unsigned long maxcount;
	__be32 nfserr, *p;

	/* Content type, offset, byte count */
	p = xdr_reserve_space(xdr, 4 + 8 + 4);
	if (!p)
		return nfserr_io;
	if (resp->xdr->buf->page_len && splice_ok) {
		WARN_ON_ONCE(splice_ok);
		return nfserr_serverfault;
	}

	maxcount = min_t(unsigned long, read->rd_length,
			 (xdr->buf->buflen - xdr->buf->len));

	if (file->f_op->splice_read && splice_ok)
		nfserr = nfsd4_encode_splice_read(resp, read, file, maxcount);
	else
		nfserr = nfsd4_encode_readv(resp, read, file, maxcount);
	if (nfserr)
		return nfserr;

	*p++ = cpu_to_be32(NFS4_CONTENT_DATA);
	p = xdr_encode_hyper(p, read->rd_offset);
	*p = cpu_to_be32(read->rd_length);

	return nfs_ok;
}

static __be32
nfsd4_encode_read_plus(struct nfsd4_compoundres *resp, __be32 nfserr,
		       union nfsd4_op_u *u)
{
	struct nfsd4_read *read = &u->read;
	struct file *file = read->rd_nf->nf_file;
	struct xdr_stream *xdr = resp->xdr;
	int starting_len = xdr->buf->len;
	u32 segments = 0;
	__be32 *p;

	if (nfserr)
		return nfserr;

	/* eof flag, segment count */
	p = xdr_reserve_space(xdr, 4 + 4);
	if (!p)
		return nfserr_io;
	xdr_commit_encode(xdr);

	read->rd_eof = read->rd_offset >= i_size_read(file_inode(file));
	if (read->rd_eof)
		goto out;

	nfserr = nfsd4_encode_read_plus_data(resp, read);
	if (nfserr) {
		xdr_truncate_encode(xdr, starting_len);
		return nfserr;
	}

	segments++;

out:
	p = xdr_encode_bool(p, read->rd_eof);
	*p = cpu_to_be32(segments);
	return nfserr;
}

static __be32
nfsd4_encode_seek(struct nfsd4_compoundres *resp, __be32 nfserr,
		  union nfsd4_op_u *u)
{
	struct nfsd4_seek *seek = &u->seek;
	struct xdr_stream *xdr = resp->xdr;

	/* sr_eof */
	nfserr = nfsd4_encode_bool(xdr, seek->seek_eof);
	if (nfserr != nfs_ok)
		return nfserr;
	/* sr_offset */
	return nfsd4_encode_offset4(xdr, seek->seek_pos);
}

static __be32
nfsd4_encode_noop(struct nfsd4_compoundres *resp, __be32 nfserr,
		  union nfsd4_op_u *p)
{
	return nfserr;
}

/*
 * Encode kmalloc-ed buffer in to XDR stream.
 */
static __be32
nfsd4_vbuf_to_stream(struct xdr_stream *xdr, char *buf, u32 buflen)
{
	u32 cplen;
	__be32 *p;

	cplen = min_t(unsigned long, buflen,
		      ((void *)xdr->end - (void *)xdr->p));
	p = xdr_reserve_space(xdr, cplen);
	if (!p)
		return nfserr_resource;

	memcpy(p, buf, cplen);
	buf += cplen;
	buflen -= cplen;

	while (buflen) {
		cplen = min_t(u32, buflen, PAGE_SIZE);
		p = xdr_reserve_space(xdr, cplen);
		if (!p)
			return nfserr_resource;

		memcpy(p, buf, cplen);

		if (cplen < PAGE_SIZE) {
			/*
			 * We're done, with a length that wasn't page
			 * aligned, so possibly not word aligned. Pad
			 * any trailing bytes with 0.
			 */
			xdr_encode_opaque_fixed(p, NULL, cplen);
			break;
		}

		buflen -= PAGE_SIZE;
		buf += PAGE_SIZE;
	}

	return 0;
}

static __be32
nfsd4_encode_getxattr(struct nfsd4_compoundres *resp, __be32 nfserr,
		      union nfsd4_op_u *u)
{
	struct nfsd4_getxattr *getxattr = &u->getxattr;
	struct xdr_stream *xdr = resp->xdr;
	__be32 *p, err;

	p = xdr_reserve_space(xdr, 4);
	if (!p)
		return nfserr_resource;

	*p = cpu_to_be32(getxattr->getxa_len);

	if (getxattr->getxa_len == 0)
		return 0;

	err = nfsd4_vbuf_to_stream(xdr, getxattr->getxa_buf,
				    getxattr->getxa_len);

	kvfree(getxattr->getxa_buf);

	return err;
}

static __be32
nfsd4_encode_setxattr(struct nfsd4_compoundres *resp, __be32 nfserr,
		      union nfsd4_op_u *u)
{
	struct nfsd4_setxattr *setxattr = &u->setxattr;
	struct xdr_stream *xdr = resp->xdr;

	return nfsd4_encode_change_info4(xdr, &setxattr->setxa_cinfo);
}

/*
 * See if there are cookie values that can be rejected outright.
 */
static __be32
nfsd4_listxattr_validate_cookie(struct nfsd4_listxattrs *listxattrs,
				u32 *offsetp)
{
	u64 cookie = listxattrs->lsxa_cookie;

	/*
	 * If the cookie is larger than the maximum number we can fit
	 * in the buffer we just got back from vfs_listxattr, it's invalid.
	 */
	if (cookie > (listxattrs->lsxa_len) / (XATTR_USER_PREFIX_LEN + 2))
		return nfserr_badcookie;

	*offsetp = (u32)cookie;
	return 0;
}

static __be32
nfsd4_encode_listxattrs(struct nfsd4_compoundres *resp, __be32 nfserr,
			union nfsd4_op_u *u)
{
	struct nfsd4_listxattrs *listxattrs = &u->listxattrs;
	struct xdr_stream *xdr = resp->xdr;
	u32 cookie_offset, count_offset, eof;
	u32 left, xdrleft, slen, count;
	u32 xdrlen, offset;
	u64 cookie;
	char *sp;
	__be32 status, tmp;
	__be64 wire_cookie;
	__be32 *p;
	u32 nuser;

	eof = 1;

	status = nfsd4_listxattr_validate_cookie(listxattrs, &offset);
	if (status)
		goto out;

	/*
	 * Reserve space for the cookie and the name array count. Record
	 * the offsets to save them later.
	 */
	cookie_offset = xdr->buf->len;
	count_offset = cookie_offset + 8;
	p = xdr_reserve_space(xdr, XDR_UNIT * 3);
	if (!p) {
		status = nfserr_resource;
		goto out;
	}

	count = 0;
	left = listxattrs->lsxa_len;
	sp = listxattrs->lsxa_buf;
	nuser = 0;

	/* Bytes left is maxcount - 8 (cookie) - 4 (array count) */
	xdrleft = listxattrs->lsxa_maxcount - XDR_UNIT * 3;

	while (left > 0 && xdrleft > 0) {
		slen = strlen(sp);

		/*
		 * Check if this is a "user." attribute, skip it if not.
		 */
		if (strncmp(sp, XATTR_USER_PREFIX, XATTR_USER_PREFIX_LEN))
			goto contloop;

		slen -= XATTR_USER_PREFIX_LEN;
		xdrlen = 4 + ((slen + 3) & ~3);
		/* Check if both entry and eof can fit in the XDR buffer */
		if (xdrlen + XDR_UNIT > xdrleft) {
			if (count == 0) {
				/*
				 * Can't even fit the first attribute name.
				 */
				status = nfserr_toosmall;
				goto out;
			}
			eof = 0;
			goto wreof;
		}

		left -= XATTR_USER_PREFIX_LEN;
		sp += XATTR_USER_PREFIX_LEN;
		if (nuser++ < offset)
			goto contloop;


		p = xdr_reserve_space(xdr, xdrlen);
		if (!p) {
			status = nfserr_resource;
			goto out;
		}

		xdr_encode_opaque(p, sp, slen);

		xdrleft -= xdrlen;
		count++;
contloop:
		sp += slen + 1;
		left -= slen + 1;
	}

	/*
	 * If there were user attributes to copy, but we didn't copy
	 * any, the offset was too large (e.g. the cookie was invalid).
	 */
	if (nuser > 0 && count == 0) {
		status = nfserr_badcookie;
		goto out;
	}

wreof:
	p = xdr_reserve_space(xdr, 4);
	if (!p) {
		status = nfserr_resource;
		goto out;
	}
	*p = cpu_to_be32(eof);

	cookie = offset + count;

	wire_cookie = cpu_to_be64(cookie);
	write_bytes_to_xdr_buf(xdr->buf, cookie_offset, &wire_cookie, 8);
	tmp = cpu_to_be32(count);
	write_bytes_to_xdr_buf(xdr->buf, count_offset, &tmp, 4);
out:
	if (listxattrs->lsxa_len)
		kvfree(listxattrs->lsxa_buf);
	return status;
}

static __be32
nfsd4_encode_removexattr(struct nfsd4_compoundres *resp, __be32 nfserr,
			 union nfsd4_op_u *u)
{
	struct nfsd4_removexattr *removexattr = &u->removexattr;
	struct xdr_stream *xdr = resp->xdr;

	return nfsd4_encode_change_info4(xdr, &removexattr->rmxa_cinfo);
}

typedef __be32(*nfsd4_enc)(struct nfsd4_compoundres *, __be32, union nfsd4_op_u *u);

/*
 * Note: nfsd4_enc_ops vector is shared for v4.0 and v4.1
 * since we don't need to filter out obsolete ops as this is
 * done in the decoding phase.
 */
static const nfsd4_enc nfsd4_enc_ops[] = {
	[OP_ACCESS]		= nfsd4_encode_access,
	[OP_CLOSE]		= nfsd4_encode_close,
	[OP_COMMIT]		= nfsd4_encode_commit,
	[OP_CREATE]		= nfsd4_encode_create,
	[OP_DELEGPURGE]		= nfsd4_encode_noop,
	[OP_DELEGRETURN]	= nfsd4_encode_noop,
	[OP_GETATTR]		= nfsd4_encode_getattr,
	[OP_GETFH]		= nfsd4_encode_getfh,
	[OP_LINK]		= nfsd4_encode_link,
	[OP_LOCK]		= nfsd4_encode_lock,
	[OP_LOCKT]		= nfsd4_encode_lockt,
	[OP_LOCKU]		= nfsd4_encode_locku,
	[OP_LOOKUP]		= nfsd4_encode_noop,
	[OP_LOOKUPP]		= nfsd4_encode_noop,
	[OP_NVERIFY]		= nfsd4_encode_noop,
	[OP_OPEN]		= nfsd4_encode_open,
	[OP_OPENATTR]		= nfsd4_encode_noop,
	[OP_OPEN_CONFIRM]	= nfsd4_encode_open_confirm,
	[OP_OPEN_DOWNGRADE]	= nfsd4_encode_open_downgrade,
	[OP_PUTFH]		= nfsd4_encode_noop,
	[OP_PUTPUBFH]		= nfsd4_encode_noop,
	[OP_PUTROOTFH]		= nfsd4_encode_noop,
	[OP_READ]		= nfsd4_encode_read,
	[OP_READDIR]		= nfsd4_encode_readdir,
	[OP_READLINK]		= nfsd4_encode_readlink,
	[OP_REMOVE]		= nfsd4_encode_remove,
	[OP_RENAME]		= nfsd4_encode_rename,
	[OP_RENEW]		= nfsd4_encode_noop,
	[OP_RESTOREFH]		= nfsd4_encode_noop,
	[OP_SAVEFH]		= nfsd4_encode_noop,
	[OP_SECINFO]		= nfsd4_encode_secinfo,
	[OP_SETATTR]		= nfsd4_encode_setattr,
	[OP_SETCLIENTID]	= nfsd4_encode_setclientid,
	[OP_SETCLIENTID_CONFIRM] = nfsd4_encode_noop,
	[OP_VERIFY]		= nfsd4_encode_noop,
	[OP_WRITE]		= nfsd4_encode_write,
	[OP_RELEASE_LOCKOWNER]	= nfsd4_encode_noop,

	/* NFSv4.1 operations */
	[OP_BACKCHANNEL_CTL]	= nfsd4_encode_noop,
	[OP_BIND_CONN_TO_SESSION] = nfsd4_encode_bind_conn_to_session,
	[OP_EXCHANGE_ID]	= nfsd4_encode_exchange_id,
	[OP_CREATE_SESSION]	= nfsd4_encode_create_session,
	[OP_DESTROY_SESSION]	= nfsd4_encode_noop,
	[OP_FREE_STATEID]	= nfsd4_encode_noop,
	[OP_GET_DIR_DELEGATION]	= nfsd4_encode_noop,
#ifdef CONFIG_NFSD_PNFS
	[OP_GETDEVICEINFO]	= nfsd4_encode_getdeviceinfo,
	[OP_GETDEVICELIST]	= nfsd4_encode_noop,
	[OP_LAYOUTCOMMIT]	= nfsd4_encode_layoutcommit,
	[OP_LAYOUTGET]		= nfsd4_encode_layoutget,
	[OP_LAYOUTRETURN]	= nfsd4_encode_layoutreturn,
#else
	[OP_GETDEVICEINFO]	= nfsd4_encode_noop,
	[OP_GETDEVICELIST]	= nfsd4_encode_noop,
	[OP_LAYOUTCOMMIT]	= nfsd4_encode_noop,
	[OP_LAYOUTGET]		= nfsd4_encode_noop,
	[OP_LAYOUTRETURN]	= nfsd4_encode_noop,
#endif
	[OP_SECINFO_NO_NAME]	= nfsd4_encode_secinfo_no_name,
	[OP_SEQUENCE]		= nfsd4_encode_sequence,
	[OP_SET_SSV]		= nfsd4_encode_noop,
	[OP_TEST_STATEID]	= nfsd4_encode_test_stateid,
	[OP_WANT_DELEGATION]	= nfsd4_encode_noop,
	[OP_DESTROY_CLIENTID]	= nfsd4_encode_noop,
	[OP_RECLAIM_COMPLETE]	= nfsd4_encode_noop,

	/* NFSv4.2 operations */
	[OP_ALLOCATE]		= nfsd4_encode_noop,
	[OP_COPY]		= nfsd4_encode_copy,
	[OP_COPY_NOTIFY]	= nfsd4_encode_copy_notify,
	[OP_DEALLOCATE]		= nfsd4_encode_noop,
	[OP_IO_ADVISE]		= nfsd4_encode_noop,
	[OP_LAYOUTERROR]	= nfsd4_encode_noop,
	[OP_LAYOUTSTATS]	= nfsd4_encode_noop,
	[OP_OFFLOAD_CANCEL]	= nfsd4_encode_noop,
	[OP_OFFLOAD_STATUS]	= nfsd4_encode_offload_status,
	[OP_READ_PLUS]		= nfsd4_encode_read_plus,
	[OP_SEEK]		= nfsd4_encode_seek,
	[OP_WRITE_SAME]		= nfsd4_encode_noop,
	[OP_CLONE]		= nfsd4_encode_noop,

	/* RFC 8276 extended atributes operations */
	[OP_GETXATTR]		= nfsd4_encode_getxattr,
	[OP_SETXATTR]		= nfsd4_encode_setxattr,
	[OP_LISTXATTRS]		= nfsd4_encode_listxattrs,
	[OP_REMOVEXATTR]	= nfsd4_encode_removexattr,
};

/*
 * Calculate whether we still have space to encode repsize bytes.
 * There are two considerations:
 *     - For NFS versions >=4.1, the size of the reply must stay within
 *       session limits
 *     - For all NFS versions, we must stay within limited preallocated
 *       buffer space.
 *
 * This is called before the operation is processed, so can only provide
 * an upper estimate.  For some nonidempotent operations (such as
 * getattr), it's not necessarily a problem if that estimate is wrong,
 * as we can fail it after processing without significant side effects.
 */
__be32 nfsd4_check_resp_size(struct nfsd4_compoundres *resp, u32 respsize)
{
	struct xdr_buf *buf = &resp->rqstp->rq_res;
	struct nfsd4_slot *slot = resp->cstate.slot;

	if (buf->len + respsize <= buf->buflen)
		return nfs_ok;
	if (!nfsd4_has_session(&resp->cstate))
		return nfserr_resource;
	if (slot->sl_flags & NFSD4_SLOT_CACHETHIS) {
		WARN_ON_ONCE(1);
		return nfserr_rep_too_big_to_cache;
	}
	return nfserr_rep_too_big;
}

void
nfsd4_encode_operation(struct nfsd4_compoundres *resp, struct nfsd4_op *op)
{
	struct xdr_stream *xdr = resp->xdr;
	struct nfs4_stateowner *so = resp->cstate.replay_owner;
	struct svc_rqst *rqstp = resp->rqstp;
	const struct nfsd4_operation *opdesc = op->opdesc;
	int post_err_offset;
	nfsd4_enc encoder;
	__be32 *p;

	p = xdr_reserve_space(xdr, 8);
	if (!p)
		goto release;
	*p++ = cpu_to_be32(op->opnum);
	post_err_offset = xdr->buf->len;

	if (op->opnum == OP_ILLEGAL)
		goto status;
	if (op->status && opdesc &&
			!(opdesc->op_flags & OP_NONTRIVIAL_ERROR_ENCODE))
		goto status;
	BUG_ON(op->opnum >= ARRAY_SIZE(nfsd4_enc_ops) ||
	       !nfsd4_enc_ops[op->opnum]);
	encoder = nfsd4_enc_ops[op->opnum];
	op->status = encoder(resp, op->status, &op->u);
	if (op->status)
		trace_nfsd_compound_encode_err(rqstp, op->opnum, op->status);
	xdr_commit_encode(xdr);

	/* nfsd4_check_resp_size guarantees enough room for error status */
	if (!op->status) {
		int space_needed = 0;
		if (!nfsd4_last_compound_op(rqstp))
			space_needed = COMPOUND_ERR_SLACK_SPACE;
		op->status = nfsd4_check_resp_size(resp, space_needed);
	}
	if (op->status == nfserr_resource && nfsd4_has_session(&resp->cstate)) {
		struct nfsd4_slot *slot = resp->cstate.slot;

		if (slot->sl_flags & NFSD4_SLOT_CACHETHIS)
			op->status = nfserr_rep_too_big_to_cache;
		else
			op->status = nfserr_rep_too_big;
	}
	if (op->status == nfserr_resource ||
	    op->status == nfserr_rep_too_big ||
	    op->status == nfserr_rep_too_big_to_cache) {
		/*
		 * The operation may have already been encoded or
		 * partially encoded.  No op returns anything additional
		 * in the case of one of these three errors, so we can
		 * just truncate back to after the status.  But it's a
		 * bug if we had to do this on a non-idempotent op:
		 */
		warn_on_nonidempotent_op(op);
		xdr_truncate_encode(xdr, post_err_offset);
	}
	if (so) {
		int len = xdr->buf->len - post_err_offset;

		so->so_replay.rp_status = op->status;
		so->so_replay.rp_buflen = len;
		read_bytes_from_xdr_buf(xdr->buf, post_err_offset,
						so->so_replay.rp_buf, len);
	}
status:
	*p = op->status;
release:
	if (opdesc && opdesc->op_release)
		opdesc->op_release(&op->u);

	/*
	 * Account for pages consumed while encoding this operation.
	 * The xdr_stream primitives don't manage rq_next_page.
	 */
	rqstp->rq_next_page = xdr->page_ptr + 1;
}

/**
 * nfsd4_encode_replay - encode a result stored in the stateowner reply cache
 * @xdr: send buffer's XDR stream
 * @op: operation being replayed
 *
 * @op->replay->rp_buf contains the previously-sent already-encoded result.
 */
void nfsd4_encode_replay(struct xdr_stream *xdr, struct nfsd4_op *op)
{
	struct nfs4_replay *rp = op->replay;

	trace_nfsd_stateowner_replay(op->opnum, rp);

	if (xdr_stream_encode_u32(xdr, op->opnum) != XDR_UNIT)
		return;
	if (xdr_stream_encode_be32(xdr, rp->rp_status) != XDR_UNIT)
		return;
	xdr_stream_encode_opaque_fixed(xdr, rp->rp_buf, rp->rp_buflen);
}

void nfsd4_release_compoundargs(struct svc_rqst *rqstp)
{
	struct nfsd4_compoundargs *args = rqstp->rq_argp;

	if (args->ops != args->iops) {
		vfree(args->ops);
		args->ops = args->iops;
	}
	while (args->to_free) {
		struct svcxdr_tmpbuf *tb = args->to_free;
		args->to_free = tb->next;
		kfree(tb);
	}
}

bool
nfs4svc_decode_compoundargs(struct svc_rqst *rqstp, struct xdr_stream *xdr)
{
	struct nfsd4_compoundargs *args = rqstp->rq_argp;

	/* svcxdr_tmp_alloc */
	args->to_free = NULL;

	args->xdr = xdr;
	args->ops = args->iops;
	args->rqstp = rqstp;

	return nfsd4_decode_compound(args);
}

bool
nfs4svc_encode_compoundres(struct svc_rqst *rqstp, struct xdr_stream *xdr)
{
	struct nfsd4_compoundres *resp = rqstp->rq_resp;
	__be32 *p;

	/*
	 * Send buffer space for the following items is reserved
	 * at the top of nfsd4_proc_compound().
	 */
	p = resp->statusp;

	*p++ = resp->cstate.status;
	*p++ = htonl(resp->taglen);
	memcpy(p, resp->tag, resp->taglen);
	p += XDR_QUADLEN(resp->taglen);
	*p++ = htonl(resp->opcnt);

	nfsd4_sequence_done(resp);
	return true;
}<|MERGE_RESOLUTION|>--- conflicted
+++ resolved
@@ -3531,11 +3531,7 @@
 			goto out;
 	}
 	args.size = 0;
-<<<<<<< HEAD
-	if (u.attrmask[0] & (FATTR4_WORD0_CHANGE | FATTR4_WORD0_SIZE)) {
-=======
 	if (attrmask[0] & (FATTR4_WORD0_CHANGE | FATTR4_WORD0_SIZE)) {
->>>>>>> f34bf546
 		status = nfsd4_deleg_getattr_conflict(rqstp, d_inode(dentry),
 					&file_modified, &size);
 		if (status)

--- conflicted
+++ resolved
@@ -7,10 +7,7 @@
 	select LIBCRC32C
 	select CRYPTO_XXHASH
 	select CRYPTO_SHA256
-<<<<<<< HEAD
-=======
 	select CRYPTO_BLAKE2B
->>>>>>> a7196caf
 	select ZLIB_INFLATE
 	select ZLIB_DEFLATE
 	select LZO_COMPRESS

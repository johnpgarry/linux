--- conflicted
+++ resolved
@@ -3328,29 +3328,18 @@
 int btrfs_setup_space_cache(struct btrfs_trans_handle *trans,
 			    struct btrfs_root *root)
 {
-<<<<<<< HEAD
-	struct btrfs_block_group_cache *cache;
-	struct btrfs_transaction *cur_trans = trans->transaction;
-	int ret = 0;
-	struct btrfs_path *path;
-
-	if (list_empty(&cur_trans->dirty_bgs))
-=======
 	struct btrfs_block_group_cache *cache, *tmp;
 	struct btrfs_transaction *cur_trans = trans->transaction;
 	struct btrfs_path *path;
 
 	if (list_empty(&cur_trans->dirty_bgs) ||
 	    !btrfs_test_opt(root, SPACE_CACHE))
->>>>>>> d525211f
 		return 0;
 
 	path = btrfs_alloc_path();
 	if (!path)
 		return -ENOMEM;
 
-<<<<<<< HEAD
-=======
 	/* Could add new block groups, use _safe just in case */
 	list_for_each_entry_safe(cache, tmp, &cur_trans->dirty_bgs,
 				 dirty_list) {
@@ -3377,7 +3366,6 @@
 	if (!path)
 		return -ENOMEM;
 
->>>>>>> d525211f
 	/*
 	 * We don't need the lock here since we are protected by the transaction
 	 * commit.  We want to do the cache_save_setup first and then run the

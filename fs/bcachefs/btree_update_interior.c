// SPDX-License-Identifier: GPL-2.0

#include "bcachefs.h"
#include "alloc_foreground.h"
#include "bkey_buf.h"
#include "bkey_methods.h"
#include "btree_cache.h"
#include "btree_gc.h"
#include "btree_journal_iter.h"
#include "btree_update.h"
#include "btree_update_interior.h"
#include "btree_io.h"
#include "btree_iter.h"
#include "btree_locking.h"
#include "buckets.h"
#include "clock.h"
#include "error.h"
#include "extents.h"
#include "journal.h"
#include "journal_reclaim.h"
#include "keylist.h"
#include "recovery_passes.h"
#include "replicas.h"
#include "sb-members.h"
#include "super-io.h"
#include "trace.h"

#include <linux/random.h>

static const char * const bch2_btree_update_modes[] = {
#define x(t) #t,
	BTREE_UPDATE_MODES()
#undef x
	NULL
};

static int bch2_btree_insert_node(struct btree_update *, struct btree_trans *,
				  btree_path_idx_t, struct btree *, struct keylist *);
static void bch2_btree_update_add_new_node(struct btree_update *, struct btree *);

static btree_path_idx_t get_unlocked_mut_path(struct btree_trans *trans,
					      enum btree_id btree_id,
					      unsigned level,
					      struct bpos pos)
{
	btree_path_idx_t path_idx = bch2_path_get(trans, btree_id, pos, level + 1, level,
			     BTREE_ITER_NOPRESERVE|
			     BTREE_ITER_INTENT, _RET_IP_);
	path_idx = bch2_btree_path_make_mut(trans, path_idx, true, _RET_IP_);

	struct btree_path *path = trans->paths + path_idx;
	bch2_btree_path_downgrade(trans, path);
	__bch2_btree_path_unlock(trans, path);
	return path_idx;
}

/*
 * Verify that child nodes correctly span parent node's range:
 */
int bch2_btree_node_check_topology(struct btree_trans *trans, struct btree *b)
{
	struct bch_fs *c = trans->c;
	struct bpos node_min = b->key.k.type == KEY_TYPE_btree_ptr_v2
		? bkey_i_to_btree_ptr_v2(&b->key)->v.min_key
		: b->data->min_key;
	struct btree_and_journal_iter iter;
	struct bkey_s_c k;
	struct printbuf buf = PRINTBUF;
	struct bkey_buf prev;
	int ret = 0;

	BUG_ON(b->key.k.type == KEY_TYPE_btree_ptr_v2 &&
	       !bpos_eq(bkey_i_to_btree_ptr_v2(&b->key)->v.min_key,
			b->data->min_key));

	if (!b->c.level)
		return 0;

	bch2_bkey_buf_init(&prev);
	bkey_init(&prev.k->k);
	bch2_btree_and_journal_iter_init_node_iter(trans, &iter, b);

	while ((k = bch2_btree_and_journal_iter_peek(&iter)).k) {
		if (k.k->type != KEY_TYPE_btree_ptr_v2)
			goto out;

		struct bkey_s_c_btree_ptr_v2 bp = bkey_s_c_to_btree_ptr_v2(k);

		struct bpos expected_min = bkey_deleted(&prev.k->k)
			? node_min
			: bpos_successor(prev.k->k.p);

		if (!bpos_eq(expected_min, bp.v->min_key)) {
			bch2_topology_error(c);

			printbuf_reset(&buf);
			prt_str(&buf, "end of prev node doesn't match start of next node\n"),
			prt_printf(&buf, "  in btree %s level %u node ",
				   bch2_btree_id_str(b->c.btree_id), b->c.level);
			bch2_bkey_val_to_text(&buf, c, bkey_i_to_s_c(&b->key));
			prt_str(&buf, "\n  prev ");
			bch2_bkey_val_to_text(&buf, c, bkey_i_to_s_c(prev.k));
			prt_str(&buf, "\n  next ");
			bch2_bkey_val_to_text(&buf, c, k);

			need_fsck_err(c, btree_node_topology_bad_min_key, "%s", buf.buf);
			goto topology_repair;
		}

		bch2_bkey_buf_reassemble(&prev, c, k);
		bch2_btree_and_journal_iter_advance(&iter);
	}

	if (bkey_deleted(&prev.k->k)) {
		bch2_topology_error(c);

		printbuf_reset(&buf);
		prt_str(&buf, "empty interior node\n");
		prt_printf(&buf, "  in btree %s level %u node ",
			   bch2_btree_id_str(b->c.btree_id), b->c.level);
		bch2_bkey_val_to_text(&buf, c, bkey_i_to_s_c(&b->key));

		need_fsck_err(c, btree_node_topology_empty_interior_node, "%s", buf.buf);
		goto topology_repair;
	} else if (!bpos_eq(prev.k->k.p, b->key.k.p)) {
		bch2_topology_error(c);

		printbuf_reset(&buf);
		prt_str(&buf, "last child node doesn't end at end of parent node\n");
		prt_printf(&buf, "  in btree %s level %u node ",
			   bch2_btree_id_str(b->c.btree_id), b->c.level);
		bch2_bkey_val_to_text(&buf, c, bkey_i_to_s_c(&b->key));
		prt_str(&buf, "\n  last key ");
		bch2_bkey_val_to_text(&buf, c, bkey_i_to_s_c(prev.k));

		need_fsck_err(c, btree_node_topology_bad_max_key, "%s", buf.buf);
		goto topology_repair;
<<<<<<< HEAD
	}
out:
fsck_err:
	bch2_btree_and_journal_iter_exit(&iter);
	bch2_bkey_buf_exit(&prev, c);
	printbuf_exit(&buf);
	return ret;
topology_repair:
	if ((c->recovery_passes_explicit & BIT_ULL(BCH_RECOVERY_PASS_check_topology)) &&
	    c->curr_recovery_pass > BCH_RECOVERY_PASS_check_topology) {
		bch2_inconsistent_error(c);
		ret = -BCH_ERR_btree_need_topology_repair;
	} else {
		ret = bch2_run_explicit_recovery_pass(c, BCH_RECOVERY_PASS_check_topology);
	}
=======
	}
out:
fsck_err:
	bch2_btree_and_journal_iter_exit(&iter);
	bch2_bkey_buf_exit(&prev, c);
	printbuf_exit(&buf);
	return ret;
topology_repair:
	if ((c->recovery_passes_explicit & BIT_ULL(BCH_RECOVERY_PASS_check_topology)) &&
	    c->curr_recovery_pass > BCH_RECOVERY_PASS_check_topology) {
		bch2_inconsistent_error(c);
		ret = -BCH_ERR_btree_need_topology_repair;
	} else {
		ret = bch2_run_explicit_recovery_pass(c, BCH_RECOVERY_PASS_check_topology);
	}
>>>>>>> f34bf546
	goto out;
}

/* Calculate ideal packed bkey format for new btree nodes: */

static void __bch2_btree_calc_format(struct bkey_format_state *s, struct btree *b)
{
	struct bkey_packed *k;
	struct bset_tree *t;
	struct bkey uk;

	for_each_bset(b, t)
		bset_tree_for_each_key(b, t, k)
			if (!bkey_deleted(k)) {
				uk = bkey_unpack_key(b, k);
				bch2_bkey_format_add_key(s, &uk);
			}
}

static struct bkey_format bch2_btree_calc_format(struct btree *b)
{
	struct bkey_format_state s;

	bch2_bkey_format_init(&s);
	bch2_bkey_format_add_pos(&s, b->data->min_key);
	bch2_bkey_format_add_pos(&s, b->data->max_key);
	__bch2_btree_calc_format(&s, b);

	return bch2_bkey_format_done(&s);
}

static size_t btree_node_u64s_with_format(struct btree_nr_keys nr,
					  struct bkey_format *old_f,
					  struct bkey_format *new_f)
{
	/* stupid integer promotion rules */
	ssize_t delta =
	    (((int) new_f->key_u64s - old_f->key_u64s) *
	     (int) nr.packed_keys) +
	    (((int) new_f->key_u64s - BKEY_U64s) *
	     (int) nr.unpacked_keys);

	BUG_ON(delta + nr.live_u64s < 0);

	return nr.live_u64s + delta;
}

/**
 * bch2_btree_node_format_fits - check if we could rewrite node with a new format
 *
 * @c:		filesystem handle
 * @b:		btree node to rewrite
 * @nr:		number of keys for new node (i.e. b->nr)
 * @new_f:	bkey format to translate keys to
 *
 * Returns: true if all re-packed keys will be able to fit in a new node.
 *
 * Assumes all keys will successfully pack with the new format.
 */
static bool bch2_btree_node_format_fits(struct bch_fs *c, struct btree *b,
				 struct btree_nr_keys nr,
				 struct bkey_format *new_f)
{
	size_t u64s = btree_node_u64s_with_format(nr, &b->format, new_f);

	return __vstruct_bytes(struct btree_node, u64s) < btree_buf_bytes(b);
}

/* Btree node freeing/allocation: */

static void __btree_node_free(struct btree_trans *trans, struct btree *b)
{
	struct bch_fs *c = trans->c;

	trace_and_count(c, btree_node_free, trans, b);

	BUG_ON(btree_node_write_blocked(b));
	BUG_ON(btree_node_dirty(b));
	BUG_ON(btree_node_need_write(b));
	BUG_ON(b == btree_node_root(c, b));
	BUG_ON(b->ob.nr);
	BUG_ON(!list_empty(&b->write_blocked));
	BUG_ON(b->will_make_reachable);

	clear_btree_node_noevict(b);

	mutex_lock(&c->btree_cache.lock);
	list_move(&b->list, &c->btree_cache.freeable);
	mutex_unlock(&c->btree_cache.lock);
}

static void bch2_btree_node_free_inmem(struct btree_trans *trans,
				       struct btree_path *path,
				       struct btree *b)
{
	struct bch_fs *c = trans->c;
	unsigned i, level = b->c.level;

	bch2_btree_node_lock_write_nofail(trans, path, &b->c);
	bch2_btree_node_hash_remove(&c->btree_cache, b);
	__btree_node_free(trans, b);
	six_unlock_write(&b->c.lock);
	mark_btree_node_locked_noreset(path, level, BTREE_NODE_INTENT_LOCKED);

	trans_for_each_path(trans, path, i)
		if (path->l[level].b == b) {
			btree_node_unlock(trans, path, level);
			path->l[level].b = ERR_PTR(-BCH_ERR_no_btree_node_init);
		}
}

static void bch2_btree_node_free_never_used(struct btree_update *as,
					    struct btree_trans *trans,
					    struct btree *b)
{
	struct bch_fs *c = as->c;
	struct prealloc_nodes *p = &as->prealloc_nodes[b->c.lock.readers != NULL];
	struct btree_path *path;
	unsigned i, level = b->c.level;

	BUG_ON(!list_empty(&b->write_blocked));
	BUG_ON(b->will_make_reachable != (1UL|(unsigned long) as));

	b->will_make_reachable = 0;
	closure_put(&as->cl);

	clear_btree_node_will_make_reachable(b);
	clear_btree_node_accessed(b);
	clear_btree_node_dirty_acct(c, b);
	clear_btree_node_need_write(b);

	mutex_lock(&c->btree_cache.lock);
	list_del_init(&b->list);
	bch2_btree_node_hash_remove(&c->btree_cache, b);
	mutex_unlock(&c->btree_cache.lock);

	BUG_ON(p->nr >= ARRAY_SIZE(p->b));
	p->b[p->nr++] = b;

	six_unlock_intent(&b->c.lock);

	trans_for_each_path(trans, path, i)
		if (path->l[level].b == b) {
			btree_node_unlock(trans, path, level);
			path->l[level].b = ERR_PTR(-BCH_ERR_no_btree_node_init);
		}
}

static struct btree *__bch2_btree_node_alloc(struct btree_trans *trans,
					     struct disk_reservation *res,
					     struct closure *cl,
					     bool interior_node,
					     unsigned flags)
{
	struct bch_fs *c = trans->c;
	struct write_point *wp;
	struct btree *b;
	BKEY_PADDED_ONSTACK(k, BKEY_BTREE_PTR_VAL_U64s_MAX) tmp;
	struct open_buckets obs = { .nr = 0 };
	struct bch_devs_list devs_have = (struct bch_devs_list) { 0 };
	enum bch_watermark watermark = flags & BCH_WATERMARK_MASK;
	unsigned nr_reserve = watermark < BCH_WATERMARK_reclaim
		? BTREE_NODE_RESERVE
		: 0;
	int ret;

	mutex_lock(&c->btree_reserve_cache_lock);
	if (c->btree_reserve_cache_nr > nr_reserve) {
		struct btree_alloc *a =
			&c->btree_reserve_cache[--c->btree_reserve_cache_nr];

		obs = a->ob;
		bkey_copy(&tmp.k, &a->k);
		mutex_unlock(&c->btree_reserve_cache_lock);
		goto mem_alloc;
	}
	mutex_unlock(&c->btree_reserve_cache_lock);

retry:
	ret = bch2_alloc_sectors_start_trans(trans,
				      c->opts.metadata_target ?:
				      c->opts.foreground_target,
				      0,
				      writepoint_ptr(&c->btree_write_point),
				      &devs_have,
				      res->nr_replicas,
				      min(res->nr_replicas,
					  c->opts.metadata_replicas_required),
				      watermark, 0, cl, &wp);
	if (unlikely(ret))
		return ERR_PTR(ret);

	if (wp->sectors_free < btree_sectors(c)) {
		struct open_bucket *ob;
		unsigned i;

		open_bucket_for_each(c, &wp->ptrs, ob, i)
			if (ob->sectors_free < btree_sectors(c))
				ob->sectors_free = 0;

		bch2_alloc_sectors_done(c, wp);
		goto retry;
	}

	bkey_btree_ptr_v2_init(&tmp.k);
	bch2_alloc_sectors_append_ptrs(c, wp, &tmp.k, btree_sectors(c), false);

	bch2_open_bucket_get(c, wp, &obs);
	bch2_alloc_sectors_done(c, wp);
mem_alloc:
	b = bch2_btree_node_mem_alloc(trans, interior_node);
	six_unlock_write(&b->c.lock);
	six_unlock_intent(&b->c.lock);

	/* we hold cannibalize_lock: */
	BUG_ON(IS_ERR(b));
	BUG_ON(b->ob.nr);

	bkey_copy(&b->key, &tmp.k);
	b->ob = obs;

	return b;
}

static struct btree *bch2_btree_node_alloc(struct btree_update *as,
					   struct btree_trans *trans,
					   unsigned level)
{
	struct bch_fs *c = as->c;
	struct btree *b;
	struct prealloc_nodes *p = &as->prealloc_nodes[!!level];
	int ret;

	BUG_ON(level >= BTREE_MAX_DEPTH);
	BUG_ON(!p->nr);

	b = p->b[--p->nr];

	btree_node_lock_nopath_nofail(trans, &b->c, SIX_LOCK_intent);
	btree_node_lock_nopath_nofail(trans, &b->c, SIX_LOCK_write);

	set_btree_node_accessed(b);
	set_btree_node_dirty_acct(c, b);
	set_btree_node_need_write(b);

	bch2_bset_init_first(b, &b->data->keys);
	b->c.level	= level;
	b->c.btree_id	= as->btree_id;
	b->version_ondisk = c->sb.version;

	memset(&b->nr, 0, sizeof(b->nr));
	b->data->magic = cpu_to_le64(bset_magic(c));
	memset(&b->data->_ptr, 0, sizeof(b->data->_ptr));
	b->data->flags = 0;
	SET_BTREE_NODE_ID(b->data, as->btree_id);
	SET_BTREE_NODE_LEVEL(b->data, level);

	if (b->key.k.type == KEY_TYPE_btree_ptr_v2) {
		struct bkey_i_btree_ptr_v2 *bp = bkey_i_to_btree_ptr_v2(&b->key);

		bp->v.mem_ptr		= 0;
		bp->v.seq		= b->data->keys.seq;
		bp->v.sectors_written	= 0;
	}

	SET_BTREE_NODE_NEW_EXTENT_OVERWRITE(b->data, true);

	bch2_btree_build_aux_trees(b);

	ret = bch2_btree_node_hash_insert(&c->btree_cache, b, level, as->btree_id);
	BUG_ON(ret);

	trace_and_count(c, btree_node_alloc, trans, b);
	bch2_increment_clock(c, btree_sectors(c), WRITE);
	return b;
}

static void btree_set_min(struct btree *b, struct bpos pos)
{
	if (b->key.k.type == KEY_TYPE_btree_ptr_v2)
		bkey_i_to_btree_ptr_v2(&b->key)->v.min_key = pos;
	b->data->min_key = pos;
}

static void btree_set_max(struct btree *b, struct bpos pos)
{
	b->key.k.p = pos;
	b->data->max_key = pos;
}

static struct btree *bch2_btree_node_alloc_replacement(struct btree_update *as,
						       struct btree_trans *trans,
						       struct btree *b)
{
	struct btree *n = bch2_btree_node_alloc(as, trans, b->c.level);
	struct bkey_format format = bch2_btree_calc_format(b);

	/*
	 * The keys might expand with the new format - if they wouldn't fit in
	 * the btree node anymore, use the old format for now:
	 */
	if (!bch2_btree_node_format_fits(as->c, b, b->nr, &format))
		format = b->format;

	SET_BTREE_NODE_SEQ(n->data, BTREE_NODE_SEQ(b->data) + 1);

	btree_set_min(n, b->data->min_key);
	btree_set_max(n, b->data->max_key);

	n->data->format		= format;
	btree_node_set_format(n, format);

	bch2_btree_sort_into(as->c, n, b);

	btree_node_reset_sib_u64s(n);
	return n;
}

static struct btree *__btree_root_alloc(struct btree_update *as,
				struct btree_trans *trans, unsigned level)
{
	struct btree *b = bch2_btree_node_alloc(as, trans, level);

	btree_set_min(b, POS_MIN);
	btree_set_max(b, SPOS_MAX);
	b->data->format = bch2_btree_calc_format(b);

	btree_node_set_format(b, b->data->format);
	bch2_btree_build_aux_trees(b);

	return b;
}

static void bch2_btree_reserve_put(struct btree_update *as, struct btree_trans *trans)
{
	struct bch_fs *c = as->c;
	struct prealloc_nodes *p;

	for (p = as->prealloc_nodes;
	     p < as->prealloc_nodes + ARRAY_SIZE(as->prealloc_nodes);
	     p++) {
		while (p->nr) {
			struct btree *b = p->b[--p->nr];

			mutex_lock(&c->btree_reserve_cache_lock);

			if (c->btree_reserve_cache_nr <
			    ARRAY_SIZE(c->btree_reserve_cache)) {
				struct btree_alloc *a =
					&c->btree_reserve_cache[c->btree_reserve_cache_nr++];

				a->ob = b->ob;
				b->ob.nr = 0;
				bkey_copy(&a->k, &b->key);
			} else {
				bch2_open_buckets_put(c, &b->ob);
			}

			mutex_unlock(&c->btree_reserve_cache_lock);

			btree_node_lock_nopath_nofail(trans, &b->c, SIX_LOCK_intent);
			btree_node_lock_nopath_nofail(trans, &b->c, SIX_LOCK_write);
			__btree_node_free(trans, b);
			six_unlock_write(&b->c.lock);
			six_unlock_intent(&b->c.lock);
		}
	}
}

static int bch2_btree_reserve_get(struct btree_trans *trans,
				  struct btree_update *as,
				  unsigned nr_nodes[2],
				  unsigned flags,
				  struct closure *cl)
{
	struct btree *b;
	unsigned interior;
	int ret = 0;

	BUG_ON(nr_nodes[0] + nr_nodes[1] > BTREE_RESERVE_MAX);

	/*
	 * Protects reaping from the btree node cache and using the btree node
	 * open bucket reserve:
	 */
	ret = bch2_btree_cache_cannibalize_lock(trans, cl);
	if (ret)
		return ret;

	for (interior = 0; interior < 2; interior++) {
		struct prealloc_nodes *p = as->prealloc_nodes + interior;

		while (p->nr < nr_nodes[interior]) {
			b = __bch2_btree_node_alloc(trans, &as->disk_res, cl,
						    interior, flags);
			if (IS_ERR(b)) {
				ret = PTR_ERR(b);
				goto err;
			}

			p->b[p->nr++] = b;
		}
	}
err:
	bch2_btree_cache_cannibalize_unlock(trans);
	return ret;
}

/* Asynchronous interior node update machinery */

static void bch2_btree_update_free(struct btree_update *as, struct btree_trans *trans)
{
	struct bch_fs *c = as->c;

	if (as->took_gc_lock)
		up_read(&c->gc_lock);
	as->took_gc_lock = false;

	bch2_journal_pin_drop(&c->journal, &as->journal);
	bch2_journal_pin_flush(&c->journal, &as->journal);
	bch2_disk_reservation_put(c, &as->disk_res);
	bch2_btree_reserve_put(as, trans);

	bch2_time_stats_update(&c->times[BCH_TIME_btree_interior_update_total],
			       as->start_time);

	mutex_lock(&c->btree_interior_update_lock);
	list_del(&as->unwritten_list);
	list_del(&as->list);

	closure_debug_destroy(&as->cl);
	mempool_free(as, &c->btree_interior_update_pool);

	/*
	 * Have to do the wakeup with btree_interior_update_lock still held,
	 * since being on btree_interior_update_list is our ref on @c:
	 */
	closure_wake_up(&c->btree_interior_update_wait);

	mutex_unlock(&c->btree_interior_update_lock);
}

static void btree_update_add_key(struct btree_update *as,
				 struct keylist *keys, struct btree *b)
{
	struct bkey_i *k = &b->key;

	BUG_ON(bch2_keylist_u64s(keys) + k->k.u64s >
	       ARRAY_SIZE(as->_old_keys));

	bkey_copy(keys->top, k);
	bkey_i_to_btree_ptr_v2(keys->top)->v.mem_ptr = b->c.level + 1;

	bch2_keylist_push(keys);
}

static bool btree_update_new_nodes_marked_sb(struct btree_update *as)
{
	for_each_keylist_key(&as->new_keys, k)
		if (!bch2_dev_btree_bitmap_marked(as->c, bkey_i_to_s_c(k)))
			return false;
	return true;
}

static void btree_update_new_nodes_mark_sb(struct btree_update *as)
{
	struct bch_fs *c = as->c;

	mutex_lock(&c->sb_lock);
	for_each_keylist_key(&as->new_keys, k)
		bch2_dev_btree_bitmap_mark(c, bkey_i_to_s_c(k));

	bch2_write_super(c);
	mutex_unlock(&c->sb_lock);
}

/*
 * The transactional part of an interior btree node update, where we journal the
 * update we did to the interior node and update alloc info:
 */
static int btree_update_nodes_written_trans(struct btree_trans *trans,
					    struct btree_update *as)
{
	struct jset_entry *e = bch2_trans_jset_entry_alloc(trans, as->journal_u64s);
	int ret = PTR_ERR_OR_ZERO(e);
	if (ret)
		return ret;

	memcpy(e, as->journal_entries, as->journal_u64s * sizeof(u64));

	trans->journal_pin = &as->journal;

	for_each_keylist_key(&as->old_keys, k) {
		unsigned level = bkey_i_to_btree_ptr_v2(k)->v.mem_ptr;

		ret = bch2_key_trigger_old(trans, as->btree_id, level, bkey_i_to_s_c(k),
					   BTREE_TRIGGER_TRANSACTIONAL);
		if (ret)
			return ret;
	}

	for_each_keylist_key(&as->new_keys, k) {
		unsigned level = bkey_i_to_btree_ptr_v2(k)->v.mem_ptr;

		ret = bch2_key_trigger_new(trans, as->btree_id, level, bkey_i_to_s(k),
					   BTREE_TRIGGER_TRANSACTIONAL);
		if (ret)
			return ret;
	}

	return 0;
}

static void btree_update_nodes_written(struct btree_update *as)
{
	struct bch_fs *c = as->c;
	struct btree *b;
	struct btree_trans *trans = bch2_trans_get(c);
	u64 journal_seq = 0;
	unsigned i;
	int ret;

	/*
	 * If we're already in an error state, it might be because a btree node
	 * was never written, and we might be trying to free that same btree
	 * node here, but it won't have been marked as allocated and we'll see
	 * spurious disk usage inconsistencies in the transactional part below
	 * if we don't skip it:
	 */
	ret = bch2_journal_error(&c->journal);
	if (ret)
		goto err;

	if (!btree_update_new_nodes_marked_sb(as))
		btree_update_new_nodes_mark_sb(as);

	/*
	 * Wait for any in flight writes to finish before we free the old nodes
	 * on disk:
	 */
	for (i = 0; i < as->nr_old_nodes; i++) {
		__le64 seq;

		b = as->old_nodes[i];

		btree_node_lock_nopath_nofail(trans, &b->c, SIX_LOCK_read);
		seq = b->data ? b->data->keys.seq : 0;
		six_unlock_read(&b->c.lock);

		if (seq == as->old_nodes_seq[i])
			wait_on_bit_io(&b->flags, BTREE_NODE_write_in_flight_inner,
				       TASK_UNINTERRUPTIBLE);
	}

	/*
	 * We did an update to a parent node where the pointers we added pointed
	 * to child nodes that weren't written yet: now, the child nodes have
	 * been written so we can write out the update to the interior node.
	 */

	/*
	 * We can't call into journal reclaim here: we'd block on the journal
	 * reclaim lock, but we may need to release the open buckets we have
	 * pinned in order for other btree updates to make forward progress, and
	 * journal reclaim does btree updates when flushing bkey_cached entries,
	 * which may require allocations as well.
	 */
	ret = commit_do(trans, &as->disk_res, &journal_seq,
			BCH_WATERMARK_interior_updates|
			BCH_TRANS_COMMIT_no_enospc|
			BCH_TRANS_COMMIT_no_check_rw|
			BCH_TRANS_COMMIT_journal_reclaim,
			btree_update_nodes_written_trans(trans, as));
	bch2_trans_unlock(trans);

	bch2_fs_fatal_err_on(ret && !bch2_journal_error(&c->journal), c,
			     "%s", bch2_err_str(ret));
err:
	/*
	 * We have to be careful because another thread might be getting ready
	 * to free as->b and calling btree_update_reparent() on us - we'll
	 * recheck under btree_update_lock below:
	 */
	b = READ_ONCE(as->b);
	if (b) {
		btree_path_idx_t path_idx = get_unlocked_mut_path(trans,
						as->btree_id, b->c.level, b->key.k.p);
		struct btree_path *path = trans->paths + path_idx;
		/*
		 * @b is the node we did the final insert into:
		 *
		 * On failure to get a journal reservation, we still have to
		 * unblock the write and allow most of the write path to happen
		 * so that shutdown works, but the i->journal_seq mechanism
		 * won't work to prevent the btree write from being visible (we
		 * didn't get a journal sequence number) - instead
		 * __bch2_btree_node_write() doesn't do the actual write if
		 * we're in journal error state:
		 */

		/*
		 * Ensure transaction is unlocked before using
		 * btree_node_lock_nopath() (the use of which is always suspect,
		 * we need to work on removing this in the future)
		 *
		 * It should be, but get_unlocked_mut_path() -> bch2_path_get()
		 * calls bch2_path_upgrade(), before we call path_make_mut(), so
		 * we may rarely end up with a locked path besides the one we
		 * have here:
		 */
		bch2_trans_unlock(trans);
		btree_node_lock_nopath_nofail(trans, &b->c, SIX_LOCK_intent);
		mark_btree_node_locked(trans, path, b->c.level, BTREE_NODE_INTENT_LOCKED);
		path->l[b->c.level].lock_seq = six_lock_seq(&b->c.lock);
		path->l[b->c.level].b = b;

		bch2_btree_node_lock_write_nofail(trans, path, &b->c);

		mutex_lock(&c->btree_interior_update_lock);

		list_del(&as->write_blocked_list);
		if (list_empty(&b->write_blocked))
			clear_btree_node_write_blocked(b);

		/*
		 * Node might have been freed, recheck under
		 * btree_interior_update_lock:
		 */
		if (as->b == b) {
			BUG_ON(!b->c.level);
			BUG_ON(!btree_node_dirty(b));

			if (!ret) {
				struct bset *last = btree_bset_last(b);

				last->journal_seq = cpu_to_le64(
							     max(journal_seq,
								 le64_to_cpu(last->journal_seq)));

				bch2_btree_add_journal_pin(c, b, journal_seq);
			} else {
				/*
				 * If we didn't get a journal sequence number we
				 * can't write this btree node, because recovery
				 * won't know to ignore this write:
				 */
				set_btree_node_never_write(b);
			}
		}

		mutex_unlock(&c->btree_interior_update_lock);

		mark_btree_node_locked_noreset(path, b->c.level, BTREE_NODE_INTENT_LOCKED);
		six_unlock_write(&b->c.lock);

		btree_node_write_if_need(c, b, SIX_LOCK_intent);
		btree_node_unlock(trans, path, b->c.level);
		bch2_path_put(trans, path_idx, true);
	}

	bch2_journal_pin_drop(&c->journal, &as->journal);

	mutex_lock(&c->btree_interior_update_lock);
	for (i = 0; i < as->nr_new_nodes; i++) {
		b = as->new_nodes[i];

		BUG_ON(b->will_make_reachable != (unsigned long) as);
		b->will_make_reachable = 0;
		clear_btree_node_will_make_reachable(b);
	}
	mutex_unlock(&c->btree_interior_update_lock);

	for (i = 0; i < as->nr_new_nodes; i++) {
		b = as->new_nodes[i];

		btree_node_lock_nopath_nofail(trans, &b->c, SIX_LOCK_read);
		btree_node_write_if_need(c, b, SIX_LOCK_read);
		six_unlock_read(&b->c.lock);
	}

	for (i = 0; i < as->nr_open_buckets; i++)
		bch2_open_bucket_put(c, c->open_buckets + as->open_buckets[i]);

	bch2_btree_update_free(as, trans);
	bch2_trans_put(trans);
}

static void btree_interior_update_work(struct work_struct *work)
{
	struct bch_fs *c =
		container_of(work, struct bch_fs, btree_interior_update_work);
	struct btree_update *as;

	while (1) {
		mutex_lock(&c->btree_interior_update_lock);
		as = list_first_entry_or_null(&c->btree_interior_updates_unwritten,
					      struct btree_update, unwritten_list);
		if (as && !as->nodes_written)
			as = NULL;
		mutex_unlock(&c->btree_interior_update_lock);

		if (!as)
			break;

		btree_update_nodes_written(as);
	}
}

static CLOSURE_CALLBACK(btree_update_set_nodes_written)
{
	closure_type(as, struct btree_update, cl);
	struct bch_fs *c = as->c;

	mutex_lock(&c->btree_interior_update_lock);
	as->nodes_written = true;
	mutex_unlock(&c->btree_interior_update_lock);

	queue_work(c->btree_interior_update_worker, &c->btree_interior_update_work);
}

/*
 * We're updating @b with pointers to nodes that haven't finished writing yet:
 * block @b from being written until @as completes
 */
static void btree_update_updated_node(struct btree_update *as, struct btree *b)
{
	struct bch_fs *c = as->c;

	BUG_ON(as->mode != BTREE_UPDATE_none);
	BUG_ON(as->update_level_end < b->c.level);
	BUG_ON(!btree_node_dirty(b));
	BUG_ON(!b->c.level);

	mutex_lock(&c->btree_interior_update_lock);
	list_add_tail(&as->unwritten_list, &c->btree_interior_updates_unwritten);

	as->mode	= BTREE_UPDATE_node;
	as->b		= b;
	as->update_level_end = b->c.level;

	set_btree_node_write_blocked(b);
	list_add(&as->write_blocked_list, &b->write_blocked);

	mutex_unlock(&c->btree_interior_update_lock);
}

static int bch2_update_reparent_journal_pin_flush(struct journal *j,
				struct journal_entry_pin *_pin, u64 seq)
{
	return 0;
}

static void btree_update_reparent(struct btree_update *as,
				  struct btree_update *child)
{
	struct bch_fs *c = as->c;

	lockdep_assert_held(&c->btree_interior_update_lock);

	child->b = NULL;
	child->mode = BTREE_UPDATE_update;

	bch2_journal_pin_copy(&c->journal, &as->journal, &child->journal,
			      bch2_update_reparent_journal_pin_flush);
}

static void btree_update_updated_root(struct btree_update *as, struct btree *b)
{
	struct bkey_i *insert = &b->key;
	struct bch_fs *c = as->c;

	BUG_ON(as->mode != BTREE_UPDATE_none);

	BUG_ON(as->journal_u64s + jset_u64s(insert->k.u64s) >
	       ARRAY_SIZE(as->journal_entries));

	as->journal_u64s +=
		journal_entry_set((void *) &as->journal_entries[as->journal_u64s],
				  BCH_JSET_ENTRY_btree_root,
				  b->c.btree_id, b->c.level,
				  insert, insert->k.u64s);

	mutex_lock(&c->btree_interior_update_lock);
	list_add_tail(&as->unwritten_list, &c->btree_interior_updates_unwritten);

	as->mode	= BTREE_UPDATE_root;
	mutex_unlock(&c->btree_interior_update_lock);
}

/*
 * bch2_btree_update_add_new_node:
 *
 * This causes @as to wait on @b to be written, before it gets to
 * bch2_btree_update_nodes_written
 *
 * Additionally, it sets b->will_make_reachable to prevent any additional writes
 * to @b from happening besides the first until @b is reachable on disk
 *
 * And it adds @b to the list of @as's new nodes, so that we can update sector
 * counts in bch2_btree_update_nodes_written:
 */
static void bch2_btree_update_add_new_node(struct btree_update *as, struct btree *b)
{
	struct bch_fs *c = as->c;

	closure_get(&as->cl);

	mutex_lock(&c->btree_interior_update_lock);
	BUG_ON(as->nr_new_nodes >= ARRAY_SIZE(as->new_nodes));
	BUG_ON(b->will_make_reachable);

	as->new_nodes[as->nr_new_nodes++] = b;
	b->will_make_reachable = 1UL|(unsigned long) as;
	set_btree_node_will_make_reachable(b);

	mutex_unlock(&c->btree_interior_update_lock);

	btree_update_add_key(as, &as->new_keys, b);

	if (b->key.k.type == KEY_TYPE_btree_ptr_v2) {
		unsigned bytes = vstruct_end(&b->data->keys) - (void *) b->data;
		unsigned sectors = round_up(bytes, block_bytes(c)) >> 9;

		bkey_i_to_btree_ptr_v2(&b->key)->v.sectors_written =
			cpu_to_le16(sectors);
	}
}

/*
 * returns true if @b was a new node
 */
static void btree_update_drop_new_node(struct bch_fs *c, struct btree *b)
{
	struct btree_update *as;
	unsigned long v;
	unsigned i;

	mutex_lock(&c->btree_interior_update_lock);
	/*
	 * When b->will_make_reachable != 0, it owns a ref on as->cl that's
	 * dropped when it gets written by bch2_btree_complete_write - the
	 * xchg() is for synchronization with bch2_btree_complete_write:
	 */
	v = xchg(&b->will_make_reachable, 0);
	clear_btree_node_will_make_reachable(b);
	as = (struct btree_update *) (v & ~1UL);

	if (!as) {
		mutex_unlock(&c->btree_interior_update_lock);
		return;
	}

	for (i = 0; i < as->nr_new_nodes; i++)
		if (as->new_nodes[i] == b)
			goto found;

	BUG();
found:
	array_remove_item(as->new_nodes, as->nr_new_nodes, i);
	mutex_unlock(&c->btree_interior_update_lock);

	if (v & 1)
		closure_put(&as->cl);
}

static void bch2_btree_update_get_open_buckets(struct btree_update *as, struct btree *b)
{
	while (b->ob.nr)
		as->open_buckets[as->nr_open_buckets++] =
			b->ob.v[--b->ob.nr];
}

static int bch2_btree_update_will_free_node_journal_pin_flush(struct journal *j,
				struct journal_entry_pin *_pin, u64 seq)
{
	return 0;
}

/*
 * @b is being split/rewritten: it may have pointers to not-yet-written btree
 * nodes and thus outstanding btree_updates - redirect @b's
 * btree_updates to point to this btree_update:
 */
static void bch2_btree_interior_update_will_free_node(struct btree_update *as,
						      struct btree *b)
{
	struct bch_fs *c = as->c;
	struct btree_update *p, *n;
	struct btree_write *w;

	set_btree_node_dying(b);

	if (btree_node_fake(b))
		return;

	mutex_lock(&c->btree_interior_update_lock);

	/*
	 * Does this node have any btree_update operations preventing
	 * it from being written?
	 *
	 * If so, redirect them to point to this btree_update: we can
	 * write out our new nodes, but we won't make them visible until those
	 * operations complete
	 */
	list_for_each_entry_safe(p, n, &b->write_blocked, write_blocked_list) {
		list_del_init(&p->write_blocked_list);
		btree_update_reparent(as, p);

		/*
		 * for flush_held_btree_writes() waiting on updates to flush or
		 * nodes to be writeable:
		 */
		closure_wake_up(&c->btree_interior_update_wait);
	}

	clear_btree_node_dirty_acct(c, b);
	clear_btree_node_need_write(b);
	clear_btree_node_write_blocked(b);

	/*
	 * Does this node have unwritten data that has a pin on the journal?
	 *
	 * If so, transfer that pin to the btree_update operation -
	 * note that if we're freeing multiple nodes, we only need to keep the
	 * oldest pin of any of the nodes we're freeing. We'll release the pin
	 * when the new nodes are persistent and reachable on disk:
	 */
	w = btree_current_write(b);
	bch2_journal_pin_copy(&c->journal, &as->journal, &w->journal,
			      bch2_btree_update_will_free_node_journal_pin_flush);
	bch2_journal_pin_drop(&c->journal, &w->journal);

	w = btree_prev_write(b);
	bch2_journal_pin_copy(&c->journal, &as->journal, &w->journal,
			      bch2_btree_update_will_free_node_journal_pin_flush);
	bch2_journal_pin_drop(&c->journal, &w->journal);

	mutex_unlock(&c->btree_interior_update_lock);

	/*
	 * Is this a node that isn't reachable on disk yet?
	 *
	 * Nodes that aren't reachable yet have writes blocked until they're
	 * reachable - now that we've cancelled any pending writes and moved
	 * things waiting on that write to wait on this update, we can drop this
	 * node from the list of nodes that the other update is making
	 * reachable, prior to freeing it:
	 */
	btree_update_drop_new_node(c, b);

	btree_update_add_key(as, &as->old_keys, b);

	as->old_nodes[as->nr_old_nodes] = b;
	as->old_nodes_seq[as->nr_old_nodes] = b->data->keys.seq;
	as->nr_old_nodes++;
}

static void bch2_btree_update_done(struct btree_update *as, struct btree_trans *trans)
{
	struct bch_fs *c = as->c;
	u64 start_time = as->start_time;

	BUG_ON(as->mode == BTREE_UPDATE_none);

	if (as->took_gc_lock)
		up_read(&as->c->gc_lock);
	as->took_gc_lock = false;

	bch2_btree_reserve_put(as, trans);

	continue_at(&as->cl, btree_update_set_nodes_written,
		    as->c->btree_interior_update_worker);

	bch2_time_stats_update(&c->times[BCH_TIME_btree_interior_update_foreground],
			       start_time);
}

static struct btree_update *
bch2_btree_update_start(struct btree_trans *trans, struct btree_path *path,
			unsigned level_start, bool split, unsigned flags)
{
	struct bch_fs *c = trans->c;
	struct btree_update *as;
	u64 start_time = local_clock();
	int disk_res_flags = (flags & BCH_TRANS_COMMIT_no_enospc)
		? BCH_DISK_RESERVATION_NOFAIL : 0;
	unsigned nr_nodes[2] = { 0, 0 };
	unsigned level_end = level_start;
	enum bch_watermark watermark = flags & BCH_WATERMARK_MASK;
	int ret = 0;
	u32 restart_count = trans->restart_count;

	BUG_ON(!path->should_be_locked);

	if (watermark == BCH_WATERMARK_copygc)
		watermark = BCH_WATERMARK_btree_copygc;
	if (watermark < BCH_WATERMARK_btree)
		watermark = BCH_WATERMARK_btree;

	flags &= ~BCH_WATERMARK_MASK;
	flags |= watermark;

	if (watermark < BCH_WATERMARK_reclaim &&
	    test_bit(JOURNAL_SPACE_LOW, &c->journal.flags)) {
		if (flags & BCH_TRANS_COMMIT_journal_reclaim)
			return ERR_PTR(-BCH_ERR_journal_reclaim_would_deadlock);

		bch2_trans_unlock(trans);
		wait_event(c->journal.wait, !test_bit(JOURNAL_SPACE_LOW, &c->journal.flags));
		ret = bch2_trans_relock(trans);
		if (ret)
			return ERR_PTR(ret);
	}

	while (1) {
		nr_nodes[!!level_end] += 1 + split;
		level_end++;

		ret = bch2_btree_path_upgrade(trans, path, level_end + 1);
		if (ret)
			return ERR_PTR(ret);

		if (!btree_path_node(path, level_end)) {
			/* Allocating new root? */
			nr_nodes[1] += split;
			level_end = BTREE_MAX_DEPTH;
			break;
		}

		/*
		 * Always check for space for two keys, even if we won't have to
		 * split at prior level - it might have been a merge instead:
		 */
		if (bch2_btree_node_insert_fits(path->l[level_end].b,
						BKEY_BTREE_PTR_U64s_MAX * 2))
			break;

		split = path->l[level_end].b->nr.live_u64s > BTREE_SPLIT_THRESHOLD(c);
	}

	if (!down_read_trylock(&c->gc_lock)) {
		ret = drop_locks_do(trans, (down_read(&c->gc_lock), 0));
		if (ret) {
			up_read(&c->gc_lock);
			return ERR_PTR(ret);
		}
	}

	as = mempool_alloc(&c->btree_interior_update_pool, GFP_NOFS);
	memset(as, 0, sizeof(*as));
	closure_init(&as->cl, NULL);
	as->c			= c;
	as->start_time		= start_time;
	as->ip_started		= _RET_IP_;
	as->mode		= BTREE_UPDATE_none;
	as->watermark		= watermark;
	as->took_gc_lock	= true;
	as->btree_id		= path->btree_id;
	as->update_level_start	= level_start;
	as->update_level_end	= level_end;
	INIT_LIST_HEAD(&as->list);
	INIT_LIST_HEAD(&as->unwritten_list);
	INIT_LIST_HEAD(&as->write_blocked_list);
	bch2_keylist_init(&as->old_keys, as->_old_keys);
	bch2_keylist_init(&as->new_keys, as->_new_keys);
	bch2_keylist_init(&as->parent_keys, as->inline_keys);

	mutex_lock(&c->btree_interior_update_lock);
	list_add_tail(&as->list, &c->btree_interior_update_list);
	mutex_unlock(&c->btree_interior_update_lock);

	/*
	 * We don't want to allocate if we're in an error state, that can cause
	 * deadlock on emergency shutdown due to open buckets getting stuck in
	 * the btree_reserve_cache after allocator shutdown has cleared it out.
	 * This check needs to come after adding us to the btree_interior_update
	 * list but before calling bch2_btree_reserve_get, to synchronize with
	 * __bch2_fs_read_only().
	 */
	ret = bch2_journal_error(&c->journal);
	if (ret)
		goto err;

	ret = bch2_disk_reservation_get(c, &as->disk_res,
			(nr_nodes[0] + nr_nodes[1]) * btree_sectors(c),
			c->opts.metadata_replicas,
			disk_res_flags);
	if (ret)
		goto err;

	ret = bch2_btree_reserve_get(trans, as, nr_nodes, flags, NULL);
	if (bch2_err_matches(ret, ENOSPC) ||
	    bch2_err_matches(ret, ENOMEM)) {
		struct closure cl;

		/*
		 * XXX: this should probably be a separate BTREE_INSERT_NONBLOCK
		 * flag
		 */
		if (bch2_err_matches(ret, ENOSPC) &&
		    (flags & BCH_TRANS_COMMIT_journal_reclaim) &&
		    watermark < BCH_WATERMARK_reclaim) {
			ret = -BCH_ERR_journal_reclaim_would_deadlock;
			goto err;
		}

		closure_init_stack(&cl);

		do {
			ret = bch2_btree_reserve_get(trans, as, nr_nodes, flags, &cl);

			bch2_trans_unlock(trans);
			closure_sync(&cl);
		} while (bch2_err_matches(ret, BCH_ERR_operation_blocked));
	}

	if (ret) {
		trace_and_count(c, btree_reserve_get_fail, trans->fn,
				_RET_IP_, nr_nodes[0] + nr_nodes[1], ret);
		goto err;
	}

	ret = bch2_trans_relock(trans);
	if (ret)
		goto err;

	bch2_trans_verify_not_restarted(trans, restart_count);
	return as;
err:
	bch2_btree_update_free(as, trans);
	if (!bch2_err_matches(ret, ENOSPC) &&
	    !bch2_err_matches(ret, EROFS) &&
	    ret != -BCH_ERR_journal_reclaim_would_deadlock)
		bch_err_fn_ratelimited(c, ret);
	return ERR_PTR(ret);
}

/* Btree root updates: */

static void bch2_btree_set_root_inmem(struct bch_fs *c, struct btree *b)
{
	/* Root nodes cannot be reaped */
	mutex_lock(&c->btree_cache.lock);
	list_del_init(&b->list);
	mutex_unlock(&c->btree_cache.lock);

	mutex_lock(&c->btree_root_lock);
	bch2_btree_id_root(c, b->c.btree_id)->b = b;
	mutex_unlock(&c->btree_root_lock);

	bch2_recalc_btree_reserve(c);
}

static int bch2_btree_set_root(struct btree_update *as,
			       struct btree_trans *trans,
			       struct btree_path *path,
			       struct btree *b,
			       bool nofail)
{
	struct bch_fs *c = as->c;

	trace_and_count(c, btree_node_set_root, trans, b);

	struct btree *old = btree_node_root(c, b);

	/*
	 * Ensure no one is using the old root while we switch to the
	 * new root:
	 */
	if (nofail) {
		bch2_btree_node_lock_write_nofail(trans, path, &old->c);
	} else {
		int ret = bch2_btree_node_lock_write(trans, path, &old->c);
		if (ret)
			return ret;
	}

	bch2_btree_set_root_inmem(c, b);

	btree_update_updated_root(as, b);

	/*
	 * Unlock old root after new root is visible:
	 *
	 * The new root isn't persistent, but that's ok: we still have
	 * an intent lock on the new root, and any updates that would
	 * depend on the new root would have to update the new root.
	 */
	bch2_btree_node_unlock_write(trans, path, old);
	return 0;
}

/* Interior node updates: */

static void bch2_insert_fixup_btree_ptr(struct btree_update *as,
					struct btree_trans *trans,
					struct btree_path *path,
					struct btree *b,
					struct btree_node_iter *node_iter,
					struct bkey_i *insert)
{
	struct bch_fs *c = as->c;
	struct bkey_packed *k;
	struct printbuf buf = PRINTBUF;
	unsigned long old, new, v;

	BUG_ON(insert->k.type == KEY_TYPE_btree_ptr_v2 &&
	       !btree_ptr_sectors_written(insert));

	if (unlikely(!test_bit(JOURNAL_REPLAY_DONE, &c->journal.flags)))
		bch2_journal_key_overwritten(c, b->c.btree_id, b->c.level, insert->k.p);

	if (bch2_bkey_invalid(c, bkey_i_to_s_c(insert),
			      btree_node_type(b), WRITE, &buf) ?:
	    bch2_bkey_in_btree_node(c, b, bkey_i_to_s_c(insert), &buf)) {
		printbuf_reset(&buf);
		prt_printf(&buf, "inserting invalid bkey\n  ");
		bch2_bkey_val_to_text(&buf, c, bkey_i_to_s_c(insert));
		prt_printf(&buf, "\n  ");
		bch2_bkey_invalid(c, bkey_i_to_s_c(insert),
				  btree_node_type(b), WRITE, &buf);
		bch2_bkey_in_btree_node(c, b, bkey_i_to_s_c(insert), &buf);

		bch2_fs_inconsistent(c, "%s", buf.buf);
		dump_stack();
	}

	BUG_ON(as->journal_u64s + jset_u64s(insert->k.u64s) >
	       ARRAY_SIZE(as->journal_entries));

	as->journal_u64s +=
		journal_entry_set((void *) &as->journal_entries[as->journal_u64s],
				  BCH_JSET_ENTRY_btree_keys,
				  b->c.btree_id, b->c.level,
				  insert, insert->k.u64s);

	while ((k = bch2_btree_node_iter_peek_all(node_iter, b)) &&
	       bkey_iter_pos_cmp(b, k, &insert->k.p) < 0)
		bch2_btree_node_iter_advance(node_iter, b);

	bch2_btree_bset_insert_key(trans, path, b, node_iter, insert);
	set_btree_node_dirty_acct(c, b);

	v = READ_ONCE(b->flags);
	do {
		old = new = v;

		new &= ~BTREE_WRITE_TYPE_MASK;
		new |= BTREE_WRITE_interior;
		new |= 1 << BTREE_NODE_need_write;
	} while ((v = cmpxchg(&b->flags, old, new)) != old);

	printbuf_exit(&buf);
}

static void
bch2_btree_insert_keys_interior(struct btree_update *as,
				struct btree_trans *trans,
				struct btree_path *path,
				struct btree *b,
				struct btree_node_iter node_iter,
				struct keylist *keys)
{
	struct bkey_i *insert = bch2_keylist_front(keys);
	struct bkey_packed *k;

	BUG_ON(btree_node_type(b) != BKEY_TYPE_btree);

	while ((k = bch2_btree_node_iter_prev_all(&node_iter, b)) &&
	       (bkey_cmp_left_packed(b, k, &insert->k.p) >= 0))
		;

	while (!bch2_keylist_empty(keys)) {
		insert = bch2_keylist_front(keys);

		if (bpos_gt(insert->k.p, b->key.k.p))
			break;

		bch2_insert_fixup_btree_ptr(as, trans, path, b, &node_iter, insert);
		bch2_keylist_pop_front(keys);
	}
}

/*
 * Move keys from n1 (original replacement node, now lower node) to n2 (higher
 * node)
 */
static void __btree_split_node(struct btree_update *as,
			       struct btree_trans *trans,
			       struct btree *b,
			       struct btree *n[2])
{
	struct bkey_packed *k;
	struct bpos n1_pos = POS_MIN;
	struct btree_node_iter iter;
	struct bset *bsets[2];
	struct bkey_format_state format[2];
	struct bkey_packed *out[2];
	struct bkey uk;
	unsigned u64s, n1_u64s = (b->nr.live_u64s * 3) / 5;
	struct { unsigned nr_keys, val_u64s; } nr_keys[2];
	int i;

	memset(&nr_keys, 0, sizeof(nr_keys));

	for (i = 0; i < 2; i++) {
		BUG_ON(n[i]->nsets != 1);

		bsets[i] = btree_bset_first(n[i]);
		out[i] = bsets[i]->start;

		SET_BTREE_NODE_SEQ(n[i]->data, BTREE_NODE_SEQ(b->data) + 1);
		bch2_bkey_format_init(&format[i]);
	}

	u64s = 0;
	for_each_btree_node_key(b, k, &iter) {
		if (bkey_deleted(k))
			continue;

		uk = bkey_unpack_key(b, k);

		if (b->c.level &&
		    u64s < n1_u64s &&
		    u64s + k->u64s >= n1_u64s &&
		    bch2_key_deleted_in_journal(trans, b->c.btree_id, b->c.level, uk.p))
			n1_u64s += k->u64s;

		i = u64s >= n1_u64s;
		u64s += k->u64s;
		if (!i)
			n1_pos = uk.p;
		bch2_bkey_format_add_key(&format[i], &uk);

		nr_keys[i].nr_keys++;
		nr_keys[i].val_u64s += bkeyp_val_u64s(&b->format, k);
	}

	btree_set_min(n[0], b->data->min_key);
	btree_set_max(n[0], n1_pos);
	btree_set_min(n[1], bpos_successor(n1_pos));
	btree_set_max(n[1], b->data->max_key);

	for (i = 0; i < 2; i++) {
		bch2_bkey_format_add_pos(&format[i], n[i]->data->min_key);
		bch2_bkey_format_add_pos(&format[i], n[i]->data->max_key);

		n[i]->data->format = bch2_bkey_format_done(&format[i]);

		unsigned u64s = nr_keys[i].nr_keys * n[i]->data->format.key_u64s +
			nr_keys[i].val_u64s;
		if (__vstruct_bytes(struct btree_node, u64s) > btree_buf_bytes(b))
			n[i]->data->format = b->format;

		btree_node_set_format(n[i], n[i]->data->format);
	}

	u64s = 0;
	for_each_btree_node_key(b, k, &iter) {
		if (bkey_deleted(k))
			continue;

		i = u64s >= n1_u64s;
		u64s += k->u64s;

		if (bch2_bkey_transform(&n[i]->format, out[i], bkey_packed(k)
					? &b->format: &bch2_bkey_format_current, k))
			out[i]->format = KEY_FORMAT_LOCAL_BTREE;
		else
			bch2_bkey_unpack(b, (void *) out[i], k);

		out[i]->needs_whiteout = false;

		btree_keys_account_key_add(&n[i]->nr, 0, out[i]);
		out[i] = bkey_p_next(out[i]);
	}

	for (i = 0; i < 2; i++) {
		bsets[i]->u64s = cpu_to_le16((u64 *) out[i] - bsets[i]->_data);

		BUG_ON(!bsets[i]->u64s);

		set_btree_bset_end(n[i], n[i]->set);

		btree_node_reset_sib_u64s(n[i]);

		bch2_verify_btree_nr_keys(n[i]);

		BUG_ON(bch2_btree_node_check_topology(trans, n[i]));
	}
}

/*
 * For updates to interior nodes, we've got to do the insert before we split
 * because the stuff we're inserting has to be inserted atomically. Post split,
 * the keys might have to go in different nodes and the split would no longer be
 * atomic.
 *
 * Worse, if the insert is from btree node coalescing, if we do the insert after
 * we do the split (and pick the pivot) - the pivot we pick might be between
 * nodes that were coalesced, and thus in the middle of a child node post
 * coalescing:
 */
static void btree_split_insert_keys(struct btree_update *as,
				    struct btree_trans *trans,
				    btree_path_idx_t path_idx,
				    struct btree *b,
				    struct keylist *keys)
{
	struct btree_path *path = trans->paths + path_idx;

	if (!bch2_keylist_empty(keys) &&
	    bpos_le(bch2_keylist_front(keys)->k.p, b->data->max_key)) {
		struct btree_node_iter node_iter;

		bch2_btree_node_iter_init(&node_iter, b, &bch2_keylist_front(keys)->k.p);

		bch2_btree_insert_keys_interior(as, trans, path, b, node_iter, keys);

		BUG_ON(bch2_btree_node_check_topology(trans, b));
	}
}

static int btree_split(struct btree_update *as, struct btree_trans *trans,
		       btree_path_idx_t path, struct btree *b,
		       struct keylist *keys)
{
	struct bch_fs *c = as->c;
	struct btree *parent = btree_node_parent(trans->paths + path, b);
	struct btree *n1, *n2 = NULL, *n3 = NULL;
	btree_path_idx_t path1 = 0, path2 = 0;
	u64 start_time = local_clock();
	int ret = 0;

	bch2_verify_btree_nr_keys(b);
	BUG_ON(!parent && (b != btree_node_root(c, b)));
	BUG_ON(parent && !btree_node_intent_locked(trans->paths + path, b->c.level + 1));

	ret = bch2_btree_node_check_topology(trans, b);
	if (ret)
		return ret;

	bch2_btree_interior_update_will_free_node(as, b);

	if (b->nr.live_u64s > BTREE_SPLIT_THRESHOLD(c)) {
		struct btree *n[2];

		trace_and_count(c, btree_node_split, trans, b);

		n[0] = n1 = bch2_btree_node_alloc(as, trans, b->c.level);
		n[1] = n2 = bch2_btree_node_alloc(as, trans, b->c.level);

		__btree_split_node(as, trans, b, n);

		if (keys) {
			btree_split_insert_keys(as, trans, path, n1, keys);
			btree_split_insert_keys(as, trans, path, n2, keys);
			BUG_ON(!bch2_keylist_empty(keys));
		}

		bch2_btree_build_aux_trees(n2);
		bch2_btree_build_aux_trees(n1);

		bch2_btree_update_add_new_node(as, n1);
		bch2_btree_update_add_new_node(as, n2);
		six_unlock_write(&n2->c.lock);
		six_unlock_write(&n1->c.lock);

		path1 = get_unlocked_mut_path(trans, as->btree_id, n1->c.level, n1->key.k.p);
		six_lock_increment(&n1->c.lock, SIX_LOCK_intent);
		mark_btree_node_locked(trans, trans->paths + path1, n1->c.level, BTREE_NODE_INTENT_LOCKED);
		bch2_btree_path_level_init(trans, trans->paths + path1, n1);

		path2 = get_unlocked_mut_path(trans, as->btree_id, n2->c.level, n2->key.k.p);
		six_lock_increment(&n2->c.lock, SIX_LOCK_intent);
		mark_btree_node_locked(trans, trans->paths + path2, n2->c.level, BTREE_NODE_INTENT_LOCKED);
		bch2_btree_path_level_init(trans, trans->paths + path2, n2);

		/*
		 * Note that on recursive parent_keys == keys, so we
		 * can't start adding new keys to parent_keys before emptying it
		 * out (which we did with btree_split_insert_keys() above)
		 */
		bch2_keylist_add(&as->parent_keys, &n1->key);
		bch2_keylist_add(&as->parent_keys, &n2->key);

		if (!parent) {
			/* Depth increases, make a new root */
			n3 = __btree_root_alloc(as, trans, b->c.level + 1);

			bch2_btree_update_add_new_node(as, n3);
			six_unlock_write(&n3->c.lock);

			trans->paths[path2].locks_want++;
			BUG_ON(btree_node_locked(trans->paths + path2, n3->c.level));
			six_lock_increment(&n3->c.lock, SIX_LOCK_intent);
			mark_btree_node_locked(trans, trans->paths + path2, n3->c.level, BTREE_NODE_INTENT_LOCKED);
			bch2_btree_path_level_init(trans, trans->paths + path2, n3);

			n3->sib_u64s[0] = U16_MAX;
			n3->sib_u64s[1] = U16_MAX;

			btree_split_insert_keys(as, trans, path, n3, &as->parent_keys);
		}
	} else {
		trace_and_count(c, btree_node_compact, trans, b);

		n1 = bch2_btree_node_alloc_replacement(as, trans, b);

		if (keys) {
			btree_split_insert_keys(as, trans, path, n1, keys);
			BUG_ON(!bch2_keylist_empty(keys));
		}

		bch2_btree_build_aux_trees(n1);
		bch2_btree_update_add_new_node(as, n1);
		six_unlock_write(&n1->c.lock);

		path1 = get_unlocked_mut_path(trans, as->btree_id, n1->c.level, n1->key.k.p);
		six_lock_increment(&n1->c.lock, SIX_LOCK_intent);
		mark_btree_node_locked(trans, trans->paths + path1, n1->c.level, BTREE_NODE_INTENT_LOCKED);
		bch2_btree_path_level_init(trans, trans->paths + path1, n1);

		if (parent)
			bch2_keylist_add(&as->parent_keys, &n1->key);
	}

	/* New nodes all written, now make them visible: */

	if (parent) {
		/* Split a non root node */
		ret = bch2_btree_insert_node(as, trans, path, parent, &as->parent_keys);
<<<<<<< HEAD
		if (ret)
			goto err;
=======
>>>>>>> f34bf546
	} else if (n3) {
		ret = bch2_btree_set_root(as, trans, trans->paths + path, n3, false);
	} else {
		/* Root filled up but didn't need to be split */
		ret = bch2_btree_set_root(as, trans, trans->paths + path, n1, false);
	}

	if (ret)
		goto err;

	if (n3) {
		bch2_btree_update_get_open_buckets(as, n3);
		bch2_btree_node_write(c, n3, SIX_LOCK_intent, 0);
	}
	if (n2) {
		bch2_btree_update_get_open_buckets(as, n2);
		bch2_btree_node_write(c, n2, SIX_LOCK_intent, 0);
	}
	bch2_btree_update_get_open_buckets(as, n1);
	bch2_btree_node_write(c, n1, SIX_LOCK_intent, 0);

	/*
	 * The old node must be freed (in memory) _before_ unlocking the new
	 * nodes - else another thread could re-acquire a read lock on the old
	 * node after another thread has locked and updated the new node, thus
	 * seeing stale data:
	 */
	bch2_btree_node_free_inmem(trans, trans->paths + path, b);

	if (n3)
		bch2_trans_node_add(trans, trans->paths + path, n3);
	if (n2)
		bch2_trans_node_add(trans, trans->paths + path2, n2);
	bch2_trans_node_add(trans, trans->paths + path1, n1);

	if (n3)
		six_unlock_intent(&n3->c.lock);
	if (n2)
		six_unlock_intent(&n2->c.lock);
	six_unlock_intent(&n1->c.lock);
out:
	if (path2) {
		__bch2_btree_path_unlock(trans, trans->paths + path2);
		bch2_path_put(trans, path2, true);
	}
	if (path1) {
		__bch2_btree_path_unlock(trans, trans->paths + path1);
		bch2_path_put(trans, path1, true);
	}

	bch2_trans_verify_locks(trans);

	bch2_time_stats_update(&c->times[n2
			       ? BCH_TIME_btree_node_split
			       : BCH_TIME_btree_node_compact],
			       start_time);
	return ret;
err:
	if (n3)
		bch2_btree_node_free_never_used(as, trans, n3);
	if (n2)
		bch2_btree_node_free_never_used(as, trans, n2);
	bch2_btree_node_free_never_used(as, trans, n1);
	goto out;
}

/**
 * bch2_btree_insert_node - insert bkeys into a given btree node
 *
 * @as:			btree_update object
 * @trans:		btree_trans object
 * @path_idx:		path that points to current node
 * @b:			node to insert keys into
 * @keys:		list of keys to insert
 *
 * Returns: 0 on success, typically transaction restart error on failure
 *
 * Inserts as many keys as it can into a given btree node, splitting it if full.
 * If a split occurred, this function will return early. This can only happen
 * for leaf nodes -- inserts into interior nodes have to be atomic.
 */
static int bch2_btree_insert_node(struct btree_update *as, struct btree_trans *trans,
				  btree_path_idx_t path_idx, struct btree *b,
				  struct keylist *keys)
{
	struct bch_fs *c = as->c;
	struct btree_path *path = trans->paths + path_idx, *linked;
	unsigned i;
	int old_u64s = le16_to_cpu(btree_bset_last(b)->u64s);
	int old_live_u64s = b->nr.live_u64s;
	int live_u64s_added, u64s_added;
	int ret;

	lockdep_assert_held(&c->gc_lock);
	BUG_ON(!btree_node_intent_locked(path, b->c.level));
	BUG_ON(!b->c.level);
	BUG_ON(!as || as->b);
	bch2_verify_keylist_sorted(keys);

	ret = bch2_btree_node_lock_write(trans, path, &b->c);
	if (ret)
		return ret;

	bch2_btree_node_prep_for_write(trans, path, b);

	if (!bch2_btree_node_insert_fits(b, bch2_keylist_u64s(keys))) {
		bch2_btree_node_unlock_write(trans, path, b);
		goto split;
	}

	ret = bch2_btree_node_check_topology(trans, b);
	if (ret) {
		bch2_btree_node_unlock_write(trans, path, b);
		return ret;
	}
<<<<<<< HEAD

	bch2_btree_insert_keys_interior(as, trans, path, b,
					path->l[b->c.level].iter, keys);

	trans_for_each_path_with_node(trans, b, linked, i)
		bch2_btree_node_iter_peek(&linked->l[b->c.level].iter, b);

=======

	bch2_btree_insert_keys_interior(as, trans, path, b,
					path->l[b->c.level].iter, keys);

	trans_for_each_path_with_node(trans, b, linked, i)
		bch2_btree_node_iter_peek(&linked->l[b->c.level].iter, b);

>>>>>>> f34bf546
	bch2_trans_verify_paths(trans);

	live_u64s_added = (int) b->nr.live_u64s - old_live_u64s;
	u64s_added = (int) le16_to_cpu(btree_bset_last(b)->u64s) - old_u64s;

	if (b->sib_u64s[0] != U16_MAX && live_u64s_added < 0)
		b->sib_u64s[0] = max(0, (int) b->sib_u64s[0] + live_u64s_added);
	if (b->sib_u64s[1] != U16_MAX && live_u64s_added < 0)
		b->sib_u64s[1] = max(0, (int) b->sib_u64s[1] + live_u64s_added);

	if (u64s_added > live_u64s_added &&
	    bch2_maybe_compact_whiteouts(c, b))
		bch2_trans_node_reinit_iter(trans, b);

	btree_update_updated_node(as, b);
	bch2_btree_node_unlock_write(trans, path, b);

	BUG_ON(bch2_btree_node_check_topology(trans, b));
	return 0;
split:
	/*
	 * We could attempt to avoid the transaction restart, by calling
	 * bch2_btree_path_upgrade() and allocating more nodes:
	 */
	if (b->c.level >= as->update_level_end) {
		trace_and_count(c, trans_restart_split_race, trans, _THIS_IP_, b);
		return btree_trans_restart(trans, BCH_ERR_transaction_restart_split_race);
	}

	return btree_split(as, trans, path_idx, b, keys);
}

int bch2_btree_split_leaf(struct btree_trans *trans,
			  btree_path_idx_t path,
			  unsigned flags)
{
	/* btree_split & merge may both cause paths array to be reallocated */
	struct btree *b = path_l(trans->paths + path)->b;
	struct btree_update *as;
	unsigned l;
	int ret = 0;

	as = bch2_btree_update_start(trans, trans->paths + path,
				     trans->paths[path].level,
				     true, flags);
	if (IS_ERR(as))
		return PTR_ERR(as);

	ret = btree_split(as, trans, path, b, NULL);
	if (ret) {
		bch2_btree_update_free(as, trans);
		return ret;
	}

	bch2_btree_update_done(as, trans);

	for (l = trans->paths[path].level + 1;
	     btree_node_intent_locked(&trans->paths[path], l) && !ret;
	     l++)
		ret = bch2_foreground_maybe_merge(trans, path, l, flags);

	return ret;
}

static void __btree_increase_depth(struct btree_update *as, struct btree_trans *trans,
				   btree_path_idx_t path_idx)
{
	struct bch_fs *c = as->c;
	struct btree_path *path = trans->paths + path_idx;
	struct btree *n, *b = bch2_btree_id_root(c, path->btree_id)->b;

	BUG_ON(!btree_node_locked(path, b->c.level));

	n = __btree_root_alloc(as, trans, b->c.level + 1);

	bch2_btree_update_add_new_node(as, n);
	six_unlock_write(&n->c.lock);

	path->locks_want++;
	BUG_ON(btree_node_locked(path, n->c.level));
	six_lock_increment(&n->c.lock, SIX_LOCK_intent);
	mark_btree_node_locked(trans, path, n->c.level, BTREE_NODE_INTENT_LOCKED);
	bch2_btree_path_level_init(trans, path, n);

	n->sib_u64s[0] = U16_MAX;
	n->sib_u64s[1] = U16_MAX;

	bch2_keylist_add(&as->parent_keys, &b->key);
	btree_split_insert_keys(as, trans, path_idx, n, &as->parent_keys);

<<<<<<< HEAD
	bch2_btree_set_root(as, trans, path, n);
=======
	int ret = bch2_btree_set_root(as, trans, path, n, true);
	BUG_ON(ret);

>>>>>>> f34bf546
	bch2_btree_update_get_open_buckets(as, n);
	bch2_btree_node_write(c, n, SIX_LOCK_intent, 0);
	bch2_trans_node_add(trans, path, n);
	six_unlock_intent(&n->c.lock);

	mutex_lock(&c->btree_cache.lock);
	list_add_tail(&b->list, &c->btree_cache.live);
	mutex_unlock(&c->btree_cache.lock);

	bch2_trans_verify_locks(trans);
}

int bch2_btree_increase_depth(struct btree_trans *trans, btree_path_idx_t path, unsigned flags)
{
	struct bch_fs *c = trans->c;
	struct btree *b = bch2_btree_id_root(c, trans->paths[path].btree_id)->b;

	if (btree_node_fake(b))
		return bch2_btree_split_leaf(trans, path, flags);

	struct btree_update *as =
		bch2_btree_update_start(trans, trans->paths + path, b->c.level, true, flags);
	if (IS_ERR(as))
		return PTR_ERR(as);

	__btree_increase_depth(as, trans, path);
	bch2_btree_update_done(as, trans);
	return 0;
}

int __bch2_foreground_maybe_merge(struct btree_trans *trans,
				  btree_path_idx_t path,
				  unsigned level,
				  unsigned flags,
				  enum btree_node_sibling sib)
{
	struct bch_fs *c = trans->c;
	struct btree_update *as;
	struct bkey_format_state new_s;
	struct bkey_format new_f;
	struct bkey_i delete;
	struct btree *b, *m, *n, *prev, *next, *parent;
	struct bpos sib_pos;
	size_t sib_u64s;
	enum btree_id btree = trans->paths[path].btree_id;
	btree_path_idx_t sib_path = 0, new_path = 0;
	u64 start_time = local_clock();
	int ret = 0;

	BUG_ON(!trans->paths[path].should_be_locked);
	BUG_ON(!btree_node_locked(&trans->paths[path], level));

	/*
	 * Work around a deadlock caused by the btree write buffer not doing
	 * merges and leaving tons of merges for us to do - we really don't need
	 * to be doing merges at all from the interior update path, and if the
	 * interior update path is generating too many new interior updates we
	 * deadlock:
	 */
	if ((flags & BCH_WATERMARK_MASK) == BCH_WATERMARK_interior_updates)
		return 0;

	if ((flags & BCH_WATERMARK_MASK) <= BCH_WATERMARK_reclaim) {
		flags &= ~BCH_WATERMARK_MASK;
		flags |= BCH_WATERMARK_btree;
		flags |= BCH_TRANS_COMMIT_journal_reclaim;
	}

	b = trans->paths[path].l[level].b;

	if ((sib == btree_prev_sib && bpos_eq(b->data->min_key, POS_MIN)) ||
	    (sib == btree_next_sib && bpos_eq(b->data->max_key, SPOS_MAX))) {
		b->sib_u64s[sib] = U16_MAX;
		return 0;
	}

	sib_pos = sib == btree_prev_sib
		? bpos_predecessor(b->data->min_key)
		: bpos_successor(b->data->max_key);

	sib_path = bch2_path_get(trans, btree, sib_pos,
				 U8_MAX, level, BTREE_ITER_INTENT, _THIS_IP_);
	ret = bch2_btree_path_traverse(trans, sib_path, false);
	if (ret)
		goto err;

	btree_path_set_should_be_locked(trans->paths + sib_path);

	m = trans->paths[sib_path].l[level].b;

	if (btree_node_parent(trans->paths + path, b) !=
	    btree_node_parent(trans->paths + sib_path, m)) {
		b->sib_u64s[sib] = U16_MAX;
		goto out;
	}

	if (sib == btree_prev_sib) {
		prev = m;
		next = b;
	} else {
		prev = b;
		next = m;
	}

	if (!bpos_eq(bpos_successor(prev->data->max_key), next->data->min_key)) {
		struct printbuf buf1 = PRINTBUF, buf2 = PRINTBUF;

		bch2_bpos_to_text(&buf1, prev->data->max_key);
		bch2_bpos_to_text(&buf2, next->data->min_key);
		bch_err(c,
			"%s(): btree topology error:\n"
			"  prev ends at   %s\n"
			"  next starts at %s",
			__func__, buf1.buf, buf2.buf);
		printbuf_exit(&buf1);
		printbuf_exit(&buf2);
		ret = bch2_topology_error(c);
		goto err;
	}

	bch2_bkey_format_init(&new_s);
	bch2_bkey_format_add_pos(&new_s, prev->data->min_key);
	__bch2_btree_calc_format(&new_s, prev);
	__bch2_btree_calc_format(&new_s, next);
	bch2_bkey_format_add_pos(&new_s, next->data->max_key);
	new_f = bch2_bkey_format_done(&new_s);

	sib_u64s = btree_node_u64s_with_format(b->nr, &b->format, &new_f) +
		btree_node_u64s_with_format(m->nr, &m->format, &new_f);

	if (sib_u64s > BTREE_FOREGROUND_MERGE_HYSTERESIS(c)) {
		sib_u64s -= BTREE_FOREGROUND_MERGE_HYSTERESIS(c);
		sib_u64s /= 2;
		sib_u64s += BTREE_FOREGROUND_MERGE_HYSTERESIS(c);
	}

	sib_u64s = min(sib_u64s, btree_max_u64s(c));
	sib_u64s = min(sib_u64s, (size_t) U16_MAX - 1);
	b->sib_u64s[sib] = sib_u64s;

	if (b->sib_u64s[sib] > c->btree_foreground_merge_threshold)
		goto out;

	parent = btree_node_parent(trans->paths + path, b);
	as = bch2_btree_update_start(trans, trans->paths + path, level, false,
				     BCH_TRANS_COMMIT_no_enospc|flags);
	ret = PTR_ERR_OR_ZERO(as);
	if (ret)
		goto err;

	trace_and_count(c, btree_node_merge, trans, b);

	bch2_btree_interior_update_will_free_node(as, b);
	bch2_btree_interior_update_will_free_node(as, m);

	n = bch2_btree_node_alloc(as, trans, b->c.level);

	SET_BTREE_NODE_SEQ(n->data,
			   max(BTREE_NODE_SEQ(b->data),
			       BTREE_NODE_SEQ(m->data)) + 1);

	btree_set_min(n, prev->data->min_key);
	btree_set_max(n, next->data->max_key);

	n->data->format	 = new_f;
	btree_node_set_format(n, new_f);

	bch2_btree_sort_into(c, n, prev);
	bch2_btree_sort_into(c, n, next);

	bch2_btree_build_aux_trees(n);
	bch2_btree_update_add_new_node(as, n);
	six_unlock_write(&n->c.lock);

	new_path = get_unlocked_mut_path(trans, btree, n->c.level, n->key.k.p);
	six_lock_increment(&n->c.lock, SIX_LOCK_intent);
	mark_btree_node_locked(trans, trans->paths + new_path, n->c.level, BTREE_NODE_INTENT_LOCKED);
	bch2_btree_path_level_init(trans, trans->paths + new_path, n);

	bkey_init(&delete.k);
	delete.k.p = prev->key.k.p;
	bch2_keylist_add(&as->parent_keys, &delete);
	bch2_keylist_add(&as->parent_keys, &n->key);

	bch2_trans_verify_paths(trans);

	ret = bch2_btree_insert_node(as, trans, path, parent, &as->parent_keys);
	if (ret)
		goto err_free_update;

	bch2_trans_verify_paths(trans);

	bch2_btree_update_get_open_buckets(as, n);
	bch2_btree_node_write(c, n, SIX_LOCK_intent, 0);

	bch2_btree_node_free_inmem(trans, trans->paths + path, b);
	bch2_btree_node_free_inmem(trans, trans->paths + sib_path, m);

	bch2_trans_node_add(trans, trans->paths + path, n);

	bch2_trans_verify_paths(trans);

	six_unlock_intent(&n->c.lock);

	bch2_btree_update_done(as, trans);

	bch2_time_stats_update(&c->times[BCH_TIME_btree_node_merge], start_time);
out:
err:
	if (new_path)
		bch2_path_put(trans, new_path, true);
	bch2_path_put(trans, sib_path, true);
	bch2_trans_verify_locks(trans);
	if (ret == -BCH_ERR_journal_reclaim_would_deadlock)
		ret = 0;
	if (!ret)
		ret = bch2_trans_relock(trans);
	return ret;
err_free_update:
	bch2_btree_node_free_never_used(as, trans, n);
	bch2_btree_update_free(as, trans);
	goto out;
}

int bch2_btree_node_rewrite(struct btree_trans *trans,
			    struct btree_iter *iter,
			    struct btree *b,
			    unsigned flags)
{
	struct bch_fs *c = trans->c;
	struct btree *n, *parent;
	struct btree_update *as;
	btree_path_idx_t new_path = 0;
	int ret;

	flags |= BCH_TRANS_COMMIT_no_enospc;

	struct btree_path *path = btree_iter_path(trans, iter);
	parent = btree_node_parent(path, b);
	as = bch2_btree_update_start(trans, path, b->c.level, false, flags);
	ret = PTR_ERR_OR_ZERO(as);
	if (ret)
		goto out;

	bch2_btree_interior_update_will_free_node(as, b);

	n = bch2_btree_node_alloc_replacement(as, trans, b);

	bch2_btree_build_aux_trees(n);
	bch2_btree_update_add_new_node(as, n);
	six_unlock_write(&n->c.lock);

	new_path = get_unlocked_mut_path(trans, iter->btree_id, n->c.level, n->key.k.p);
	six_lock_increment(&n->c.lock, SIX_LOCK_intent);
	mark_btree_node_locked(trans, trans->paths + new_path, n->c.level, BTREE_NODE_INTENT_LOCKED);
	bch2_btree_path_level_init(trans, trans->paths + new_path, n);

	trace_and_count(c, btree_node_rewrite, trans, b);

	if (parent) {
		bch2_keylist_add(&as->parent_keys, &n->key);
		ret = bch2_btree_insert_node(as, trans, iter->path, parent, &as->parent_keys);
<<<<<<< HEAD
		if (ret)
			goto err;
=======
>>>>>>> f34bf546
	} else {
		ret = bch2_btree_set_root(as, trans, btree_iter_path(trans, iter), n, false);
	}

	if (ret)
		goto err;

	bch2_btree_update_get_open_buckets(as, n);
	bch2_btree_node_write(c, n, SIX_LOCK_intent, 0);

	bch2_btree_node_free_inmem(trans, btree_iter_path(trans, iter), b);

	bch2_trans_node_add(trans, trans->paths + iter->path, n);
	six_unlock_intent(&n->c.lock);

	bch2_btree_update_done(as, trans);
out:
	if (new_path)
		bch2_path_put(trans, new_path, true);
	bch2_trans_downgrade(trans);
	return ret;
err:
	bch2_btree_node_free_never_used(as, trans, n);
	bch2_btree_update_free(as, trans);
	goto out;
}

struct async_btree_rewrite {
	struct bch_fs		*c;
	struct work_struct	work;
	struct list_head	list;
	enum btree_id		btree_id;
	unsigned		level;
	struct bpos		pos;
	__le64			seq;
};

static int async_btree_node_rewrite_trans(struct btree_trans *trans,
					  struct async_btree_rewrite *a)
{
	struct bch_fs *c = trans->c;
	struct btree_iter iter;
	struct btree *b;
	int ret;

	bch2_trans_node_iter_init(trans, &iter, a->btree_id, a->pos,
				  BTREE_MAX_DEPTH, a->level, 0);
	b = bch2_btree_iter_peek_node(&iter);
	ret = PTR_ERR_OR_ZERO(b);
	if (ret)
		goto out;

	if (!b || b->data->keys.seq != a->seq) {
		struct printbuf buf = PRINTBUF;

		if (b)
			bch2_bkey_val_to_text(&buf, c, bkey_i_to_s_c(&b->key));
		else
			prt_str(&buf, "(null");
		bch_info(c, "%s: node to rewrite not found:, searching for seq %llu, got\n%s",
			 __func__, a->seq, buf.buf);
		printbuf_exit(&buf);
		goto out;
	}

	ret = bch2_btree_node_rewrite(trans, &iter, b, 0);
out:
	bch2_trans_iter_exit(trans, &iter);

	return ret;
}

static void async_btree_node_rewrite_work(struct work_struct *work)
{
	struct async_btree_rewrite *a =
		container_of(work, struct async_btree_rewrite, work);
	struct bch_fs *c = a->c;
	int ret;

	ret = bch2_trans_do(c, NULL, NULL, 0,
		      async_btree_node_rewrite_trans(trans, a));
	bch_err_fn_ratelimited(c, ret);
	bch2_write_ref_put(c, BCH_WRITE_REF_node_rewrite);
	kfree(a);
}

void bch2_btree_node_rewrite_async(struct bch_fs *c, struct btree *b)
{
	struct async_btree_rewrite *a;
	int ret;

	a = kmalloc(sizeof(*a), GFP_NOFS);
	if (!a) {
		bch_err(c, "%s: error allocating memory", __func__);
		return;
	}

	a->c		= c;
	a->btree_id	= b->c.btree_id;
	a->level	= b->c.level;
	a->pos		= b->key.k.p;
	a->seq		= b->data->keys.seq;
	INIT_WORK(&a->work, async_btree_node_rewrite_work);

	if (unlikely(!test_bit(BCH_FS_may_go_rw, &c->flags))) {
		mutex_lock(&c->pending_node_rewrites_lock);
		list_add(&a->list, &c->pending_node_rewrites);
		mutex_unlock(&c->pending_node_rewrites_lock);
		return;
	}

	if (!bch2_write_ref_tryget(c, BCH_WRITE_REF_node_rewrite)) {
		if (test_bit(BCH_FS_started, &c->flags)) {
			bch_err(c, "%s: error getting c->writes ref", __func__);
			kfree(a);
			return;
		}

		ret = bch2_fs_read_write_early(c);
		bch_err_msg(c, ret, "going read-write");
		if (ret) {
			kfree(a);
			return;
		}

		bch2_write_ref_get(c, BCH_WRITE_REF_node_rewrite);
	}

	queue_work(c->btree_node_rewrite_worker, &a->work);
}

void bch2_do_pending_node_rewrites(struct bch_fs *c)
{
	struct async_btree_rewrite *a, *n;

	mutex_lock(&c->pending_node_rewrites_lock);
	list_for_each_entry_safe(a, n, &c->pending_node_rewrites, list) {
		list_del(&a->list);

		bch2_write_ref_get(c, BCH_WRITE_REF_node_rewrite);
		queue_work(c->btree_node_rewrite_worker, &a->work);
	}
	mutex_unlock(&c->pending_node_rewrites_lock);
}

void bch2_free_pending_node_rewrites(struct bch_fs *c)
{
	struct async_btree_rewrite *a, *n;

	mutex_lock(&c->pending_node_rewrites_lock);
	list_for_each_entry_safe(a, n, &c->pending_node_rewrites, list) {
		list_del(&a->list);

		kfree(a);
	}
	mutex_unlock(&c->pending_node_rewrites_lock);
}

static int __bch2_btree_node_update_key(struct btree_trans *trans,
					struct btree_iter *iter,
					struct btree *b, struct btree *new_hash,
					struct bkey_i *new_key,
					unsigned commit_flags,
					bool skip_triggers)
{
	struct bch_fs *c = trans->c;
	struct btree_iter iter2 = { NULL };
	struct btree *parent;
	int ret;

	if (!skip_triggers) {
		ret   = bch2_key_trigger_old(trans, b->c.btree_id, b->c.level + 1,
					     bkey_i_to_s_c(&b->key),
					     BTREE_TRIGGER_TRANSACTIONAL) ?:
			bch2_key_trigger_new(trans, b->c.btree_id, b->c.level + 1,
					     bkey_i_to_s(new_key),
					     BTREE_TRIGGER_TRANSACTIONAL);
		if (ret)
			return ret;
	}

	if (new_hash) {
		bkey_copy(&new_hash->key, new_key);
		ret = bch2_btree_node_hash_insert(&c->btree_cache,
				new_hash, b->c.level, b->c.btree_id);
		BUG_ON(ret);
	}

	parent = btree_node_parent(btree_iter_path(trans, iter), b);
	if (parent) {
		bch2_trans_copy_iter(&iter2, iter);

		iter2.path = bch2_btree_path_make_mut(trans, iter2.path,
				iter2.flags & BTREE_ITER_INTENT,
				_THIS_IP_);

		struct btree_path *path2 = btree_iter_path(trans, &iter2);
		BUG_ON(path2->level != b->c.level);
		BUG_ON(!bpos_eq(path2->pos, new_key->k.p));

		btree_path_set_level_up(trans, path2);

		trans->paths_sorted = false;

		ret   = bch2_btree_iter_traverse(&iter2) ?:
			bch2_trans_update(trans, &iter2, new_key, BTREE_TRIGGER_NORUN);
		if (ret)
			goto err;
	} else {
		BUG_ON(btree_node_root(c, b) != b);

		struct jset_entry *e = bch2_trans_jset_entry_alloc(trans,
				       jset_u64s(new_key->k.u64s));
		ret = PTR_ERR_OR_ZERO(e);
		if (ret)
			return ret;

		journal_entry_set(e,
				  BCH_JSET_ENTRY_btree_root,
				  b->c.btree_id, b->c.level,
				  new_key, new_key->k.u64s);
	}

	ret = bch2_trans_commit(trans, NULL, NULL, commit_flags);
	if (ret)
		goto err;

	bch2_btree_node_lock_write_nofail(trans, btree_iter_path(trans, iter), &b->c);

	if (new_hash) {
		mutex_lock(&c->btree_cache.lock);
		bch2_btree_node_hash_remove(&c->btree_cache, new_hash);
		bch2_btree_node_hash_remove(&c->btree_cache, b);

		bkey_copy(&b->key, new_key);
		ret = __bch2_btree_node_hash_insert(&c->btree_cache, b);
		BUG_ON(ret);
		mutex_unlock(&c->btree_cache.lock);
	} else {
		bkey_copy(&b->key, new_key);
	}

	bch2_btree_node_unlock_write(trans, btree_iter_path(trans, iter), b);
out:
	bch2_trans_iter_exit(trans, &iter2);
	return ret;
err:
	if (new_hash) {
		mutex_lock(&c->btree_cache.lock);
		bch2_btree_node_hash_remove(&c->btree_cache, b);
		mutex_unlock(&c->btree_cache.lock);
	}
	goto out;
}

int bch2_btree_node_update_key(struct btree_trans *trans, struct btree_iter *iter,
			       struct btree *b, struct bkey_i *new_key,
			       unsigned commit_flags, bool skip_triggers)
{
	struct bch_fs *c = trans->c;
	struct btree *new_hash = NULL;
	struct btree_path *path = btree_iter_path(trans, iter);
	struct closure cl;
	int ret = 0;

	ret = bch2_btree_path_upgrade(trans, path, b->c.level + 1);
	if (ret)
		return ret;

	closure_init_stack(&cl);

	/*
	 * check btree_ptr_hash_val() after @b is locked by
	 * btree_iter_traverse():
	 */
	if (btree_ptr_hash_val(new_key) != b->hash_val) {
		ret = bch2_btree_cache_cannibalize_lock(trans, &cl);
		if (ret) {
			ret = drop_locks_do(trans, (closure_sync(&cl), 0));
			if (ret)
				return ret;
		}

		new_hash = bch2_btree_node_mem_alloc(trans, false);
	}

	path->intent_ref++;
	ret = __bch2_btree_node_update_key(trans, iter, b, new_hash, new_key,
					   commit_flags, skip_triggers);
	--path->intent_ref;

	if (new_hash) {
		mutex_lock(&c->btree_cache.lock);
		list_move(&new_hash->list, &c->btree_cache.freeable);
		mutex_unlock(&c->btree_cache.lock);

		six_unlock_write(&new_hash->c.lock);
		six_unlock_intent(&new_hash->c.lock);
	}
	closure_sync(&cl);
	bch2_btree_cache_cannibalize_unlock(trans);
	return ret;
}

int bch2_btree_node_update_key_get_iter(struct btree_trans *trans,
					struct btree *b, struct bkey_i *new_key,
					unsigned commit_flags, bool skip_triggers)
{
	struct btree_iter iter;
	int ret;

	bch2_trans_node_iter_init(trans, &iter, b->c.btree_id, b->key.k.p,
				  BTREE_MAX_DEPTH, b->c.level,
				  BTREE_ITER_INTENT);
	ret = bch2_btree_iter_traverse(&iter);
	if (ret)
		goto out;

	/* has node been freed? */
	if (btree_iter_path(trans, &iter)->l[b->c.level].b != b) {
		/* node has been freed: */
		BUG_ON(!btree_node_dying(b));
		goto out;
	}

	BUG_ON(!btree_node_hashed(b));

	struct bch_extent_ptr *ptr;
	bch2_bkey_drop_ptrs(bkey_i_to_s(new_key), ptr,
			    !bch2_bkey_has_device(bkey_i_to_s(&b->key), ptr->dev));

	ret = bch2_btree_node_update_key(trans, &iter, b, new_key,
					 commit_flags, skip_triggers);
out:
	bch2_trans_iter_exit(trans, &iter);
	return ret;
}

/* Init code: */

/*
 * Only for filesystem bringup, when first reading the btree roots or allocating
 * btree roots when initializing a new filesystem:
 */
void bch2_btree_set_root_for_read(struct bch_fs *c, struct btree *b)
{
	BUG_ON(btree_node_root(c, b));

	bch2_btree_set_root_inmem(c, b);
}

static int __bch2_btree_root_alloc_fake(struct btree_trans *trans, enum btree_id id, unsigned level)
{
	struct bch_fs *c = trans->c;
	struct closure cl;
	struct btree *b;
	int ret;

	closure_init_stack(&cl);

	do {
		ret = bch2_btree_cache_cannibalize_lock(trans, &cl);
		closure_sync(&cl);
	} while (ret);

	b = bch2_btree_node_mem_alloc(trans, false);
	bch2_btree_cache_cannibalize_unlock(trans);

	set_btree_node_fake(b);
	set_btree_node_need_rewrite(b);
	b->c.level	= level;
	b->c.btree_id	= id;

	bkey_btree_ptr_init(&b->key);
	b->key.k.p = SPOS_MAX;
	*((u64 *) bkey_i_to_btree_ptr(&b->key)->v.start) = U64_MAX - id;

	bch2_bset_init_first(b, &b->data->keys);
	bch2_btree_build_aux_trees(b);

	b->data->flags = 0;
	btree_set_min(b, POS_MIN);
	btree_set_max(b, SPOS_MAX);
	b->data->format = bch2_btree_calc_format(b);
	btree_node_set_format(b, b->data->format);

	ret = bch2_btree_node_hash_insert(&c->btree_cache, b,
					  b->c.level, b->c.btree_id);
	BUG_ON(ret);

	bch2_btree_set_root_inmem(c, b);

	six_unlock_write(&b->c.lock);
	six_unlock_intent(&b->c.lock);
	return 0;
}

void bch2_btree_root_alloc_fake(struct bch_fs *c, enum btree_id id, unsigned level)
<<<<<<< HEAD
{
	bch2_trans_run(c, __bch2_btree_root_alloc_fake(trans, id, level));
}

static void bch2_btree_update_to_text(struct printbuf *out, struct btree_update *as)
{
=======
{
	bch2_trans_run(c, __bch2_btree_root_alloc_fake(trans, id, level));
}

static void bch2_btree_update_to_text(struct printbuf *out, struct btree_update *as)
{
>>>>>>> f34bf546
	prt_printf(out, "%ps: btree=%s l=%u-%u watermark=%s mode=%s nodes_written=%u cl.remaining=%u journal_seq=%llu\n",
		   (void *) as->ip_started,
		   bch2_btree_id_str(as->btree_id),
		   as->update_level_start,
		   as->update_level_end,
		   bch2_watermarks[as->watermark],
		   bch2_btree_update_modes[as->mode],
		   as->nodes_written,
		   closure_nr_remaining(&as->cl),
		   as->journal.seq);
}

void bch2_btree_updates_to_text(struct printbuf *out, struct bch_fs *c)
{
	struct btree_update *as;

	mutex_lock(&c->btree_interior_update_lock);
	list_for_each_entry(as, &c->btree_interior_update_list, list)
		bch2_btree_update_to_text(out, as);
	mutex_unlock(&c->btree_interior_update_lock);
}

static bool bch2_btree_interior_updates_pending(struct bch_fs *c)
{
	bool ret;

	mutex_lock(&c->btree_interior_update_lock);
	ret = !list_empty(&c->btree_interior_update_list);
	mutex_unlock(&c->btree_interior_update_lock);

	return ret;
}

bool bch2_btree_interior_updates_flush(struct bch_fs *c)
{
	bool ret = bch2_btree_interior_updates_pending(c);

	if (ret)
		closure_wait_event(&c->btree_interior_update_wait,
				   !bch2_btree_interior_updates_pending(c));
	return ret;
}

void bch2_journal_entry_to_btree_root(struct bch_fs *c, struct jset_entry *entry)
{
	struct btree_root *r = bch2_btree_id_root(c, entry->btree_id);

	mutex_lock(&c->btree_root_lock);

	r->level = entry->level;
	r->alive = true;
	bkey_copy(&r->key, (struct bkey_i *) entry->start);

	mutex_unlock(&c->btree_root_lock);
}

struct jset_entry *
bch2_btree_roots_to_journal_entries(struct bch_fs *c,
				    struct jset_entry *end,
				    unsigned long skip)
{
	unsigned i;

	mutex_lock(&c->btree_root_lock);

	for (i = 0; i < btree_id_nr_alive(c); i++) {
		struct btree_root *r = bch2_btree_id_root(c, i);

		if (r->alive && !test_bit(i, &skip)) {
			journal_entry_set(end, BCH_JSET_ENTRY_btree_root,
					  i, r->level, &r->key, r->key.k.u64s);
			end = vstruct_next(end);
		}
	}

	mutex_unlock(&c->btree_root_lock);

	return end;
}

void bch2_fs_btree_interior_update_exit(struct bch_fs *c)
{
	if (c->btree_node_rewrite_worker)
		destroy_workqueue(c->btree_node_rewrite_worker);
	if (c->btree_interior_update_worker)
		destroy_workqueue(c->btree_interior_update_worker);
	mempool_exit(&c->btree_interior_update_pool);
}

void bch2_fs_btree_interior_update_init_early(struct bch_fs *c)
{
	mutex_init(&c->btree_reserve_cache_lock);
	INIT_LIST_HEAD(&c->btree_interior_update_list);
	INIT_LIST_HEAD(&c->btree_interior_updates_unwritten);
	mutex_init(&c->btree_interior_update_lock);
	INIT_WORK(&c->btree_interior_update_work, btree_interior_update_work);

	INIT_LIST_HEAD(&c->pending_node_rewrites);
	mutex_init(&c->pending_node_rewrites_lock);
}

int bch2_fs_btree_interior_update_init(struct bch_fs *c)
{
	c->btree_interior_update_worker =
		alloc_workqueue("btree_update", WQ_UNBOUND|WQ_MEM_RECLAIM, 8);
	if (!c->btree_interior_update_worker)
		return -BCH_ERR_ENOMEM_btree_interior_update_worker_init;

	c->btree_node_rewrite_worker =
		alloc_ordered_workqueue("btree_node_rewrite", WQ_UNBOUND);
	if (!c->btree_node_rewrite_worker)
		return -BCH_ERR_ENOMEM_btree_interior_update_worker_init;

	if (mempool_init_kmalloc_pool(&c->btree_interior_update_pool, 1,
				      sizeof(struct btree_update)))
		return -BCH_ERR_ENOMEM_btree_interior_update_pool_init;

	return 0;
}<|MERGE_RESOLUTION|>--- conflicted
+++ resolved
@@ -135,7 +135,6 @@
 
 		need_fsck_err(c, btree_node_topology_bad_max_key, "%s", buf.buf);
 		goto topology_repair;
-<<<<<<< HEAD
 	}
 out:
 fsck_err:
@@ -151,23 +150,6 @@
 	} else {
 		ret = bch2_run_explicit_recovery_pass(c, BCH_RECOVERY_PASS_check_topology);
 	}
-=======
-	}
-out:
-fsck_err:
-	bch2_btree_and_journal_iter_exit(&iter);
-	bch2_bkey_buf_exit(&prev, c);
-	printbuf_exit(&buf);
-	return ret;
-topology_repair:
-	if ((c->recovery_passes_explicit & BIT_ULL(BCH_RECOVERY_PASS_check_topology)) &&
-	    c->curr_recovery_pass > BCH_RECOVERY_PASS_check_topology) {
-		bch2_inconsistent_error(c);
-		ret = -BCH_ERR_btree_need_topology_repair;
-	} else {
-		ret = bch2_run_explicit_recovery_pass(c, BCH_RECOVERY_PASS_check_topology);
-	}
->>>>>>> f34bf546
 	goto out;
 }
 
@@ -1701,11 +1683,6 @@
 	if (parent) {
 		/* Split a non root node */
 		ret = bch2_btree_insert_node(as, trans, path, parent, &as->parent_keys);
-<<<<<<< HEAD
-		if (ret)
-			goto err;
-=======
->>>>>>> f34bf546
 	} else if (n3) {
 		ret = bch2_btree_set_root(as, trans, trans->paths + path, n3, false);
 	} else {
@@ -1821,7 +1798,6 @@
 		bch2_btree_node_unlock_write(trans, path, b);
 		return ret;
 	}
-<<<<<<< HEAD
 
 	bch2_btree_insert_keys_interior(as, trans, path, b,
 					path->l[b->c.level].iter, keys);
@@ -1829,15 +1805,6 @@
 	trans_for_each_path_with_node(trans, b, linked, i)
 		bch2_btree_node_iter_peek(&linked->l[b->c.level].iter, b);
 
-=======
-
-	bch2_btree_insert_keys_interior(as, trans, path, b,
-					path->l[b->c.level].iter, keys);
-
-	trans_for_each_path_with_node(trans, b, linked, i)
-		bch2_btree_node_iter_peek(&linked->l[b->c.level].iter, b);
-
->>>>>>> f34bf546
 	bch2_trans_verify_paths(trans);
 
 	live_u64s_added = (int) b->nr.live_u64s - old_live_u64s;
@@ -1928,13 +1895,9 @@
 	bch2_keylist_add(&as->parent_keys, &b->key);
 	btree_split_insert_keys(as, trans, path_idx, n, &as->parent_keys);
 
-<<<<<<< HEAD
-	bch2_btree_set_root(as, trans, path, n);
-=======
 	int ret = bch2_btree_set_root(as, trans, path, n, true);
 	BUG_ON(ret);
 
->>>>>>> f34bf546
 	bch2_btree_update_get_open_buckets(as, n);
 	bch2_btree_node_write(c, n, SIX_LOCK_intent, 0);
 	bch2_trans_node_add(trans, path, n);
@@ -2197,11 +2160,6 @@
 	if (parent) {
 		bch2_keylist_add(&as->parent_keys, &n->key);
 		ret = bch2_btree_insert_node(as, trans, iter->path, parent, &as->parent_keys);
-<<<<<<< HEAD
-		if (ret)
-			goto err;
-=======
->>>>>>> f34bf546
 	} else {
 		ret = bch2_btree_set_root(as, trans, btree_iter_path(trans, iter), n, false);
 	}
@@ -2600,21 +2558,12 @@
 }
 
 void bch2_btree_root_alloc_fake(struct bch_fs *c, enum btree_id id, unsigned level)
-<<<<<<< HEAD
 {
 	bch2_trans_run(c, __bch2_btree_root_alloc_fake(trans, id, level));
 }
 
 static void bch2_btree_update_to_text(struct printbuf *out, struct btree_update *as)
 {
-=======
-{
-	bch2_trans_run(c, __bch2_btree_root_alloc_fake(trans, id, level));
-}
-
-static void bch2_btree_update_to_text(struct printbuf *out, struct btree_update *as)
-{
->>>>>>> f34bf546
 	prt_printf(out, "%ps: btree=%s l=%u-%u watermark=%s mode=%s nodes_written=%u cl.remaining=%u journal_seq=%llu\n",
 		   (void *) as->ip_started,
 		   bch2_btree_id_str(as->btree_id),

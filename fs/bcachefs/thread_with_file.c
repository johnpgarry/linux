--- conflicted
+++ resolved
@@ -294,22 +294,12 @@
 	return 0;
 }
 
-<<<<<<< HEAD
-int bch2_run_thread_with_stdio(struct thread_with_stdio *thr,
-			       const struct thread_with_stdio_ops *ops)
+void bch2_thread_with_stdio_init(struct thread_with_stdio *thr,
+				 const struct thread_with_stdio_ops *ops)
 {
 	stdio_buf_init(&thr->stdio.input);
 	stdio_buf_init(&thr->stdio.output);
 	thr->ops = ops;
-
-	return bch2_run_thread_with_file(&thr->thr, &thread_with_stdio_fops, thread_with_stdio_fn);
-=======
-void bch2_thread_with_stdio_init(struct thread_with_stdio *thr,
-				 const struct thread_with_stdio_ops *ops)
-{
-	stdio_buf_init(&thr->stdio.input);
-	stdio_buf_init(&thr->stdio.output);
-	thr->ops = ops;
 }
 
 int __bch2_run_thread_with_stdio(struct thread_with_stdio *thr)
@@ -323,7 +313,6 @@
 	bch2_thread_with_stdio_init(thr, ops);
 
 	return __bch2_run_thread_with_stdio(thr);
->>>>>>> f34bf546
 }
 
 int bch2_run_thread_with_stdout(struct thread_with_stdio *thr,

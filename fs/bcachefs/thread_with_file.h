--- conflicted
+++ resolved
@@ -63,12 +63,9 @@
 	const struct thread_with_stdio_ops	*ops;
 };
 
-<<<<<<< HEAD
-=======
 void bch2_thread_with_stdio_init(struct thread_with_stdio *,
 				 const struct thread_with_stdio_ops *);
 int __bch2_run_thread_with_stdio(struct thread_with_stdio *);
->>>>>>> f34bf546
 int bch2_run_thread_with_stdio(struct thread_with_stdio *,
 			       const struct thread_with_stdio_ops *);
 int bch2_run_thread_with_stdout(struct thread_with_stdio *,

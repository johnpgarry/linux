// SPDX-License-Identifier: GPL-2.0
#ifndef NO_BCACHEFS_CHARDEV

#include "bcachefs.h"
#include "bcachefs_ioctl.h"
#include "buckets.h"
#include "chardev.h"
#include "journal.h"
#include "move.h"
#include "recovery_passes.h"
#include "replicas.h"
#include "super.h"
#include "super-io.h"
#include "thread_with_file.h"

#include <linux/cdev.h>
#include <linux/device.h>
#include <linux/fs.h>
#include <linux/ioctl.h>
#include <linux/major.h>
#include <linux/sched/task.h>
#include <linux/slab.h>
#include <linux/uaccess.h>

/* returns with ref on ca->ref */
static struct bch_dev *bch2_device_lookup(struct bch_fs *c, u64 dev,
					  unsigned flags)
{
	struct bch_dev *ca;

	if (flags & BCH_BY_INDEX) {
		if (dev >= c->sb.nr_devices)
			return ERR_PTR(-EINVAL);

		rcu_read_lock();
		ca = rcu_dereference(c->devs[dev]);
		if (ca)
			percpu_ref_get(&ca->ref);
		rcu_read_unlock();

		if (!ca)
			return ERR_PTR(-EINVAL);
	} else {
		char *path;

		path = strndup_user((const char __user *)
				    (unsigned long) dev, PATH_MAX);
		if (IS_ERR(path))
			return ERR_CAST(path);

		ca = bch2_dev_lookup(c, path);
		kfree(path);
	}

	return ca;
}

#if 0
static long bch2_ioctl_assemble(struct bch_ioctl_assemble __user *user_arg)
{
	struct bch_ioctl_assemble arg;
	struct bch_fs *c;
	u64 *user_devs = NULL;
	char **devs = NULL;
	unsigned i;
	int ret = -EFAULT;

	if (copy_from_user(&arg, user_arg, sizeof(arg)))
		return -EFAULT;

	if (arg.flags || arg.pad)
		return -EINVAL;

	user_devs = kmalloc_array(arg.nr_devs, sizeof(u64), GFP_KERNEL);
	if (!user_devs)
		return -ENOMEM;

	devs = kcalloc(arg.nr_devs, sizeof(char *), GFP_KERNEL);

	if (copy_from_user(user_devs, user_arg->devs,
			   sizeof(u64) * arg.nr_devs))
		goto err;

	for (i = 0; i < arg.nr_devs; i++) {
		devs[i] = strndup_user((const char __user *)(unsigned long)
				       user_devs[i],
				       PATH_MAX);
		ret= PTR_ERR_OR_ZERO(devs[i]);
		if (ret)
			goto err;
	}

	c = bch2_fs_open(devs, arg.nr_devs, bch2_opts_empty());
	ret = PTR_ERR_OR_ZERO(c);
	if (!ret)
		closure_put(&c->cl);
err:
	if (devs)
		for (i = 0; i < arg.nr_devs; i++)
			kfree(devs[i]);
	kfree(devs);
	return ret;
}

static long bch2_ioctl_incremental(struct bch_ioctl_incremental __user *user_arg)
{
	struct bch_ioctl_incremental arg;
	const char *err;
	char *path;

	if (copy_from_user(&arg, user_arg, sizeof(arg)))
		return -EFAULT;

	if (arg.flags || arg.pad)
		return -EINVAL;

	path = strndup_user((const char __user *)(unsigned long) arg.dev, PATH_MAX);
	ret = PTR_ERR_OR_ZERO(path);
	if (ret)
		return ret;

	err = bch2_fs_open_incremental(path);
	kfree(path);

	if (err) {
		pr_err("Could not register bcachefs devices: %s", err);
		return -EINVAL;
	}

	return 0;
}
#endif

struct fsck_thread {
	struct thread_with_stdio thr;
	struct bch_fs		*c;
	struct bch_opts		opts;
};

static void bch2_fsck_thread_exit(struct thread_with_stdio *_thr)
{
	struct fsck_thread *thr = container_of(_thr, struct fsck_thread, thr);
	kfree(thr);
}

static int bch2_fsck_offline_thread_fn(struct thread_with_stdio *stdio)
{
	struct fsck_thread *thr = container_of(stdio, struct fsck_thread, thr);
	struct bch_fs *c = thr->c;

	int ret = PTR_ERR_OR_ZERO(c);
	if (ret)
		return ret;

	ret = bch2_fs_start(thr->c);
	if (ret)
		goto err;

	if (test_bit(BCH_FS_errors_fixed, &c->flags)) {
		bch2_stdio_redirect_printf(&stdio->stdio, false, "%s: errors fixed\n", c->name);
		ret |= 1;
	}
	if (test_bit(BCH_FS_error, &c->flags)) {
		bch2_stdio_redirect_printf(&stdio->stdio, false, "%s: still has errors\n", c->name);
		ret |= 4;
	}
err:
	bch2_fs_stop(c);
	return ret;
}

static const struct thread_with_stdio_ops bch2_offline_fsck_ops = {
	.exit		= bch2_fsck_thread_exit,
	.fn		= bch2_fsck_offline_thread_fn,
};

static long bch2_ioctl_fsck_offline(struct bch_ioctl_fsck_offline __user *user_arg)
{
	struct bch_ioctl_fsck_offline arg;
	struct fsck_thread *thr = NULL;
	darray_str(devs) = {};
	long ret = 0;

	if (copy_from_user(&arg, user_arg, sizeof(arg)))
		return -EFAULT;

	if (arg.flags)
		return -EINVAL;

	if (!capable(CAP_SYS_ADMIN))
		return -EPERM;

	for (size_t i = 0; i < arg.nr_devs; i++) {
		u64 dev_u64;
		ret = copy_from_user_errcode(&dev_u64, &user_arg->devs[i], sizeof(u64));
		if (ret)
			goto err;

		char *dev_str = strndup_user((char __user *)(unsigned long) dev_u64, PATH_MAX);
		ret = PTR_ERR_OR_ZERO(dev_str);
		if (ret)
			goto err;

		ret = darray_push(&devs, dev_str);
		if (ret) {
			kfree(dev_str);
			goto err;
		}
	}

	thr = kzalloc(sizeof(*thr), GFP_KERNEL);
	if (!thr) {
		ret = -ENOMEM;
		goto err;
	}

	thr->opts = bch2_opts_empty();

	if (arg.opts) {
		char *optstr = strndup_user((char __user *)(unsigned long) arg.opts, 1 << 16);

		ret =   PTR_ERR_OR_ZERO(optstr) ?:
			bch2_parse_mount_opts(NULL, &thr->opts, optstr);
		kfree(optstr);

		if (ret)
			goto err;
	}

	opt_set(thr->opts, stdio, (u64)(unsigned long)&thr->thr.stdio);

	/* We need request_key() to be called before we punt to kthread: */
	opt_set(thr->opts, nostart, true);

<<<<<<< HEAD
=======
	bch2_thread_with_stdio_init(&thr->thr, &bch2_offline_fsck_ops);

>>>>>>> f34bf546
	thr->c = bch2_fs_open(devs.data, arg.nr_devs, thr->opts);

	if (!IS_ERR(thr->c) &&
	    thr->c->opts.errors == BCH_ON_ERROR_panic)
		thr->c->opts.errors = BCH_ON_ERROR_ro;

<<<<<<< HEAD
	ret = bch2_run_thread_with_stdio(&thr->thr, &bch2_offline_fsck_ops);
=======
	ret = __bch2_run_thread_with_stdio(&thr->thr);
>>>>>>> f34bf546
out:
	darray_for_each(devs, i)
		kfree(*i);
	darray_exit(&devs);
	return ret;
err:
	if (thr)
		bch2_fsck_thread_exit(&thr->thr);
	pr_err("ret %s", bch2_err_str(ret));
	goto out;
}

static long bch2_global_ioctl(unsigned cmd, void __user *arg)
{
	long ret;

	switch (cmd) {
#if 0
	case BCH_IOCTL_ASSEMBLE:
		return bch2_ioctl_assemble(arg);
	case BCH_IOCTL_INCREMENTAL:
		return bch2_ioctl_incremental(arg);
#endif
	case BCH_IOCTL_FSCK_OFFLINE: {
		ret = bch2_ioctl_fsck_offline(arg);
		break;
	}
	default:
		ret = -ENOTTY;
		break;
	}

	if (ret < 0)
		ret = bch2_err_class(ret);
	return ret;
}

static long bch2_ioctl_query_uuid(struct bch_fs *c,
			struct bch_ioctl_query_uuid __user *user_arg)
{
	return copy_to_user_errcode(&user_arg->uuid, &c->sb.user_uuid,
				    sizeof(c->sb.user_uuid));
}

#if 0
static long bch2_ioctl_start(struct bch_fs *c, struct bch_ioctl_start arg)
{
	if (!capable(CAP_SYS_ADMIN))
		return -EPERM;

	if (arg.flags || arg.pad)
		return -EINVAL;

	return bch2_fs_start(c);
}

static long bch2_ioctl_stop(struct bch_fs *c)
{
	if (!capable(CAP_SYS_ADMIN))
		return -EPERM;

	bch2_fs_stop(c);
	return 0;
}
#endif

static long bch2_ioctl_disk_add(struct bch_fs *c, struct bch_ioctl_disk arg)
{
	char *path;
	int ret;

	if (!capable(CAP_SYS_ADMIN))
		return -EPERM;

	if (arg.flags || arg.pad)
		return -EINVAL;

	path = strndup_user((const char __user *)(unsigned long) arg.dev, PATH_MAX);
	ret = PTR_ERR_OR_ZERO(path);
	if (ret)
		return ret;

	ret = bch2_dev_add(c, path);
	kfree(path);

	return ret;
}

static long bch2_ioctl_disk_remove(struct bch_fs *c, struct bch_ioctl_disk arg)
{
	struct bch_dev *ca;

	if (!capable(CAP_SYS_ADMIN))
		return -EPERM;

	if ((arg.flags & ~(BCH_FORCE_IF_DATA_LOST|
			   BCH_FORCE_IF_METADATA_LOST|
			   BCH_FORCE_IF_DEGRADED|
			   BCH_BY_INDEX)) ||
	    arg.pad)
		return -EINVAL;

	ca = bch2_device_lookup(c, arg.dev, arg.flags);
	if (IS_ERR(ca))
		return PTR_ERR(ca);

	return bch2_dev_remove(c, ca, arg.flags);
}

static long bch2_ioctl_disk_online(struct bch_fs *c, struct bch_ioctl_disk arg)
{
	char *path;
	int ret;

	if (!capable(CAP_SYS_ADMIN))
		return -EPERM;

	if (arg.flags || arg.pad)
		return -EINVAL;

	path = strndup_user((const char __user *)(unsigned long) arg.dev, PATH_MAX);
	ret = PTR_ERR_OR_ZERO(path);
	if (ret)
		return ret;

	ret = bch2_dev_online(c, path);
	kfree(path);
	return ret;
}

static long bch2_ioctl_disk_offline(struct bch_fs *c, struct bch_ioctl_disk arg)
{
	struct bch_dev *ca;
	int ret;

	if (!capable(CAP_SYS_ADMIN))
		return -EPERM;

	if ((arg.flags & ~(BCH_FORCE_IF_DATA_LOST|
			   BCH_FORCE_IF_METADATA_LOST|
			   BCH_FORCE_IF_DEGRADED|
			   BCH_BY_INDEX)) ||
	    arg.pad)
		return -EINVAL;

	ca = bch2_device_lookup(c, arg.dev, arg.flags);
	if (IS_ERR(ca))
		return PTR_ERR(ca);

	ret = bch2_dev_offline(c, ca, arg.flags);
	percpu_ref_put(&ca->ref);
	return ret;
}

static long bch2_ioctl_disk_set_state(struct bch_fs *c,
			struct bch_ioctl_disk_set_state arg)
{
	struct bch_dev *ca;
	int ret;

	if (!capable(CAP_SYS_ADMIN))
		return -EPERM;

	if ((arg.flags & ~(BCH_FORCE_IF_DATA_LOST|
			   BCH_FORCE_IF_METADATA_LOST|
			   BCH_FORCE_IF_DEGRADED|
			   BCH_BY_INDEX)) ||
	    arg.pad[0] || arg.pad[1] || arg.pad[2] ||
	    arg.new_state >= BCH_MEMBER_STATE_NR)
		return -EINVAL;

	ca = bch2_device_lookup(c, arg.dev, arg.flags);
	if (IS_ERR(ca))
		return PTR_ERR(ca);

	ret = bch2_dev_set_state(c, ca, arg.new_state, arg.flags);
	if (ret)
		bch_err(c, "Error setting device state: %s", bch2_err_str(ret));

	percpu_ref_put(&ca->ref);
	return ret;
}

struct bch_data_ctx {
	struct thread_with_file		thr;

	struct bch_fs			*c;
	struct bch_ioctl_data		arg;
	struct bch_move_stats		stats;
};

static int bch2_data_thread(void *arg)
{
	struct bch_data_ctx *ctx = container_of(arg, struct bch_data_ctx, thr);

	ctx->thr.ret = bch2_data_job(ctx->c, &ctx->stats, ctx->arg);
	ctx->stats.data_type = U8_MAX;
	return 0;
}

static int bch2_data_job_release(struct inode *inode, struct file *file)
{
	struct bch_data_ctx *ctx = container_of(file->private_data, struct bch_data_ctx, thr);

	bch2_thread_with_file_exit(&ctx->thr);
	kfree(ctx);
	return 0;
}

static ssize_t bch2_data_job_read(struct file *file, char __user *buf,
				  size_t len, loff_t *ppos)
{
	struct bch_data_ctx *ctx = container_of(file->private_data, struct bch_data_ctx, thr);
	struct bch_fs *c = ctx->c;
	struct bch_ioctl_data_event e = {
		.type			= BCH_DATA_EVENT_PROGRESS,
		.p.data_type		= ctx->stats.data_type,
		.p.btree_id		= ctx->stats.pos.btree,
		.p.pos			= ctx->stats.pos.pos,
		.p.sectors_done		= atomic64_read(&ctx->stats.sectors_seen),
		.p.sectors_total	= bch2_fs_usage_read_short(c).used,
	};

	if (len < sizeof(e))
		return -EINVAL;

	return copy_to_user_errcode(buf, &e, sizeof(e)) ?: sizeof(e);
}

static const struct file_operations bcachefs_data_ops = {
	.release	= bch2_data_job_release,
	.read		= bch2_data_job_read,
	.llseek		= no_llseek,
};

static long bch2_ioctl_data(struct bch_fs *c,
			    struct bch_ioctl_data arg)
{
	struct bch_data_ctx *ctx;
	int ret;

	if (!capable(CAP_SYS_ADMIN))
		return -EPERM;

	if (arg.op >= BCH_DATA_OP_NR || arg.flags)
		return -EINVAL;

	ctx = kzalloc(sizeof(*ctx), GFP_KERNEL);
	if (!ctx)
		return -ENOMEM;

	ctx->c = c;
	ctx->arg = arg;

	ret = bch2_run_thread_with_file(&ctx->thr,
			&bcachefs_data_ops,
			bch2_data_thread);
	if (ret < 0)
		kfree(ctx);
	return ret;
}

static long bch2_ioctl_fs_usage(struct bch_fs *c,
				struct bch_ioctl_fs_usage __user *user_arg)
{
	struct bch_ioctl_fs_usage *arg = NULL;
	struct bch_replicas_usage *dst_e, *dst_end;
	struct bch_fs_usage_online *src;
	u32 replica_entries_bytes;
	unsigned i;
	int ret = 0;

	if (!test_bit(BCH_FS_started, &c->flags))
		return -EINVAL;

	if (get_user(replica_entries_bytes, &user_arg->replica_entries_bytes))
		return -EFAULT;

	arg = kzalloc(size_add(sizeof(*arg), replica_entries_bytes), GFP_KERNEL);
	if (!arg)
		return -ENOMEM;

	src = bch2_fs_usage_read(c);
	if (!src) {
		ret = -ENOMEM;
		goto err;
	}

	arg->capacity		= c->capacity;
	arg->used		= bch2_fs_sectors_used(c, src);
	arg->online_reserved	= src->online_reserved;

	for (i = 0; i < BCH_REPLICAS_MAX; i++)
		arg->persistent_reserved[i] = src->u.persistent_reserved[i];

	dst_e	= arg->replicas;
	dst_end = (void *) arg->replicas + replica_entries_bytes;

	for (i = 0; i < c->replicas.nr; i++) {
		struct bch_replicas_entry_v1 *src_e =
			cpu_replicas_entry(&c->replicas, i);

		/* check that we have enough space for one replicas entry */
		if (dst_e + 1 > dst_end) {
			ret = -ERANGE;
			break;
		}

		dst_e->sectors		= src->u.replicas[i];
		dst_e->r		= *src_e;

		/* recheck after setting nr_devs: */
		if (replicas_usage_next(dst_e) > dst_end) {
			ret = -ERANGE;
			break;
		}

		memcpy(dst_e->r.devs, src_e->devs, src_e->nr_devs);

		dst_e = replicas_usage_next(dst_e);
	}

	arg->replica_entries_bytes = (void *) dst_e - (void *) arg->replicas;

	percpu_up_read(&c->mark_lock);
	kfree(src);

	if (ret)
		goto err;

	ret = copy_to_user_errcode(user_arg, arg,
			sizeof(*arg) + arg->replica_entries_bytes);
err:
	kfree(arg);
	return ret;
}

/* obsolete, didn't allow for new data types: */
static long bch2_ioctl_dev_usage(struct bch_fs *c,
				 struct bch_ioctl_dev_usage __user *user_arg)
{
	struct bch_ioctl_dev_usage arg;
	struct bch_dev_usage src;
	struct bch_dev *ca;
	unsigned i;

	if (!test_bit(BCH_FS_started, &c->flags))
		return -EINVAL;

	if (copy_from_user(&arg, user_arg, sizeof(arg)))
		return -EFAULT;

	if ((arg.flags & ~BCH_BY_INDEX) ||
	    arg.pad[0] ||
	    arg.pad[1] ||
	    arg.pad[2])
		return -EINVAL;

	ca = bch2_device_lookup(c, arg.dev, arg.flags);
	if (IS_ERR(ca))
		return PTR_ERR(ca);

	src = bch2_dev_usage_read(ca);

	arg.state		= ca->mi.state;
	arg.bucket_size		= ca->mi.bucket_size;
	arg.nr_buckets		= ca->mi.nbuckets - ca->mi.first_bucket;

	for (i = 0; i < BCH_DATA_NR; i++) {
		arg.d[i].buckets	= src.d[i].buckets;
		arg.d[i].sectors	= src.d[i].sectors;
		arg.d[i].fragmented	= src.d[i].fragmented;
	}

	percpu_ref_put(&ca->ref);

	return copy_to_user_errcode(user_arg, &arg, sizeof(arg));
}

static long bch2_ioctl_dev_usage_v2(struct bch_fs *c,
				 struct bch_ioctl_dev_usage_v2 __user *user_arg)
{
	struct bch_ioctl_dev_usage_v2 arg;
	struct bch_dev_usage src;
	struct bch_dev *ca;
	int ret = 0;

	if (!test_bit(BCH_FS_started, &c->flags))
		return -EINVAL;

	if (copy_from_user(&arg, user_arg, sizeof(arg)))
		return -EFAULT;

	if ((arg.flags & ~BCH_BY_INDEX) ||
	    arg.pad[0] ||
	    arg.pad[1] ||
	    arg.pad[2])
		return -EINVAL;

	ca = bch2_device_lookup(c, arg.dev, arg.flags);
	if (IS_ERR(ca))
		return PTR_ERR(ca);

	src = bch2_dev_usage_read(ca);

	arg.state		= ca->mi.state;
	arg.bucket_size		= ca->mi.bucket_size;
	arg.nr_data_types	= min(arg.nr_data_types, BCH_DATA_NR);
	arg.nr_buckets		= ca->mi.nbuckets - ca->mi.first_bucket;

	ret = copy_to_user_errcode(user_arg, &arg, sizeof(arg));
	if (ret)
		goto err;

	for (unsigned i = 0; i < arg.nr_data_types; i++) {
		struct bch_ioctl_dev_usage_type t = {
			.buckets	= src.d[i].buckets,
			.sectors	= src.d[i].sectors,
			.fragmented	= src.d[i].fragmented,
		};

		ret = copy_to_user_errcode(&user_arg->d[i], &t, sizeof(t));
		if (ret)
			goto err;
	}
err:
	percpu_ref_put(&ca->ref);
	return ret;
}

static long bch2_ioctl_read_super(struct bch_fs *c,
				  struct bch_ioctl_read_super arg)
{
	struct bch_dev *ca = NULL;
	struct bch_sb *sb;
	int ret = 0;

	if (!capable(CAP_SYS_ADMIN))
		return -EPERM;

	if ((arg.flags & ~(BCH_BY_INDEX|BCH_READ_DEV)) ||
	    arg.pad)
		return -EINVAL;

	mutex_lock(&c->sb_lock);

	if (arg.flags & BCH_READ_DEV) {
		ca = bch2_device_lookup(c, arg.dev, arg.flags);

		if (IS_ERR(ca)) {
			ret = PTR_ERR(ca);
			goto err;
		}

		sb = ca->disk_sb.sb;
	} else {
		sb = c->disk_sb.sb;
	}

	if (vstruct_bytes(sb) > arg.size) {
		ret = -ERANGE;
		goto err;
	}

	ret = copy_to_user_errcode((void __user *)(unsigned long)arg.sb, sb,
				   vstruct_bytes(sb));
err:
	if (!IS_ERR_OR_NULL(ca))
		percpu_ref_put(&ca->ref);
	mutex_unlock(&c->sb_lock);
	return ret;
}

static long bch2_ioctl_disk_get_idx(struct bch_fs *c,
				    struct bch_ioctl_disk_get_idx arg)
{
	dev_t dev = huge_decode_dev(arg.dev);

	if (!capable(CAP_SYS_ADMIN))
		return -EPERM;

	if (!dev)
		return -EINVAL;

	for_each_online_member(c, ca)
		if (ca->dev == dev) {
			percpu_ref_put(&ca->io_ref);
			return ca->dev_idx;
		}

	return -BCH_ERR_ENOENT_dev_idx_not_found;
}

static long bch2_ioctl_disk_resize(struct bch_fs *c,
				   struct bch_ioctl_disk_resize arg)
{
	struct bch_dev *ca;
	int ret;

	if (!capable(CAP_SYS_ADMIN))
		return -EPERM;

	if ((arg.flags & ~BCH_BY_INDEX) ||
	    arg.pad)
		return -EINVAL;

	ca = bch2_device_lookup(c, arg.dev, arg.flags);
	if (IS_ERR(ca))
		return PTR_ERR(ca);

	ret = bch2_dev_resize(c, ca, arg.nbuckets);

	percpu_ref_put(&ca->ref);
	return ret;
}

static long bch2_ioctl_disk_resize_journal(struct bch_fs *c,
				   struct bch_ioctl_disk_resize_journal arg)
{
	struct bch_dev *ca;
	int ret;

	if (!capable(CAP_SYS_ADMIN))
		return -EPERM;

	if ((arg.flags & ~BCH_BY_INDEX) ||
	    arg.pad)
		return -EINVAL;

	if (arg.nbuckets > U32_MAX)
		return -EINVAL;

	ca = bch2_device_lookup(c, arg.dev, arg.flags);
	if (IS_ERR(ca))
		return PTR_ERR(ca);

	ret = bch2_set_nr_journal_buckets(c, ca, arg.nbuckets);

	percpu_ref_put(&ca->ref);
	return ret;
}

static int bch2_fsck_online_thread_fn(struct thread_with_stdio *stdio)
{
	struct fsck_thread *thr = container_of(stdio, struct fsck_thread, thr);
	struct bch_fs *c = thr->c;

	c->stdio_filter = current;
	c->stdio = &thr->thr.stdio;

	/*
	 * XXX: can we figure out a way to do this without mucking with c->opts?
	 */
	unsigned old_fix_errors = c->opts.fix_errors;
	if (opt_defined(thr->opts, fix_errors))
		c->opts.fix_errors = thr->opts.fix_errors;
	else
		c->opts.fix_errors = FSCK_FIX_ask;

	c->opts.fsck = true;
	set_bit(BCH_FS_fsck_running, &c->flags);

	c->curr_recovery_pass = BCH_RECOVERY_PASS_check_alloc_info;
	int ret = bch2_run_online_recovery_passes(c);

	clear_bit(BCH_FS_fsck_running, &c->flags);
	bch_err_fn(c, ret);

	c->stdio = NULL;
	c->stdio_filter = NULL;
	c->opts.fix_errors = old_fix_errors;

	up(&c->online_fsck_mutex);
	bch2_ro_ref_put(c);
	return ret;
}

static const struct thread_with_stdio_ops bch2_online_fsck_ops = {
	.exit		= bch2_fsck_thread_exit,
	.fn		= bch2_fsck_online_thread_fn,
};

static long bch2_ioctl_fsck_online(struct bch_fs *c,
				   struct bch_ioctl_fsck_online arg)
{
	struct fsck_thread *thr = NULL;
	long ret = 0;

	if (arg.flags)
		return -EINVAL;

	if (!capable(CAP_SYS_ADMIN))
		return -EPERM;

	if (!bch2_ro_ref_tryget(c))
		return -EROFS;

	if (down_trylock(&c->online_fsck_mutex)) {
		bch2_ro_ref_put(c);
		return -EAGAIN;
	}

	thr = kzalloc(sizeof(*thr), GFP_KERNEL);
	if (!thr) {
		ret = -ENOMEM;
		goto err;
	}

	thr->c = c;
	thr->opts = bch2_opts_empty();

	if (arg.opts) {
		char *optstr = strndup_user((char __user *)(unsigned long) arg.opts, 1 << 16);

		ret =   PTR_ERR_OR_ZERO(optstr) ?:
			bch2_parse_mount_opts(c, &thr->opts, optstr);
		kfree(optstr);

		if (ret)
			goto err;
	}

	ret = bch2_run_thread_with_stdio(&thr->thr, &bch2_online_fsck_ops);
err:
	if (ret < 0) {
		bch_err_fn(c, ret);
		if (thr)
			bch2_fsck_thread_exit(&thr->thr);
		up(&c->online_fsck_mutex);
		bch2_ro_ref_put(c);
	}
	return ret;
}

#define BCH_IOCTL(_name, _argtype)					\
do {									\
	_argtype i;							\
									\
	if (copy_from_user(&i, arg, sizeof(i)))				\
		return -EFAULT;						\
	ret = bch2_ioctl_##_name(c, i);					\
	goto out;							\
} while (0)

long bch2_fs_ioctl(struct bch_fs *c, unsigned cmd, void __user *arg)
{
	long ret;

	switch (cmd) {
	case BCH_IOCTL_QUERY_UUID:
		return bch2_ioctl_query_uuid(c, arg);
	case BCH_IOCTL_FS_USAGE:
		return bch2_ioctl_fs_usage(c, arg);
	case BCH_IOCTL_DEV_USAGE:
		return bch2_ioctl_dev_usage(c, arg);
	case BCH_IOCTL_DEV_USAGE_V2:
		return bch2_ioctl_dev_usage_v2(c, arg);
#if 0
	case BCH_IOCTL_START:
		BCH_IOCTL(start, struct bch_ioctl_start);
	case BCH_IOCTL_STOP:
		return bch2_ioctl_stop(c);
#endif
	case BCH_IOCTL_READ_SUPER:
		BCH_IOCTL(read_super, struct bch_ioctl_read_super);
	case BCH_IOCTL_DISK_GET_IDX:
		BCH_IOCTL(disk_get_idx, struct bch_ioctl_disk_get_idx);
	}

	if (!test_bit(BCH_FS_started, &c->flags))
		return -EINVAL;

	switch (cmd) {
	case BCH_IOCTL_DISK_ADD:
		BCH_IOCTL(disk_add, struct bch_ioctl_disk);
	case BCH_IOCTL_DISK_REMOVE:
		BCH_IOCTL(disk_remove, struct bch_ioctl_disk);
	case BCH_IOCTL_DISK_ONLINE:
		BCH_IOCTL(disk_online, struct bch_ioctl_disk);
	case BCH_IOCTL_DISK_OFFLINE:
		BCH_IOCTL(disk_offline, struct bch_ioctl_disk);
	case BCH_IOCTL_DISK_SET_STATE:
		BCH_IOCTL(disk_set_state, struct bch_ioctl_disk_set_state);
	case BCH_IOCTL_DATA:
		BCH_IOCTL(data, struct bch_ioctl_data);
	case BCH_IOCTL_DISK_RESIZE:
		BCH_IOCTL(disk_resize, struct bch_ioctl_disk_resize);
	case BCH_IOCTL_DISK_RESIZE_JOURNAL:
		BCH_IOCTL(disk_resize_journal, struct bch_ioctl_disk_resize_journal);
	case BCH_IOCTL_FSCK_ONLINE:
		BCH_IOCTL(fsck_online, struct bch_ioctl_fsck_online);
	default:
		return -ENOTTY;
	}
out:
	if (ret < 0)
		ret = bch2_err_class(ret);
	return ret;
}

static DEFINE_IDR(bch_chardev_minor);

static long bch2_chardev_ioctl(struct file *filp, unsigned cmd, unsigned long v)
{
	unsigned minor = iminor(file_inode(filp));
	struct bch_fs *c = minor < U8_MAX ? idr_find(&bch_chardev_minor, minor) : NULL;
	void __user *arg = (void __user *) v;

	return c
		? bch2_fs_ioctl(c, cmd, arg)
		: bch2_global_ioctl(cmd, arg);
}

static const struct file_operations bch_chardev_fops = {
	.owner		= THIS_MODULE,
	.unlocked_ioctl = bch2_chardev_ioctl,
	.open		= nonseekable_open,
};

static int bch_chardev_major;
static struct class *bch_chardev_class;
static struct device *bch_chardev;

void bch2_fs_chardev_exit(struct bch_fs *c)
{
	if (!IS_ERR_OR_NULL(c->chardev))
		device_unregister(c->chardev);
	if (c->minor >= 0)
		idr_remove(&bch_chardev_minor, c->minor);
}

int bch2_fs_chardev_init(struct bch_fs *c)
{
	c->minor = idr_alloc(&bch_chardev_minor, c, 0, 0, GFP_KERNEL);
	if (c->minor < 0)
		return c->minor;

	c->chardev = device_create(bch_chardev_class, NULL,
				   MKDEV(bch_chardev_major, c->minor), c,
				   "bcachefs%u-ctl", c->minor);
	if (IS_ERR(c->chardev))
		return PTR_ERR(c->chardev);

	return 0;
}

void bch2_chardev_exit(void)
{
	if (!IS_ERR_OR_NULL(bch_chardev_class))
		device_destroy(bch_chardev_class,
			       MKDEV(bch_chardev_major, U8_MAX));
	if (!IS_ERR_OR_NULL(bch_chardev_class))
		class_destroy(bch_chardev_class);
	if (bch_chardev_major > 0)
		unregister_chrdev(bch_chardev_major, "bcachefs");
}

int __init bch2_chardev_init(void)
{
	bch_chardev_major = register_chrdev(0, "bcachefs-ctl", &bch_chardev_fops);
	if (bch_chardev_major < 0)
		return bch_chardev_major;

	bch_chardev_class = class_create("bcachefs");
	if (IS_ERR(bch_chardev_class))
		return PTR_ERR(bch_chardev_class);

	bch_chardev = device_create(bch_chardev_class, NULL,
				    MKDEV(bch_chardev_major, U8_MAX),
				    NULL, "bcachefs-ctl");
	if (IS_ERR(bch_chardev))
		return PTR_ERR(bch_chardev);

	return 0;
}

#endif /* NO_BCACHEFS_CHARDEV */<|MERGE_RESOLUTION|>--- conflicted
+++ resolved
@@ -232,22 +232,15 @@
 	/* We need request_key() to be called before we punt to kthread: */
 	opt_set(thr->opts, nostart, true);
 
-<<<<<<< HEAD
-=======
 	bch2_thread_with_stdio_init(&thr->thr, &bch2_offline_fsck_ops);
 
->>>>>>> f34bf546
 	thr->c = bch2_fs_open(devs.data, arg.nr_devs, thr->opts);
 
 	if (!IS_ERR(thr->c) &&
 	    thr->c->opts.errors == BCH_ON_ERROR_panic)
 		thr->c->opts.errors = BCH_ON_ERROR_ro;
 
-<<<<<<< HEAD
-	ret = bch2_run_thread_with_stdio(&thr->thr, &bch2_offline_fsck_ops);
-=======
 	ret = __bch2_run_thread_with_stdio(&thr->thr);
->>>>>>> f34bf546
 out:
 	darray_for_each(devs, i)
 		kfree(*i);

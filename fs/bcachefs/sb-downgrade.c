// SPDX-License-Identifier: GPL-2.0

/*
 * Superblock section that contains a list of recovery passes to run when
 * downgrading past a given version
 */

#include "bcachefs.h"
#include "darray.h"
#include "recovery_passes.h"
#include "sb-downgrade.h"
#include "sb-errors.h"
#include "super-io.h"

#define RECOVERY_PASS_ALL_FSCK		BIT_ULL(63)

/*
 * Upgrade, downgrade tables - run certain recovery passes, fix certain errors
 *
 * x(version, recovery_passes, errors...)
 */
#define UPGRADE_TABLE()						\
	x(backpointers,						\
	  RECOVERY_PASS_ALL_FSCK)				\
	x(inode_v3,						\
	  RECOVERY_PASS_ALL_FSCK)				\
	x(unwritten_extents,					\
	  RECOVERY_PASS_ALL_FSCK)				\
	x(bucket_gens,						\
	  BIT_ULL(BCH_RECOVERY_PASS_bucket_gens_init)|		\
	  RECOVERY_PASS_ALL_FSCK)				\
	x(lru_v2,						\
	  RECOVERY_PASS_ALL_FSCK)				\
	x(fragmentation_lru,					\
	  RECOVERY_PASS_ALL_FSCK)				\
	x(no_bps_in_alloc_keys,					\
	  RECOVERY_PASS_ALL_FSCK)				\
	x(snapshot_trees,					\
	  RECOVERY_PASS_ALL_FSCK)				\
	x(snapshot_skiplists,					\
	  BIT_ULL(BCH_RECOVERY_PASS_check_snapshots),		\
	  BCH_FSCK_ERR_snapshot_bad_depth,			\
	  BCH_FSCK_ERR_snapshot_bad_skiplist)			\
	x(deleted_inodes,					\
	  BIT_ULL(BCH_RECOVERY_PASS_check_inodes),		\
	  BCH_FSCK_ERR_unlinked_inode_not_on_deleted_list)	\
	x(rebalance_work,					\
	  BIT_ULL(BCH_RECOVERY_PASS_set_fs_needs_rebalance))	\
	x(subvolume_fs_parent,					\
	  BIT_ULL(BCH_RECOVERY_PASS_check_dirents),		\
	  BCH_FSCK_ERR_subvol_fs_path_parent_wrong)		\
	x(btree_subvolume_children,				\
	  BIT_ULL(BCH_RECOVERY_PASS_check_subvols),		\
<<<<<<< HEAD
	  BCH_FSCK_ERR_subvol_children_not_set)
=======
	  BCH_FSCK_ERR_subvol_children_not_set)			\
	x(mi_btree_bitmap,					\
	  BIT_ULL(BCH_RECOVERY_PASS_check_allocations),		\
	  BCH_FSCK_ERR_btree_bitmap_not_marked)
>>>>>>> f34bf546

#define DOWNGRADE_TABLE()

struct upgrade_downgrade_entry {
	u64		recovery_passes;
	u16		version;
	u16		nr_errors;
	const u16	*errors;
};

#define x(ver, passes, ...) static const u16 upgrade_##ver##_errors[] = { __VA_ARGS__ };
UPGRADE_TABLE()
#undef x

static const struct upgrade_downgrade_entry upgrade_table[] = {
#define x(ver, passes, ...) {					\
	.recovery_passes	= passes,			\
	.version		= bcachefs_metadata_version_##ver,\
	.nr_errors		= ARRAY_SIZE(upgrade_##ver##_errors),	\
	.errors			= upgrade_##ver##_errors,	\
},
UPGRADE_TABLE()
#undef x
};

void bch2_sb_set_upgrade(struct bch_fs *c,
			 unsigned old_version,
			 unsigned new_version)
{
	lockdep_assert_held(&c->sb_lock);

	struct bch_sb_field_ext *ext = bch2_sb_field_get(c->disk_sb.sb, ext);

	for (const struct upgrade_downgrade_entry *i = upgrade_table;
	     i < upgrade_table + ARRAY_SIZE(upgrade_table);
	     i++)
		if (i->version > old_version && i->version <= new_version) {
			u64 passes = i->recovery_passes;

			if (passes & RECOVERY_PASS_ALL_FSCK)
				passes |= bch2_fsck_recovery_passes();
			passes &= ~RECOVERY_PASS_ALL_FSCK;

			ext->recovery_passes_required[0] |=
				cpu_to_le64(bch2_recovery_passes_to_stable(passes));

			for (const u16 *e = i->errors;
			     e < i->errors + i->nr_errors;
			     e++) {
				__set_bit(*e, c->sb.errors_silent);
				ext->errors_silent[*e / 64] |= cpu_to_le64(BIT_ULL(*e % 64));
			}
		}
}

#define x(ver, passes, ...) static const u16 downgrade_ver_##errors[] = { __VA_ARGS__ };
DOWNGRADE_TABLE()
#undef x

static const struct upgrade_downgrade_entry downgrade_table[] = {
#define x(ver, passes, ...) {					\
	.recovery_passes	= passes,			\
	.version		= bcachefs_metadata_version_##ver,\
	.nr_errors		= ARRAY_SIZE(downgrade_##ver##_errors),	\
	.errors			= downgrade_##ver##_errors,	\
},
DOWNGRADE_TABLE()
#undef x
};

static inline const struct bch_sb_field_downgrade_entry *
downgrade_entry_next_c(const struct bch_sb_field_downgrade_entry *e)
{
	return (void *) &e->errors[le16_to_cpu(e->nr_errors)];
}

#define for_each_downgrade_entry(_d, _i)						\
	for (const struct bch_sb_field_downgrade_entry *_i = (_d)->entries;		\
	     (void *) _i	< vstruct_end(&(_d)->field) &&				\
	     (void *) &_i->errors[0] < vstruct_end(&(_d)->field);			\
	     _i = downgrade_entry_next_c(_i))

static int bch2_sb_downgrade_validate(struct bch_sb *sb, struct bch_sb_field *f,
				      struct printbuf *err)
{
	struct bch_sb_field_downgrade *e = field_to_type(f, downgrade);

	for_each_downgrade_entry(e, i) {
		if (BCH_VERSION_MAJOR(le16_to_cpu(i->version)) !=
		    BCH_VERSION_MAJOR(le16_to_cpu(sb->version))) {
			prt_printf(err, "downgrade entry with mismatched major version (%u != %u)",
				   BCH_VERSION_MAJOR(le16_to_cpu(i->version)),
				   BCH_VERSION_MAJOR(le16_to_cpu(sb->version)));
			return -BCH_ERR_invalid_sb_downgrade;
		}
	}

	return 0;
}

static void bch2_sb_downgrade_to_text(struct printbuf *out, struct bch_sb *sb,
				      struct bch_sb_field *f)
{
	struct bch_sb_field_downgrade *e = field_to_type(f, downgrade);

	if (out->nr_tabstops <= 1)
		printbuf_tabstop_push(out, 16);

	for_each_downgrade_entry(e, i) {
		prt_str(out, "version:");
		prt_tab(out);
		bch2_version_to_text(out, le16_to_cpu(i->version));
		prt_newline(out);

		prt_str(out, "recovery passes:");
		prt_tab(out);
		prt_bitflags(out, bch2_recovery_passes,
			     bch2_recovery_passes_from_stable(le64_to_cpu(i->recovery_passes[0])));
		prt_newline(out);

		prt_str(out, "errors:");
		prt_tab(out);
		bool first = true;
		for (unsigned j = 0; j < le16_to_cpu(i->nr_errors); j++) {
			if (!first)
				prt_char(out, ',');
			first = false;
			unsigned e = le16_to_cpu(i->errors[j]);
			prt_str(out, e < BCH_SB_ERR_MAX ? bch2_sb_error_strs[e] : "(unknown)");
		}
		prt_newline(out);
	}
}

const struct bch_sb_field_ops bch_sb_field_ops_downgrade = {
	.validate	= bch2_sb_downgrade_validate,
	.to_text	= bch2_sb_downgrade_to_text,
};

int bch2_sb_downgrade_update(struct bch_fs *c)
{
	darray_char table = {};
	int ret = 0;

	for (const struct upgrade_downgrade_entry *src = downgrade_table;
	     src < downgrade_table + ARRAY_SIZE(downgrade_table);
	     src++) {
		if (BCH_VERSION_MAJOR(src->version) != BCH_VERSION_MAJOR(le16_to_cpu(c->disk_sb.sb->version)))
			continue;

		struct bch_sb_field_downgrade_entry *dst;
		unsigned bytes = sizeof(*dst) + sizeof(dst->errors[0]) * src->nr_errors;

		ret = darray_make_room(&table, bytes);
		if (ret)
			goto out;

		dst = (void *) &darray_top(table);
		dst->version = cpu_to_le16(src->version);
		dst->recovery_passes[0]	= cpu_to_le64(src->recovery_passes);
		dst->recovery_passes[1]	= 0;
		dst->nr_errors		= cpu_to_le16(src->nr_errors);
		for (unsigned i = 0; i < src->nr_errors; i++)
			dst->errors[i] = cpu_to_le16(src->errors[i]);

		table.nr += bytes;
	}

	struct bch_sb_field_downgrade *d = bch2_sb_field_get(c->disk_sb.sb, downgrade);

	unsigned sb_u64s = DIV_ROUND_UP(sizeof(*d) + table.nr, sizeof(u64));

	if (d && le32_to_cpu(d->field.u64s) > sb_u64s)
		goto out;

	d = bch2_sb_field_resize(&c->disk_sb, downgrade, sb_u64s);
	if (!d) {
		ret = -BCH_ERR_ENOSPC_sb_downgrade;
		goto out;
	}

	memcpy(d->entries, table.data, table.nr);
	memset_u64s_tail(d->entries, 0, table.nr);
out:
	darray_exit(&table);
	return ret;
}

void bch2_sb_set_downgrade(struct bch_fs *c, unsigned new_minor, unsigned old_minor)
{
	struct bch_sb_field_downgrade *d = bch2_sb_field_get(c->disk_sb.sb, downgrade);
	if (!d)
		return;

	struct bch_sb_field_ext *ext = bch2_sb_field_get(c->disk_sb.sb, ext);

	for_each_downgrade_entry(d, i) {
		unsigned minor = BCH_VERSION_MINOR(le16_to_cpu(i->version));
		if (new_minor < minor && minor <= old_minor) {
			ext->recovery_passes_required[0] |= i->recovery_passes[0];
			ext->recovery_passes_required[1] |= i->recovery_passes[1];

			for (unsigned j = 0; j < le16_to_cpu(i->nr_errors); j++) {
				unsigned e = le16_to_cpu(i->errors[j]);
				if (e < BCH_SB_ERR_MAX)
					__set_bit(e, c->sb.errors_silent);
				if (e < sizeof(ext->errors_silent) * 8)
					__set_bit_le64(e, ext->errors_silent);
			}
		}
	}
}<|MERGE_RESOLUTION|>--- conflicted
+++ resolved
@@ -51,14 +51,10 @@
 	  BCH_FSCK_ERR_subvol_fs_path_parent_wrong)		\
 	x(btree_subvolume_children,				\
 	  BIT_ULL(BCH_RECOVERY_PASS_check_subvols),		\
-<<<<<<< HEAD
-	  BCH_FSCK_ERR_subvol_children_not_set)
-=======
 	  BCH_FSCK_ERR_subvol_children_not_set)			\
 	x(mi_btree_bitmap,					\
 	  BIT_ULL(BCH_RECOVERY_PASS_check_allocations),		\
 	  BCH_FSCK_ERR_btree_bitmap_not_marked)
->>>>>>> f34bf546
 
 #define DOWNGRADE_TABLE()
 

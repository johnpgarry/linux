--- conflicted
+++ resolved
@@ -188,12 +188,8 @@
 	BUG_ON(!old);
 
 	if (unlikely(old != inode)) {
-<<<<<<< HEAD
-		discard_new_inode(&inode->v);
-=======
 		__destroy_inode(&inode->v);
 		kmem_cache_free(bch2_inode_cache, inode);
->>>>>>> f34bf546
 		inode = old;
 	} else {
 		mutex_lock(&c->vfs_inodes_lock);
@@ -230,15 +226,10 @@
 
 	if (unlikely(!inode)) {
 		int ret = drop_locks_do(trans, (inode = to_bch_ei(new_inode(c->vfs_sb))) ? 0 : -ENOMEM);
-<<<<<<< HEAD
-		if (ret && inode)
-			discard_new_inode(&inode->v);
-=======
 		if (ret && inode) {
 			__destroy_inode(&inode->v);
 			kmem_cache_free(bch2_inode_cache, inode);
 		}
->>>>>>> f34bf546
 		if (ret)
 			return ERR_PTR(ret);
 	}

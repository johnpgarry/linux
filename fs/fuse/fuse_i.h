/*
  FUSE: Filesystem in Userspace
  Copyright (C) 2001-2008  Miklos Szeredi <miklos@szeredi.hu>

  This program can be distributed under the terms of the GNU GPL.
  See the file COPYING.
*/

#ifndef _FS_FUSE_I_H
#define _FS_FUSE_I_H

#ifndef pr_fmt
# define pr_fmt(fmt) "fuse: " fmt
#endif

#include <linux/fuse.h>
#include <linux/fs.h>
#include <linux/mount.h>
#include <linux/wait.h>
#include <linux/list.h>
#include <linux/spinlock.h>
#include <linux/mm.h>
#include <linux/backing-dev.h>
#include <linux/mutex.h>
#include <linux/rwsem.h>
#include <linux/rbtree.h>
#include <linux/poll.h>
#include <linux/workqueue.h>
#include <linux/kref.h>
#include <linux/xattr.h>
#include <linux/pid_namespace.h>
#include <linux/refcount.h>
#include <linux/user_namespace.h>

/** Default max number of pages that can be used in a single read request */
#define FUSE_DEFAULT_MAX_PAGES_PER_REQ 32

/** Maximum of max_pages received in init_out */
#define FUSE_MAX_MAX_PAGES 256

/** Bias for fi->writectr, meaning new writepages must not be sent */
#define FUSE_NOWRITE INT_MIN

/** It could be as large as PATH_MAX, but would that have any uses? */
#define FUSE_NAME_MAX 1024

/** Number of dentries for each connection in the control filesystem */
#define FUSE_CTL_NUM_DENTRIES 5

/** List of active connections */
extern struct list_head fuse_conn_list;

/** Global mutex protecting fuse_conn_list and the control filesystem */
extern struct mutex fuse_mutex;

/** Module parameters */
extern unsigned max_user_bgreq;
extern unsigned max_user_congthresh;

/* One forget request */
struct fuse_forget_link {
	struct fuse_forget_one forget_one;
	struct fuse_forget_link *next;
};

/* Submount lookup tracking */
struct fuse_submount_lookup {
	/** Refcount */
	refcount_t count;

	/** Unique ID, which identifies the inode between userspace
	 * and kernel */
	u64 nodeid;

	/** The request used for sending the FORGET message */
	struct fuse_forget_link *forget;
};

/** Container for data related to mapping to backing file */
struct fuse_backing {
	struct file *file;
	struct cred *cred;

	/** refcount */
	refcount_t count;
	struct rcu_head rcu;
};

/** FUSE inode */
struct fuse_inode {
	/** Inode data */
	struct inode inode;

	/** Unique ID, which identifies the inode between userspace
	 * and kernel */
	u64 nodeid;

	/** Number of lookups on this inode */
	u64 nlookup;

	/** The request used for sending the FORGET message */
	struct fuse_forget_link *forget;

	/** Time in jiffies until the file attributes are valid */
	u64 i_time;

	/* Which attributes are invalid */
	u32 inval_mask;

	/** The sticky bit in inode->i_mode may have been removed, so
	    preserve the original mode */
	umode_t orig_i_mode;

	/* Cache birthtime */
	struct timespec64 i_btime;

	/** 64 bit inode number */
	u64 orig_ino;

	/** Version of last attribute change */
	u64 attr_version;

	union {
		/* read/write io cache (regular file only) */
		struct {
			/* Files usable in writepage.  Protected by fi->lock */
			struct list_head write_files;

			/* Writepages pending on truncate or fsync */
			struct list_head queued_writes;

			/* Number of sent writes, a negative bias
			 * (FUSE_NOWRITE) means more writes are blocked */
			int writectr;

			/** Number of files/maps using page cache */
			int iocachectr;

			/* Waitq for writepage completion */
			wait_queue_head_t page_waitq;

			/* waitq for direct-io completion */
			wait_queue_head_t direct_io_waitq;

			/* List of writepage requestst (pending or sent) */
			struct rb_root writepages;
		};

		/* readdir cache (directory only) */
		struct {
			/* true if fully cached */
			bool cached;

			/* size of cache */
			loff_t size;

			/* position at end of cache (position of next entry) */
			loff_t pos;

			/* version of the cache */
			u64 version;

			/* modification time of directory when cache was
			 * started */
			struct timespec64 mtime;

			/* iversion of directory when cache was started */
			u64 iversion;

			/* protects above fields */
			spinlock_t lock;
		} rdc;
	};

	/** Miscellaneous bits describing inode state */
	unsigned long state;

	/** Lock for serializing lookup and readdir for back compatibility*/
	struct mutex mutex;

	/** Lock to protect write related fields */
	spinlock_t lock;

#ifdef CONFIG_FUSE_DAX
	/*
	 * Dax specific inode data
	 */
	struct fuse_inode_dax *dax;
#endif
	/** Submount specific lookup tracking */
	struct fuse_submount_lookup *submount_lookup;
#ifdef CONFIG_FUSE_PASSTHROUGH
	/** Reference to backing file in passthrough mode */
	struct fuse_backing *fb;
#endif
};

/** FUSE inode state bits */
enum {
	/** Advise readdirplus  */
	FUSE_I_ADVISE_RDPLUS,
	/** Initialized with readdirplus */
	FUSE_I_INIT_RDPLUS,
	/** An operation changing file size is in progress  */
	FUSE_I_SIZE_UNSTABLE,
	/* Bad inode */
	FUSE_I_BAD,
	/* Has btime */
	FUSE_I_BTIME,
	/* Wants or already has page cache IO */
	FUSE_I_CACHE_IO_MODE,
};

struct fuse_conn;
struct fuse_mount;
union fuse_file_args;

/** FUSE specific file data */
struct fuse_file {
	/** Fuse connection for this file */
	struct fuse_mount *fm;

	/* Argument space reserved for open/release */
	union fuse_file_args *args;

	/** Kernel file handle guaranteed to be unique */
	u64 kh;

	/** File handle used by userspace */
	u64 fh;

	/** Node id of this file */
	u64 nodeid;

	/** Refcount */
	refcount_t count;

	/** FOPEN_* flags returned by open */
	u32 open_flags;

	/** Entry on inode's write_files list */
	struct list_head write_entry;

	/* Readdir related */
	struct {
		/* Dir stream position */
		loff_t pos;

		/* Offset in cache */
		loff_t cache_off;

		/* Version of cache we are reading */
		u64 version;

	} readdir;

	/** RB node to be linked on fuse_conn->polled_files */
	struct rb_node polled_node;

	/** Wait queue head for poll */
	wait_queue_head_t poll_wait;

	/** Does file hold a fi->iocachectr refcount? */
	enum { IOM_NONE, IOM_CACHED, IOM_UNCACHED } iomode;

#ifdef CONFIG_FUSE_PASSTHROUGH
	/** Reference to backing file in passthrough mode */
	struct file *passthrough;
	const struct cred *cred;
#endif

	/** Has flock been performed on this file? */
	bool flock:1;
};

/** One input argument of a request */
struct fuse_in_arg {
	unsigned size;
	const void *value;
};

/** One output argument of a request */
struct fuse_arg {
	unsigned size;
	void *value;
};

/** FUSE page descriptor */
struct fuse_page_desc {
	unsigned int length;
	unsigned int offset;
};

struct fuse_args {
	uint64_t nodeid;
	uint32_t opcode;
	uint8_t in_numargs;
	uint8_t out_numargs;
	uint8_t ext_idx;
	bool force:1;
	bool noreply:1;
	bool nocreds:1;
	bool in_pages:1;
	bool out_pages:1;
	bool user_pages:1;
	bool out_argvar:1;
	bool page_zeroing:1;
	bool page_replace:1;
	bool may_block:1;
	bool is_ext:1;
	bool is_pinned:1;
	struct fuse_in_arg in_args[3];
	struct fuse_arg out_args[2];
	void (*end)(struct fuse_mount *fm, struct fuse_args *args, int error);
};

struct fuse_args_pages {
	struct fuse_args args;
	struct page **pages;
	struct fuse_page_desc *descs;
	unsigned int num_pages;
};

struct fuse_release_args {
	struct fuse_args args;
	struct fuse_release_in inarg;
	struct inode *inode;
};

union fuse_file_args {
	/* Used during open() */
	struct fuse_open_out open_outarg;
	/* Used during release() */
	struct fuse_release_args release_args;
};

#define FUSE_ARGS(args) struct fuse_args args = {}

/** The request IO state (for asynchronous processing) */
struct fuse_io_priv {
	struct kref refcnt;
	int async;
	spinlock_t lock;
	unsigned reqs;
	ssize_t bytes;
	size_t size;
	__u64 offset;
	bool write;
	bool should_dirty;
	int err;
	struct kiocb *iocb;
	struct completion *done;
	bool blocking;
};

#define FUSE_IO_PRIV_SYNC(i) \
{					\
	.refcnt = KREF_INIT(1),		\
	.async = 0,			\
	.iocb = i,			\
}

/**
 * Request flags
 *
 * FR_ISREPLY:		set if the request has reply
 * FR_FORCE:		force sending of the request even if interrupted
 * FR_BACKGROUND:	request is sent in the background
 * FR_WAITING:		request is counted as "waiting"
 * FR_ABORTED:		the request was aborted
 * FR_INTERRUPTED:	the request has been interrupted
 * FR_LOCKED:		data is being copied to/from the request
 * FR_PENDING:		request is not yet in userspace
 * FR_SENT:		request is in userspace, waiting for an answer
 * FR_FINISHED:		request is finished
 * FR_PRIVATE:		request is on private list
 * FR_ASYNC:		request is asynchronous
 */
enum fuse_req_flag {
	FR_ISREPLY,
	FR_FORCE,
	FR_BACKGROUND,
	FR_WAITING,
	FR_ABORTED,
	FR_INTERRUPTED,
	FR_LOCKED,
	FR_PENDING,
	FR_SENT,
	FR_FINISHED,
	FR_PRIVATE,
	FR_ASYNC,
};

/**
 * A request to the client
 *
 * .waitq.lock protects the following fields:
 *   - FR_ABORTED
 *   - FR_LOCKED (may also be modified under fc->lock, tested under both)
 */
struct fuse_req {
	/** This can be on either pending processing or io lists in
	    fuse_conn */
	struct list_head list;

	/** Entry on the interrupts list  */
	struct list_head intr_entry;

	/* Input/output arguments */
	struct fuse_args *args;

	/** refcount */
	refcount_t count;

	/* Request flags, updated with test/set/clear_bit() */
	unsigned long flags;

	/* The request input header */
	struct {
		struct fuse_in_header h;
	} in;

	/* The request output header */
	struct {
		struct fuse_out_header h;
	} out;

	/** Used to wake up the task waiting for completion of request*/
	wait_queue_head_t waitq;

#if IS_ENABLED(CONFIG_VIRTIO_FS)
	/** virtio-fs's physically contiguous buffer for in and out args */
	void *argbuf;
#endif

	/** fuse_mount this request belongs to */
	struct fuse_mount *fm;
};

struct fuse_iqueue;

/**
 * Input queue callbacks
 *
 * Input queue signalling is device-specific.  For example, the /dev/fuse file
 * uses fiq->waitq and fasync to wake processes that are waiting on queue
 * readiness.  These callbacks allow other device types to respond to input
 * queue activity.
 */
struct fuse_iqueue_ops {
	/**
	 * Signal that a forget has been queued
	 */
	void (*wake_forget_and_unlock)(struct fuse_iqueue *fiq)
		__releases(fiq->lock);

	/**
	 * Signal that an INTERRUPT request has been queued
	 */
	void (*wake_interrupt_and_unlock)(struct fuse_iqueue *fiq)
		__releases(fiq->lock);

	/**
	 * Signal that a request has been queued
	 */
	void (*wake_pending_and_unlock)(struct fuse_iqueue *fiq)
		__releases(fiq->lock);

	/**
	 * Clean up when fuse_iqueue is destroyed
	 */
	void (*release)(struct fuse_iqueue *fiq);
};

/** /dev/fuse input queue operations */
extern const struct fuse_iqueue_ops fuse_dev_fiq_ops;

struct fuse_iqueue {
	/** Connection established */
	unsigned connected;

	/** Lock protecting accesses to members of this structure */
	spinlock_t lock;

	/** Readers of the connection are waiting on this */
	wait_queue_head_t waitq;

	/** The next unique request id */
	u64 reqctr;

	/** The list of pending requests */
	struct list_head pending;

	/** Pending interrupts */
	struct list_head interrupts;

	/** Queue of pending forgets */
	struct fuse_forget_link forget_list_head;
	struct fuse_forget_link *forget_list_tail;

	/** Batching of FORGET requests (positive indicates FORGET batch) */
	int forget_batch;

	/** O_ASYNC requests */
	struct fasync_struct *fasync;

	/** Device-specific callbacks */
	const struct fuse_iqueue_ops *ops;

	/** Device-specific state */
	void *priv;
};

#define FUSE_PQ_HASH_BITS 8
#define FUSE_PQ_HASH_SIZE (1 << FUSE_PQ_HASH_BITS)

struct fuse_pqueue {
	/** Connection established */
	unsigned connected;

	/** Lock protecting accessess to  members of this structure */
	spinlock_t lock;

	/** Hash table of requests being processed */
	struct list_head *processing;

	/** The list of requests under I/O */
	struct list_head io;
};

/**
 * Fuse device instance
 */
struct fuse_dev {
	/** Fuse connection for this device */
	struct fuse_conn *fc;

	/** Processing queue */
	struct fuse_pqueue pq;

	/** list entry on fc->devices */
	struct list_head entry;
};

enum fuse_dax_mode {
	FUSE_DAX_INODE_DEFAULT,	/* default */
	FUSE_DAX_ALWAYS,	/* "-o dax=always" */
	FUSE_DAX_NEVER,		/* "-o dax=never" */
	FUSE_DAX_INODE_USER,	/* "-o dax=inode" */
};

static inline bool fuse_is_inode_dax_mode(enum fuse_dax_mode mode)
{
	return mode == FUSE_DAX_INODE_DEFAULT || mode == FUSE_DAX_INODE_USER;
}

struct fuse_fs_context {
	int fd;
	struct file *file;
	unsigned int rootmode;
	kuid_t user_id;
	kgid_t group_id;
	bool is_bdev:1;
	bool fd_present:1;
	bool rootmode_present:1;
	bool user_id_present:1;
	bool group_id_present:1;
	bool default_permissions:1;
	bool allow_other:1;
	bool destroy:1;
	bool no_control:1;
	bool no_force_umount:1;
	bool legacy_opts_show:1;
	enum fuse_dax_mode dax_mode;
	unsigned int max_read;
	unsigned int blksize;
	const char *subtype;

	/* DAX device, may be NULL */
	struct dax_device *dax_dev;

	/* fuse_dev pointer to fill in, should contain NULL on entry */
	void **fudptr;
};

struct fuse_sync_bucket {
	/* count is a possible scalability bottleneck */
	atomic_t count;
	wait_queue_head_t waitq;
	struct rcu_head rcu;
};

/**
 * A Fuse connection.
 *
 * This structure is created, when the root filesystem is mounted, and
 * is destroyed, when the client device is closed and the last
 * fuse_mount is destroyed.
 */
struct fuse_conn {
	/** Lock protecting accessess to  members of this structure */
	spinlock_t lock;

	/** Refcount */
	refcount_t count;

	/** Number of fuse_dev's */
	atomic_t dev_count;

	struct rcu_head rcu;

	/** The user id for this mount */
	kuid_t user_id;

	/** The group id for this mount */
	kgid_t group_id;

	/** The pid namespace for this mount */
	struct pid_namespace *pid_ns;

	/** The user namespace for this mount */
	struct user_namespace *user_ns;

	/** Maximum read size */
	unsigned max_read;

	/** Maximum write size */
	unsigned max_write;

	/** Maximum number of pages that can be used in a single request */
	unsigned int max_pages;

	/** Constrain ->max_pages to this value during feature negotiation */
	unsigned int max_pages_limit;

	/** Input queue */
	struct fuse_iqueue iq;

	/** The next unique kernel file handle */
	atomic64_t khctr;

	/** rbtree of fuse_files waiting for poll events indexed by ph */
	struct rb_root polled_files;

	/** Maximum number of outstanding background requests */
	unsigned max_background;

	/** Number of background requests at which congestion starts */
	unsigned congestion_threshold;

	/** Number of requests currently in the background */
	unsigned num_background;

	/** Number of background requests currently queued for userspace */
	unsigned active_background;

	/** The list of background requests set aside for later queuing */
	struct list_head bg_queue;

	/** Protects: max_background, congestion_threshold, num_background,
	 * active_background, bg_queue, blocked */
	spinlock_t bg_lock;

	/** Flag indicating that INIT reply has been received. Allocating
	 * any fuse request will be suspended until the flag is set */
	int initialized;

	/** Flag indicating if connection is blocked.  This will be
	    the case before the INIT reply is received, and if there
	    are too many outstading backgrounds requests */
	int blocked;

	/** waitq for blocked connection */
	wait_queue_head_t blocked_waitq;

	/** Connection established, cleared on umount, connection
	    abort and device release */
	unsigned connected;

	/** Connection aborted via sysfs */
	bool aborted;

	/** Connection failed (version mismatch).  Cannot race with
	    setting other bitfields since it is only set once in INIT
	    reply, before any other request, and never cleared */
	unsigned conn_error:1;

	/** Connection successful.  Only set in INIT */
	unsigned conn_init:1;

	/** Do readahead asynchronously?  Only set in INIT */
	unsigned async_read:1;

	/** Return an unique read error after abort.  Only set in INIT */
	unsigned abort_err:1;

	/** Do not send separate SETATTR request before open(O_TRUNC)  */
	unsigned atomic_o_trunc:1;

	/** Filesystem supports NFS exporting.  Only set in INIT */
	unsigned export_support:1;

	/** write-back cache policy (default is write-through) */
	unsigned writeback_cache:1;

	/** allow parallel lookups and readdir (default is serialized) */
	unsigned parallel_dirops:1;

	/** handle fs handles killing suid/sgid/cap on write/chown/trunc */
	unsigned handle_killpriv:1;

	/** cache READLINK responses in page cache */
	unsigned cache_symlinks:1;

	/* show legacy mount options */
	unsigned int legacy_opts_show:1;

	/*
	 * fs kills suid/sgid/cap on write/chown/trunc. suid is killed on
	 * write/trunc only if caller did not have CAP_FSETID.  sgid is killed
	 * on write/truncate only if caller did not have CAP_FSETID as well as
	 * file has group execute permission.
	 */
	unsigned handle_killpriv_v2:1;

	/*
	 * The following bitfields are only for optimization purposes
	 * and hence races in setting them will not cause malfunction
	 */

	/** Is open/release not implemented by fs? */
	unsigned no_open:1;

	/** Is opendir/releasedir not implemented by fs? */
	unsigned no_opendir:1;

	/** Is fsync not implemented by fs? */
	unsigned no_fsync:1;

	/** Is fsyncdir not implemented by fs? */
	unsigned no_fsyncdir:1;

	/** Is flush not implemented by fs? */
	unsigned no_flush:1;

	/** Is setxattr not implemented by fs? */
	unsigned no_setxattr:1;

	/** Does file server support extended setxattr */
	unsigned setxattr_ext:1;

	/** Is getxattr not implemented by fs? */
	unsigned no_getxattr:1;

	/** Is listxattr not implemented by fs? */
	unsigned no_listxattr:1;

	/** Is removexattr not implemented by fs? */
	unsigned no_removexattr:1;

	/** Are posix file locking primitives not implemented by fs? */
	unsigned no_lock:1;

	/** Is access not implemented by fs? */
	unsigned no_access:1;

	/** Is create not implemented by fs? */
	unsigned no_create:1;

	/** Is interrupt not implemented by fs? */
	unsigned no_interrupt:1;

	/** Is bmap not implemented by fs? */
	unsigned no_bmap:1;

	/** Is poll not implemented by fs? */
	unsigned no_poll:1;

	/** Do multi-page cached writes */
	unsigned big_writes:1;

	/** Don't apply umask to creation modes */
	unsigned dont_mask:1;

	/** Are BSD file locking primitives not implemented by fs? */
	unsigned no_flock:1;

	/** Is fallocate not implemented by fs? */
	unsigned no_fallocate:1;

	/** Is rename with flags implemented by fs? */
	unsigned no_rename2:1;

	/** Use enhanced/automatic page cache invalidation. */
	unsigned auto_inval_data:1;

	/** Filesystem is fully responsible for page cache invalidation. */
	unsigned explicit_inval_data:1;

	/** Does the filesystem support readdirplus? */
	unsigned do_readdirplus:1;

	/** Does the filesystem want adaptive readdirplus? */
	unsigned readdirplus_auto:1;

	/** Does the filesystem support asynchronous direct-IO submission? */
	unsigned async_dio:1;

	/** Is lseek not implemented by fs? */
	unsigned no_lseek:1;

	/** Does the filesystem support posix acls? */
	unsigned posix_acl:1;

	/** Check permissions based on the file mode or not? */
	unsigned default_permissions:1;

	/** Allow other than the mounter user to access the filesystem ? */
	unsigned allow_other:1;

	/** Does the filesystem support copy_file_range? */
	unsigned no_copy_file_range:1;

	/* Send DESTROY request */
	unsigned int destroy:1;

	/* Delete dentries that have gone stale */
	unsigned int delete_stale:1;

	/** Do not create entry in fusectl fs */
	unsigned int no_control:1;

	/** Do not allow MNT_FORCE umount */
	unsigned int no_force_umount:1;

	/* Auto-mount submounts announced by the server */
	unsigned int auto_submounts:1;

	/* Propagate syncfs() to server */
	unsigned int sync_fs:1;

	/* Initialize security xattrs when creating a new inode */
	unsigned int init_security:1;

	/* Add supplementary group info when creating a new inode */
	unsigned int create_supp_group:1;

	/* Does the filesystem support per inode DAX? */
	unsigned int inode_dax:1;

	/* Is tmpfile not implemented by fs? */
	unsigned int no_tmpfile:1;

	/* Relax restrictions to allow shared mmap in FOPEN_DIRECT_IO mode */
	unsigned int direct_io_allow_mmap:1;

	/* Is statx not implemented by fs? */
	unsigned int no_statx:1;

	/** Passthrough support for read/write IO */
	unsigned int passthrough:1;

	/** Maximum stack depth for passthrough backing files */
	int max_stack_depth;

	/** The number of requests waiting for completion */
	atomic_t num_waiting;

	/** Negotiated minor version */
	unsigned minor;

	/** Entry on the fuse_mount_list */
	struct list_head entry;

	/** Device ID from the root super block */
	dev_t dev;

	/** Dentries in the control filesystem */
	struct dentry *ctl_dentry[FUSE_CTL_NUM_DENTRIES];

	/** number of dentries used in the above array */
	int ctl_ndents;

	/** Key for lock owner ID scrambling */
	u32 scramble_key[4];

	/** Version counter for attribute changes */
	atomic64_t attr_version;

	/** Called on final put */
	void (*release)(struct fuse_conn *);

	/**
	 * Read/write semaphore to hold when accessing the sb of any
	 * fuse_mount belonging to this connection
	 */
	struct rw_semaphore killsb;

	/** List of device instances belonging to this connection */
	struct list_head devices;

#ifdef CONFIG_FUSE_DAX
	/* Dax mode */
	enum fuse_dax_mode dax_mode;

	/* Dax specific conn data, non-NULL if DAX is enabled */
	struct fuse_conn_dax *dax;
#endif

	/** List of filesystems using this connection */
	struct list_head mounts;

	/* New writepages go into this bucket */
	struct fuse_sync_bucket __rcu *curr_bucket;

#ifdef CONFIG_FUSE_PASSTHROUGH
	/** IDR for backing files ids */
	struct idr backing_files_map;
#endif
};

/*
 * Represents a mounted filesystem, potentially a submount.
 *
 * This object allows sharing a fuse_conn between separate mounts to
 * allow submounts with dedicated superblocks and thus separate device
 * IDs.
 */
struct fuse_mount {
	/* Underlying (potentially shared) connection to the FUSE server */
	struct fuse_conn *fc;

	/*
	 * Super block for this connection (fc->killsb must be held when
	 * accessing this).
	 */
	struct super_block *sb;

	/* Entry on fc->mounts */
	struct list_head fc_entry;
	struct rcu_head rcu;
};

static inline struct fuse_mount *get_fuse_mount_super(struct super_block *sb)
{
	return sb->s_fs_info;
}

static inline struct fuse_conn *get_fuse_conn_super(struct super_block *sb)
{
	return get_fuse_mount_super(sb)->fc;
}

static inline struct fuse_mount *get_fuse_mount(struct inode *inode)
{
	return get_fuse_mount_super(inode->i_sb);
}

static inline struct fuse_conn *get_fuse_conn(struct inode *inode)
{
	return get_fuse_mount_super(inode->i_sb)->fc;
}

static inline struct fuse_inode *get_fuse_inode(struct inode *inode)
{
	return container_of(inode, struct fuse_inode, inode);
}

static inline u64 get_node_id(struct inode *inode)
{
	return get_fuse_inode(inode)->nodeid;
}

static inline int invalid_nodeid(u64 nodeid)
{
	return !nodeid || nodeid == FUSE_ROOT_ID;
}

static inline u64 fuse_get_attr_version(struct fuse_conn *fc)
{
	return atomic64_read(&fc->attr_version);
}

static inline bool fuse_stale_inode(const struct inode *inode, int generation,
				    struct fuse_attr *attr)
{
	return inode->i_generation != generation ||
		inode_wrong_type(inode, attr->mode);
}

static inline void fuse_make_bad(struct inode *inode)
{
	set_bit(FUSE_I_BAD, &get_fuse_inode(inode)->state);
}

static inline bool fuse_is_bad(struct inode *inode)
{
	return unlikely(test_bit(FUSE_I_BAD, &get_fuse_inode(inode)->state));
}

static inline struct page **fuse_pages_alloc(unsigned int npages, gfp_t flags,
					     struct fuse_page_desc **desc)
{
	struct page **pages;

	pages = kzalloc(npages * (sizeof(struct page *) +
				  sizeof(struct fuse_page_desc)), flags);
	*desc = (void *) (pages + npages);

	return pages;
}

static inline void fuse_page_descs_length_init(struct fuse_page_desc *descs,
					       unsigned int index,
					       unsigned int nr_pages)
{
	int i;

	for (i = index; i < index + nr_pages; i++)
		descs[i].length = PAGE_SIZE - descs[i].offset;
}

static inline void fuse_sync_bucket_dec(struct fuse_sync_bucket *bucket)
{
	/* Need RCU protection to prevent use after free after the decrement */
	rcu_read_lock();
	if (atomic_dec_and_test(&bucket->count))
		wake_up(&bucket->waitq);
	rcu_read_unlock();
}

/** Device operations */
extern const struct file_operations fuse_dev_operations;

extern const struct dentry_operations fuse_dentry_operations;
extern const struct dentry_operations fuse_root_dentry_operations;

/**
 * Get a filled in inode
 */
struct inode *fuse_iget(struct super_block *sb, u64 nodeid,
			int generation, struct fuse_attr *attr,
			u64 attr_valid, u64 attr_version);

int fuse_lookup_name(struct super_block *sb, u64 nodeid, const struct qstr *name,
		     struct fuse_entry_out *outarg, struct inode **inode);

/**
 * Send FORGET command
 */
void fuse_queue_forget(struct fuse_conn *fc, struct fuse_forget_link *forget,
		       u64 nodeid, u64 nlookup);

struct fuse_forget_link *fuse_alloc_forget(void);

struct fuse_forget_link *fuse_dequeue_forget(struct fuse_iqueue *fiq,
					     unsigned int max,
					     unsigned int *countp);

/*
 * Initialize READ or READDIR request
 */
struct fuse_io_args {
	union {
		struct {
			struct fuse_read_in in;
			u64 attr_ver;
		} read;
		struct {
			struct fuse_write_in in;
			struct fuse_write_out out;
			bool page_locked;
		} write;
	};
	struct fuse_args_pages ap;
	struct fuse_io_priv *io;
	struct fuse_file *ff;
};

void fuse_read_args_fill(struct fuse_io_args *ia, struct file *file, loff_t pos,
			 size_t count, int opcode);


struct fuse_file *fuse_file_alloc(struct fuse_mount *fm, bool release);
void fuse_file_free(struct fuse_file *ff);
int fuse_finish_open(struct inode *inode, struct file *file);

void fuse_sync_release(struct fuse_inode *fi, struct fuse_file *ff,
		       unsigned int flags);

/**
 * Send RELEASE or RELEASEDIR request
 */
void fuse_release_common(struct file *file, bool isdir);

/**
 * Send FSYNC or FSYNCDIR request
 */
int fuse_fsync_common(struct file *file, loff_t start, loff_t end,
		      int datasync, int opcode);

/**
 * Notify poll wakeup
 */
int fuse_notify_poll_wakeup(struct fuse_conn *fc,
			    struct fuse_notify_poll_wakeup_out *outarg);

/**
 * Initialize file operations on a regular file
 */
void fuse_init_file_inode(struct inode *inode, unsigned int flags);

/**
 * Initialize inode operations on regular files and special files
 */
void fuse_init_common(struct inode *inode);

/**
 * Initialize inode and file operations on a directory
 */
void fuse_init_dir(struct inode *inode);

/**
 * Initialize inode operations on a symlink
 */
void fuse_init_symlink(struct inode *inode);

/**
 * Change attributes of an inode
 */
void fuse_change_attributes(struct inode *inode, struct fuse_attr *attr,
			    struct fuse_statx *sx,
			    u64 attr_valid, u64 attr_version);

void fuse_change_attributes_common(struct inode *inode, struct fuse_attr *attr,
				   struct fuse_statx *sx,
				   u64 attr_valid, u32 cache_mask);

u32 fuse_get_cache_mask(struct inode *inode);

/**
 * Initialize the client device
 */
int fuse_dev_init(void);

/**
 * Cleanup the client device
 */
void fuse_dev_cleanup(void);

int fuse_ctl_init(void);
void __exit fuse_ctl_cleanup(void);

/**
 * Simple request sending that does request allocation and freeing
 */
ssize_t fuse_simple_request(struct fuse_mount *fm, struct fuse_args *args);
int fuse_simple_background(struct fuse_mount *fm, struct fuse_args *args,
			   gfp_t gfp_flags);

/**
 * End a finished request
 */
void fuse_request_end(struct fuse_req *req);

/* Abort all requests */
void fuse_abort_conn(struct fuse_conn *fc);
void fuse_wait_aborted(struct fuse_conn *fc);

/**
 * Invalidate inode attributes
 */

/* Attributes possibly changed on data modification */
#define FUSE_STATX_MODIFY	(STATX_MTIME | STATX_CTIME | STATX_BLOCKS)

/* Attributes possibly changed on data and/or size modification */
#define FUSE_STATX_MODSIZE	(FUSE_STATX_MODIFY | STATX_SIZE)

void fuse_invalidate_attr(struct inode *inode);
void fuse_invalidate_attr_mask(struct inode *inode, u32 mask);

void fuse_invalidate_entry_cache(struct dentry *entry);

void fuse_invalidate_atime(struct inode *inode);

u64 fuse_time_to_jiffies(u64 sec, u32 nsec);
#define ATTR_TIMEOUT(o) \
	fuse_time_to_jiffies((o)->attr_valid, (o)->attr_valid_nsec)

void fuse_change_entry_timeout(struct dentry *entry, struct fuse_entry_out *o);

/**
 * Acquire reference to fuse_conn
 */
struct fuse_conn *fuse_conn_get(struct fuse_conn *fc);

/**
 * Initialize fuse_conn
 */
void fuse_conn_init(struct fuse_conn *fc, struct fuse_mount *fm,
		    struct user_namespace *user_ns,
		    const struct fuse_iqueue_ops *fiq_ops, void *fiq_priv);

/**
 * Release reference to fuse_conn
 */
void fuse_conn_put(struct fuse_conn *fc);

struct fuse_dev *fuse_dev_alloc_install(struct fuse_conn *fc);
struct fuse_dev *fuse_dev_alloc(void);
void fuse_dev_install(struct fuse_dev *fud, struct fuse_conn *fc);
void fuse_dev_free(struct fuse_dev *fud);
void fuse_send_init(struct fuse_mount *fm);

/**
 * Fill in superblock and initialize fuse connection
 * @sb: partially-initialized superblock to fill in
 * @ctx: mount context
 */
int fuse_fill_super_common(struct super_block *sb, struct fuse_fs_context *ctx);

/*
 * Remove the mount from the connection
 *
 * Returns whether this was the last mount
 */
bool fuse_mount_remove(struct fuse_mount *fm);

/*
 * Setup context ops for submounts
 */
int fuse_init_fs_context_submount(struct fs_context *fsc);

/*
 * Shut down the connection (possibly sending DESTROY request).
 */
void fuse_conn_destroy(struct fuse_mount *fm);

/* Drop the connection and free the fuse mount */
void fuse_mount_destroy(struct fuse_mount *fm);

/**
 * Add connection to control filesystem
 */
int fuse_ctl_add_conn(struct fuse_conn *fc);

/**
 * Remove connection from control filesystem
 */
void fuse_ctl_remove_conn(struct fuse_conn *fc);

/**
 * Is file type valid?
 */
int fuse_valid_type(int m);

bool fuse_invalid_attr(struct fuse_attr *attr);

/**
 * Is current process allowed to perform filesystem operation?
 */
bool fuse_allow_current_process(struct fuse_conn *fc);

u64 fuse_lock_owner_id(struct fuse_conn *fc, fl_owner_t id);

void fuse_flush_time_update(struct inode *inode);
void fuse_update_ctime(struct inode *inode);

int fuse_update_attributes(struct inode *inode, struct file *file, u32 mask);

void fuse_flush_writepages(struct inode *inode);

void fuse_set_nowrite(struct inode *inode);
void fuse_release_nowrite(struct inode *inode);

/**
 * Scan all fuse_mounts belonging to fc to find the first where
 * ilookup5() returns a result.  Return that result and the
 * respective fuse_mount in *fm (unless fm is NULL).
 *
 * The caller must hold fc->killsb.
 */
struct inode *fuse_ilookup(struct fuse_conn *fc, u64 nodeid,
			   struct fuse_mount **fm);

/**
 * File-system tells the kernel to invalidate cache for the given node id.
 */
int fuse_reverse_inval_inode(struct fuse_conn *fc, u64 nodeid,
			     loff_t offset, loff_t len);

/**
 * File-system tells the kernel to invalidate parent attributes and
 * the dentry matching parent/name.
 *
 * If the child_nodeid is non-zero and:
 *    - matches the inode number for the dentry matching parent/name,
 *    - is not a mount point
 *    - is a file or oan empty directory
 * then the dentry is unhashed (d_delete()).
 */
int fuse_reverse_inval_entry(struct fuse_conn *fc, u64 parent_nodeid,
			     u64 child_nodeid, struct qstr *name, u32 flags);

int fuse_do_open(struct fuse_mount *fm, u64 nodeid, struct file *file,
		 bool isdir);

/**
 * fuse_direct_io() flags
 */

/** If set, it is WRITE; otherwise - READ */
#define FUSE_DIO_WRITE (1 << 0)

/** CUSE pass fuse_direct_io() a file which f_mapping->host is not from FUSE */
#define FUSE_DIO_CUSE  (1 << 1)

ssize_t fuse_direct_io(struct fuse_io_priv *io, struct iov_iter *iter,
		       loff_t *ppos, int flags);
long fuse_do_ioctl(struct file *file, unsigned int cmd, unsigned long arg,
		   unsigned int flags);
long fuse_ioctl_common(struct file *file, unsigned int cmd,
		       unsigned long arg, unsigned int flags);
__poll_t fuse_file_poll(struct file *file, poll_table *wait);
int fuse_dev_release(struct inode *inode, struct file *file);

bool fuse_write_update_attr(struct inode *inode, loff_t pos, ssize_t written);

int fuse_flush_times(struct inode *inode, struct fuse_file *ff);
int fuse_write_inode(struct inode *inode, struct writeback_control *wbc);

int fuse_do_setattr(struct dentry *dentry, struct iattr *attr,
		    struct file *file);

void fuse_set_initialized(struct fuse_conn *fc);

void fuse_unlock_inode(struct inode *inode, bool locked);
bool fuse_lock_inode(struct inode *inode);

int fuse_setxattr(struct inode *inode, const char *name, const void *value,
		  size_t size, int flags, unsigned int extra_flags);
ssize_t fuse_getxattr(struct inode *inode, const char *name, void *value,
		      size_t size);
ssize_t fuse_listxattr(struct dentry *entry, char *list, size_t size);
int fuse_removexattr(struct inode *inode, const char *name);
extern const struct xattr_handler * const fuse_xattr_handlers[];

struct posix_acl;
struct posix_acl *fuse_get_inode_acl(struct inode *inode, int type, bool rcu);
struct posix_acl *fuse_get_acl(struct mnt_idmap *idmap,
			       struct dentry *dentry, int type);
int fuse_set_acl(struct mnt_idmap *, struct dentry *dentry,
		 struct posix_acl *acl, int type);

/* readdir.c */
int fuse_readdir(struct file *file, struct dir_context *ctx);

/**
 * Return the number of bytes in an arguments list
 */
unsigned int fuse_len_args(unsigned int numargs, struct fuse_arg *args);

/**
 * Get the next unique ID for a request
 */
u64 fuse_get_unique(struct fuse_iqueue *fiq);
void fuse_free_conn(struct fuse_conn *fc);

/* dax.c */

#define FUSE_IS_DAX(inode) (IS_ENABLED(CONFIG_FUSE_DAX) && IS_DAX(inode))

ssize_t fuse_dax_read_iter(struct kiocb *iocb, struct iov_iter *to);
ssize_t fuse_dax_write_iter(struct kiocb *iocb, struct iov_iter *from);
int fuse_dax_mmap(struct file *file, struct vm_area_struct *vma);
int fuse_dax_break_layouts(struct inode *inode, u64 dmap_start, u64 dmap_end);
int fuse_dax_conn_alloc(struct fuse_conn *fc, enum fuse_dax_mode mode,
			struct dax_device *dax_dev);
void fuse_dax_conn_free(struct fuse_conn *fc);
bool fuse_dax_inode_alloc(struct super_block *sb, struct fuse_inode *fi);
void fuse_dax_inode_init(struct inode *inode, unsigned int flags);
void fuse_dax_inode_cleanup(struct inode *inode);
void fuse_dax_dontcache(struct inode *inode, unsigned int flags);
bool fuse_dax_check_alignment(struct fuse_conn *fc, unsigned int map_alignment);
void fuse_dax_cancel_work(struct fuse_conn *fc);

/* ioctl.c */
long fuse_file_ioctl(struct file *file, unsigned int cmd, unsigned long arg);
long fuse_file_compat_ioctl(struct file *file, unsigned int cmd,
			    unsigned long arg);
int fuse_fileattr_get(struct dentry *dentry, struct fileattr *fa);
int fuse_fileattr_set(struct mnt_idmap *idmap,
		      struct dentry *dentry, struct fileattr *fa);

/* iomode.c */
<<<<<<< HEAD
int fuse_file_cached_io_start(struct inode *inode, struct fuse_file *ff);
int fuse_file_uncached_io_start(struct inode *inode, struct fuse_file *ff, struct fuse_backing *fb);
void fuse_file_uncached_io_end(struct inode *inode, struct fuse_file *ff);
=======
int fuse_file_cached_io_open(struct inode *inode, struct fuse_file *ff);
int fuse_inode_uncached_io_start(struct fuse_inode *fi,
				 struct fuse_backing *fb);
void fuse_inode_uncached_io_end(struct fuse_inode *fi);
>>>>>>> f34bf546

int fuse_file_io_open(struct file *file, struct inode *inode);
void fuse_file_io_release(struct fuse_file *ff, struct inode *inode);

/* file.c */
struct fuse_file *fuse_file_open(struct fuse_mount *fm, u64 nodeid,
				 unsigned int open_flags, bool isdir);
void fuse_file_release(struct inode *inode, struct fuse_file *ff,
		       unsigned int open_flags, fl_owner_t id, bool isdir);

/* passthrough.c */
static inline struct fuse_backing *fuse_inode_backing(struct fuse_inode *fi)
{
#ifdef CONFIG_FUSE_PASSTHROUGH
	return READ_ONCE(fi->fb);
#else
	return NULL;
#endif
}

static inline struct fuse_backing *fuse_inode_backing_set(struct fuse_inode *fi,
							  struct fuse_backing *fb)
{
#ifdef CONFIG_FUSE_PASSTHROUGH
	return xchg(&fi->fb, fb);
#else
	return NULL;
#endif
}

#ifdef CONFIG_FUSE_PASSTHROUGH
struct fuse_backing *fuse_backing_get(struct fuse_backing *fb);
void fuse_backing_put(struct fuse_backing *fb);
#else

static inline struct fuse_backing *fuse_backing_get(struct fuse_backing *fb)
{
	return NULL;
}

static inline void fuse_backing_put(struct fuse_backing *fb)
{
}
#endif

void fuse_backing_files_init(struct fuse_conn *fc);
void fuse_backing_files_free(struct fuse_conn *fc);
int fuse_backing_open(struct fuse_conn *fc, struct fuse_backing_map *map);
int fuse_backing_close(struct fuse_conn *fc, int backing_id);

struct fuse_backing *fuse_passthrough_open(struct file *file,
					   struct inode *inode,
					   int backing_id);
void fuse_passthrough_release(struct fuse_file *ff, struct fuse_backing *fb);

static inline struct file *fuse_file_passthrough(struct fuse_file *ff)
{
#ifdef CONFIG_FUSE_PASSTHROUGH
	return ff->passthrough;
#else
	return NULL;
#endif
}

ssize_t fuse_passthrough_read_iter(struct kiocb *iocb, struct iov_iter *iter);
ssize_t fuse_passthrough_write_iter(struct kiocb *iocb, struct iov_iter *iter);
ssize_t fuse_passthrough_splice_read(struct file *in, loff_t *ppos,
				     struct pipe_inode_info *pipe,
				     size_t len, unsigned int flags);
ssize_t fuse_passthrough_splice_write(struct pipe_inode_info *pipe,
				      struct file *out, loff_t *ppos,
				      size_t len, unsigned int flags);
ssize_t fuse_passthrough_mmap(struct file *file, struct vm_area_struct *vma);

#endif /* _FS_FUSE_I_H */<|MERGE_RESOLUTION|>--- conflicted
+++ resolved
@@ -1394,16 +1394,10 @@
 		      struct dentry *dentry, struct fileattr *fa);
 
 /* iomode.c */
-<<<<<<< HEAD
-int fuse_file_cached_io_start(struct inode *inode, struct fuse_file *ff);
-int fuse_file_uncached_io_start(struct inode *inode, struct fuse_file *ff, struct fuse_backing *fb);
-void fuse_file_uncached_io_end(struct inode *inode, struct fuse_file *ff);
-=======
 int fuse_file_cached_io_open(struct inode *inode, struct fuse_file *ff);
 int fuse_inode_uncached_io_start(struct fuse_inode *fi,
 				 struct fuse_backing *fb);
 void fuse_inode_uncached_io_end(struct fuse_inode *fi);
->>>>>>> f34bf546
 
 int fuse_file_io_open(struct file *file, struct inode *inode);
 void fuse_file_io_release(struct fuse_file *ff, struct inode *inode);

# SPDX-License-Identifier: (GPL-2.0-only OR BSD-2-Clause)
%YAML 1.2
---
$id: http://devicetree.org/schemas/gpio/renesas,rcar-gpio.yaml#
$schema: http://devicetree.org/meta-schemas/core.yaml#

title: Renesas R-Car General-Purpose Input/Output Ports (GPIO)

maintainers:
  - Geert Uytterhoeven <geert+renesas@glider.be>

properties:
  compatible:
    oneOf:
      - items:
          - enum:
              - renesas,gpio-r8a7778      # R-Car M1
              - renesas,gpio-r8a7779      # R-Car H1
          - const: renesas,rcar-gen1-gpio # R-Car Gen1

      - items:
          - enum:
              - renesas,gpio-r8a7742      # RZ/G1H
              - renesas,gpio-r8a7743      # RZ/G1M
              - renesas,gpio-r8a7744      # RZ/G1N
              - renesas,gpio-r8a7745      # RZ/G1E
              - renesas,gpio-r8a77470     # RZ/G1C
              - renesas,gpio-r8a7790      # R-Car H2
              - renesas,gpio-r8a7791      # R-Car M2-W
              - renesas,gpio-r8a7792      # R-Car V2H
              - renesas,gpio-r8a7793      # R-Car M2-N
              - renesas,gpio-r8a7794      # R-Car E2
          - const: renesas,rcar-gen2-gpio # R-Car Gen2 or RZ/G1

      - items:
          - enum:
              - renesas,gpio-r8a774a1     # RZ/G2M
              - renesas,gpio-r8a774b1     # RZ/G2N
              - renesas,gpio-r8a774c0     # RZ/G2E
              - renesas,gpio-r8a774e1     # RZ/G2H
              - renesas,gpio-r8a7795      # R-Car H3
              - renesas,gpio-r8a7796      # R-Car M3-W
              - renesas,gpio-r8a77961     # R-Car M3-W+
              - renesas,gpio-r8a77965     # R-Car M3-N
              - renesas,gpio-r8a77970     # R-Car V3M
              - renesas,gpio-r8a77980     # R-Car V3H
              - renesas,gpio-r8a77990     # R-Car E3
              - renesas,gpio-r8a77995     # R-Car D3
          - const: renesas,rcar-gen3-gpio # R-Car Gen3 or RZ/G2

      - items:
          - enum:
              - renesas,gpio-r8a779a0     # R-Car V3U
              - renesas,gpio-r8a779f0     # R-Car S4-8
<<<<<<< HEAD
=======
              - renesas,gpio-r8a779g0     # R-Car V4H
>>>>>>> 7365df19
          - const: renesas,rcar-gen4-gpio # R-Car Gen4

  reg:
    maxItems: 1

  interrupts:
    maxItems: 1

  clocks:
    maxItems: 1

  power-domains:
    maxItems: 1

  resets:
    maxItems: 1

  gpio-controller: true

  '#gpio-cells':
    const: 2

  interrupt-controller: true

  '#interrupt-cells':
    const: 2

  gpio-ranges:
    maxItems: 1

  gpio-reserved-ranges:
    minItems: 1
    maxItems: 8

patternProperties:
  "^.*$":
    if:
      type: object
    then:
      properties:
        gpio-hog: true
        gpios: true
        input: true
        output-high: true
        output-low: true
        line-name: true

      required:
        - gpio-hog
        - gpios

      additionalProperties: false

required:
  - compatible
  - reg
  - interrupts
  - gpio-controller
  - '#gpio-cells'
  - gpio-ranges
  - interrupt-controller
  - '#interrupt-cells'

if:
  not:
    properties:
      compatible:
        contains:
          enum:
            - renesas,rcar-gen1-gpio
then:
  required:
    - clocks
    - power-domains
    - resets

additionalProperties: false

examples:
  - |
    #include <dt-bindings/clock/r8a77470-cpg-mssr.h>
    #include <dt-bindings/interrupt-controller/arm-gic.h>
    #include <dt-bindings/power/r8a77470-sysc.h>
    gpio3: gpio@e6053000 {
            compatible = "renesas,gpio-r8a77470", "renesas,rcar-gen2-gpio";
            reg = <0xe6053000 0x50>;
            interrupts = <GIC_SPI 7 IRQ_TYPE_LEVEL_HIGH>;
            clocks = <&cpg CPG_MOD 909>;
            power-domains = <&sysc R8A77470_PD_ALWAYS_ON>;
            resets = <&cpg 909>;
            gpio-controller;
            #gpio-cells = <2>;
            gpio-ranges = <&pfc 0 96 30>;
            gpio-reserved-ranges = <17 10>;
            interrupt-controller;
            #interrupt-cells = <2>;
     };<|MERGE_RESOLUTION|>--- conflicted
+++ resolved
@@ -52,10 +52,7 @@
           - enum:
               - renesas,gpio-r8a779a0     # R-Car V3U
               - renesas,gpio-r8a779f0     # R-Car S4-8
-<<<<<<< HEAD
-=======
               - renesas,gpio-r8a779g0     # R-Car V4H
->>>>>>> 7365df19
           - const: renesas,rcar-gen4-gpio # R-Car Gen4
 
   reg:

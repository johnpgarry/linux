--- conflicted
+++ resolved
@@ -592,8 +592,6 @@
 
 static DECLARE_TLV_DB_SCALE(tas2764_digital_tlv, 1100, 50, 0);
 static DECLARE_TLV_DB_SCALE(tas2764_playback_volume, -10050, 50, 1);
-<<<<<<< HEAD
-=======
 
 static const char * const tas2764_hpf_texts[] = {
 	"Disabled", "2 Hz", "50 Hz", "100 Hz", "200 Hz",
@@ -603,7 +601,6 @@
 static SOC_ENUM_SINGLE_DECL(
 	tas2764_hpf_enum, TAS2764_DC_BLK0,
 	TAS2764_DC_BLK0_HPF_FREQ_PB_SHIFT, tas2764_hpf_texts);
->>>>>>> 7365df19
 
 static const struct snd_kcontrol_new tas2764_snd_controls[] = {
 	SOC_SINGLE_TLV("Speaker Volume", TAS2764_DVC, 0,

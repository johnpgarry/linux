// SPDX-License-Identifier: GPL-2.0-only
// Copyright (c) 2020 Intel Corporation

/*
 *  sof_sdw_rt5682 - Helpers to handle RT5682 from generic machine driver
 */

#include <linux/device.h>
#include <linux/errno.h>
#include <linux/input.h>
#include <linux/soundwire/sdw.h>
#include <linux/soundwire/sdw_type.h>
#include <sound/control.h>
#include <sound/soc.h>
#include <sound/soc-acpi.h>
#include <sound/soc-dapm.h>
#include <sound/jack.h>
#include "sof_board_helpers.h"
#include "sof_sdw_common.h"

static const struct snd_soc_dapm_route rt5682_map[] = {
	/*Headphones*/
	{ "Headphone", NULL, "rt5682 HPOL" },
	{ "Headphone", NULL, "rt5682 HPOR" },
	{ "rt5682 IN1P", NULL, "Headset Mic" },
};

static struct snd_soc_jack_pin rt5682_jack_pins[] = {
	{
		.pin    = "Headphone",
		.mask   = SND_JACK_HEADPHONE,
	},
	{
		.pin    = "Headset Mic",
		.mask   = SND_JACK_MICROPHONE,
	},
};

static const char * const jack_codecs[] = {
	"rt5682"
};

<<<<<<< HEAD
int rt5682_rtd_init(struct snd_soc_pcm_runtime *rtd)
=======
int rt5682_rtd_init(struct snd_soc_pcm_runtime *rtd, struct snd_soc_dai *dai)
>>>>>>> 0c383648
{
	struct snd_soc_card *card = rtd->card;
	struct mc_private *ctx = snd_soc_card_get_drvdata(card);
	struct snd_soc_dai *codec_dai;
	struct snd_soc_component *component;
	struct snd_soc_jack *jack;
	int ret;

	codec_dai = get_codec_dai_by_name(rtd, jack_codecs, ARRAY_SIZE(jack_codecs));
	if (!codec_dai)
		return -EINVAL;

	component = codec_dai->component;
	card->components = devm_kasprintf(card->dev, GFP_KERNEL,
					  "%s hs:rt5682",
					  card->components);
	if (!card->components)
		return -ENOMEM;

	ret = snd_soc_dapm_add_routes(&card->dapm, rt5682_map,
				      ARRAY_SIZE(rt5682_map));

	if (ret) {
		dev_err(card->dev, "rt5682 map addition failed: %d\n", ret);
		return ret;
	}

	ret = snd_soc_card_jack_new_pins(rtd->card, "Headset Jack",
					 SND_JACK_HEADSET | SND_JACK_BTN_0 |
					 SND_JACK_BTN_1 | SND_JACK_BTN_2 |
					 SND_JACK_BTN_3,
					 &ctx->sdw_headset,
					 rt5682_jack_pins,
					 ARRAY_SIZE(rt5682_jack_pins));
	if (ret) {
		dev_err(rtd->card->dev, "Headset Jack creation failed: %d\n",
			ret);
		return ret;
	}

	jack = &ctx->sdw_headset;

	snd_jack_set_key(jack->jack, SND_JACK_BTN_0, KEY_PLAYPAUSE);
	snd_jack_set_key(jack->jack, SND_JACK_BTN_1, KEY_VOICECOMMAND);
	snd_jack_set_key(jack->jack, SND_JACK_BTN_2, KEY_VOLUMEUP);
	snd_jack_set_key(jack->jack, SND_JACK_BTN_3, KEY_VOLUMEDOWN);

	ret = snd_soc_component_set_jack(component, jack, NULL);

	if (ret)
		dev_err(rtd->card->dev, "Headset Jack call-back failed: %d\n",
			ret);

	return ret;
}
MODULE_IMPORT_NS(SND_SOC_INTEL_SOF_BOARD_HELPERS);<|MERGE_RESOLUTION|>--- conflicted
+++ resolved
@@ -15,7 +15,6 @@
 #include <sound/soc-acpi.h>
 #include <sound/soc-dapm.h>
 #include <sound/jack.h>
-#include "sof_board_helpers.h"
 #include "sof_sdw_common.h"
 
 static const struct snd_soc_dapm_route rt5682_map[] = {
@@ -40,11 +39,7 @@
 	"rt5682"
 };
 
-<<<<<<< HEAD
-int rt5682_rtd_init(struct snd_soc_pcm_runtime *rtd)
-=======
 int rt5682_rtd_init(struct snd_soc_pcm_runtime *rtd, struct snd_soc_dai *dai)
->>>>>>> 0c383648
 {
 	struct snd_soc_card *card = rtd->card;
 	struct mc_private *ctx = snd_soc_card_get_drvdata(card);

// SPDX-License-Identifier: GPL-2.0
/*
 *  gendisk handling
 *
 * Portions Copyright (C) 2020 Christoph Hellwig
 */

#include <linux/module.h>
#include <linux/ctype.h>
#include <linux/fs.h>
#include <linux/kdev_t.h>
#include <linux/kernel.h>
#include <linux/blkdev.h>
#include <linux/backing-dev.h>
#include <linux/init.h>
#include <linux/spinlock.h>
#include <linux/proc_fs.h>
#include <linux/seq_file.h>
#include <linux/slab.h>
#include <linux/kmod.h>
#include <linux/major.h>
#include <linux/mutex.h>
#include <linux/idr.h>
#include <linux/log2.h>
#include <linux/pm_runtime.h>
#include <linux/badblocks.h>
#include <linux/part_stat.h>
#include "blk-throttle.h"

#include "blk.h"
#include "blk-mq-sched.h"
#include "blk-rq-qos.h"
#include "blk-cgroup.h"

static struct kobject *block_depr;

/*
 * Unique, monotonically increasing sequential number associated with block
 * devices instances (i.e. incremented each time a device is attached).
 * Associating uevents with block devices in userspace is difficult and racy:
 * the uevent netlink socket is lossy, and on slow and overloaded systems has
 * a very high latency.
 * Block devices do not have exclusive owners in userspace, any process can set
 * one up (e.g. loop devices). Moreover, device names can be reused (e.g. loop0
 * can be reused again and again).
 * A userspace process setting up a block device and watching for its events
 * cannot thus reliably tell whether an event relates to the device it just set
 * up or another earlier instance with the same name.
 * This sequential number allows userspace processes to solve this problem, and
 * uniquely associate an uevent to the lifetime to a device.
 */
static atomic64_t diskseq;

/* for extended dynamic devt allocation, currently only one major is used */
#define NR_EXT_DEVT		(1 << MINORBITS)
static DEFINE_IDA(ext_devt_ida);

void set_capacity(struct gendisk *disk, sector_t sectors)
{
	struct block_device *bdev = disk->part0;

	spin_lock(&bdev->bd_size_lock);
	i_size_write(bdev->bd_inode, (loff_t)sectors << SECTOR_SHIFT);
	bdev->bd_nr_sectors = sectors;
	spin_unlock(&bdev->bd_size_lock);
}
EXPORT_SYMBOL(set_capacity);

/*
 * Set disk capacity and notify if the size is not currently zero and will not
 * be set to zero.  Returns true if a uevent was sent, otherwise false.
 */
bool set_capacity_and_notify(struct gendisk *disk, sector_t size)
{
	sector_t capacity = get_capacity(disk);
	char *envp[] = { "RESIZE=1", NULL };

	set_capacity(disk, size);

	/*
	 * Only print a message and send a uevent if the gendisk is user visible
	 * and alive.  This avoids spamming the log and udev when setting the
	 * initial capacity during probing.
	 */
	if (size == capacity ||
	    !disk_live(disk) ||
	    (disk->flags & GENHD_FL_HIDDEN))
		return false;

	pr_info("%s: detected capacity change from %lld to %lld\n",
		disk->disk_name, capacity, size);

	/*
	 * Historically we did not send a uevent for changes to/from an empty
	 * device.
	 */
	if (!capacity || !size)
		return false;
	kobject_uevent_env(&disk_to_dev(disk)->kobj, KOBJ_CHANGE, envp);
	return true;
}
EXPORT_SYMBOL_GPL(set_capacity_and_notify);

/*
 * Format the device name of the indicated block device into the supplied buffer
 * and return a pointer to that same buffer for convenience.
 *
 * Note: do not use this in new code, use the %pg specifier to sprintf and
 * printk insted.
 */
const char *bdevname(struct block_device *bdev, char *buf)
{
	struct gendisk *hd = bdev->bd_disk;
	int partno = bdev->bd_partno;

	if (!partno)
		snprintf(buf, BDEVNAME_SIZE, "%s", hd->disk_name);
	else if (isdigit(hd->disk_name[strlen(hd->disk_name)-1]))
		snprintf(buf, BDEVNAME_SIZE, "%sp%d", hd->disk_name, partno);
	else
		snprintf(buf, BDEVNAME_SIZE, "%s%d", hd->disk_name, partno);

	return buf;
}
EXPORT_SYMBOL(bdevname);

static void part_stat_read_all(struct block_device *part,
		struct disk_stats *stat)
{
	int cpu;

	memset(stat, 0, sizeof(struct disk_stats));
	for_each_possible_cpu(cpu) {
		struct disk_stats *ptr = per_cpu_ptr(part->bd_stats, cpu);
		int group;

		for (group = 0; group < NR_STAT_GROUPS; group++) {
			stat->nsecs[group] += ptr->nsecs[group];
			stat->sectors[group] += ptr->sectors[group];
			stat->ios[group] += ptr->ios[group];
			stat->merges[group] += ptr->merges[group];
		}

		stat->io_ticks += ptr->io_ticks;
	}
}

static unsigned int part_in_flight(struct block_device *part)
{
	unsigned int inflight = 0;
	int cpu;

	for_each_possible_cpu(cpu) {
		inflight += part_stat_local_read_cpu(part, in_flight[0], cpu) +
			    part_stat_local_read_cpu(part, in_flight[1], cpu);
	}
	if ((int)inflight < 0)
		inflight = 0;

	return inflight;
}

static void part_in_flight_rw(struct block_device *part,
		unsigned int inflight[2])
{
	int cpu;

	inflight[0] = 0;
	inflight[1] = 0;
	for_each_possible_cpu(cpu) {
		inflight[0] += part_stat_local_read_cpu(part, in_flight[0], cpu);
		inflight[1] += part_stat_local_read_cpu(part, in_flight[1], cpu);
	}
	if ((int)inflight[0] < 0)
		inflight[0] = 0;
	if ((int)inflight[1] < 0)
		inflight[1] = 0;
}

/*
 * Can be deleted altogether. Later.
 *
 */
#define BLKDEV_MAJOR_HASH_SIZE 255
static struct blk_major_name {
	struct blk_major_name *next;
	int major;
	char name[16];
#ifdef CONFIG_BLOCK_LEGACY_AUTOLOAD
	void (*probe)(dev_t devt);
#endif
} *major_names[BLKDEV_MAJOR_HASH_SIZE];
static DEFINE_MUTEX(major_names_lock);
static DEFINE_SPINLOCK(major_names_spinlock);

/* index in the above - for now: assume no multimajor ranges */
static inline int major_to_index(unsigned major)
{
	return major % BLKDEV_MAJOR_HASH_SIZE;
}

#ifdef CONFIG_PROC_FS
void blkdev_show(struct seq_file *seqf, off_t offset)
{
	struct blk_major_name *dp;

	spin_lock(&major_names_spinlock);
	for (dp = major_names[major_to_index(offset)]; dp; dp = dp->next)
		if (dp->major == offset)
			seq_printf(seqf, "%3d %s\n", dp->major, dp->name);
	spin_unlock(&major_names_spinlock);
}
#endif /* CONFIG_PROC_FS */

/**
 * __register_blkdev - register a new block device
 *
 * @major: the requested major device number [1..BLKDEV_MAJOR_MAX-1]. If
 *         @major = 0, try to allocate any unused major number.
 * @name: the name of the new block device as a zero terminated string
 * @probe: pre-devtmpfs / pre-udev callback used to create disks when their
 *	   pre-created device node is accessed. When a probe call uses
 *	   add_disk() and it fails the driver must cleanup resources. This
 *	   interface may soon be removed.
 *
 * The @name must be unique within the system.
 *
 * The return value depends on the @major input parameter:
 *
 *  - if a major device number was requested in range [1..BLKDEV_MAJOR_MAX-1]
 *    then the function returns zero on success, or a negative error code
 *  - if any unused major number was requested with @major = 0 parameter
 *    then the return value is the allocated major number in range
 *    [1..BLKDEV_MAJOR_MAX-1] or a negative error code otherwise
 *
 * See Documentation/admin-guide/devices.txt for the list of allocated
 * major numbers.
 *
 * Use register_blkdev instead for any new code.
 */
int __register_blkdev(unsigned int major, const char *name,
		void (*probe)(dev_t devt))
{
	struct blk_major_name **n, *p;
	int index, ret = 0;

	mutex_lock(&major_names_lock);

	/* temporary */
	if (major == 0) {
		for (index = ARRAY_SIZE(major_names)-1; index > 0; index--) {
			if (major_names[index] == NULL)
				break;
		}

		if (index == 0) {
			printk("%s: failed to get major for %s\n",
			       __func__, name);
			ret = -EBUSY;
			goto out;
		}
		major = index;
		ret = major;
	}

	if (major >= BLKDEV_MAJOR_MAX) {
		pr_err("%s: major requested (%u) is greater than the maximum (%u) for %s\n",
		       __func__, major, BLKDEV_MAJOR_MAX-1, name);

		ret = -EINVAL;
		goto out;
	}

	p = kmalloc(sizeof(struct blk_major_name), GFP_KERNEL);
	if (p == NULL) {
		ret = -ENOMEM;
		goto out;
	}

	p->major = major;
#ifdef CONFIG_BLOCK_LEGACY_AUTOLOAD
	p->probe = probe;
#endif
	strlcpy(p->name, name, sizeof(p->name));
	p->next = NULL;
	index = major_to_index(major);

	spin_lock(&major_names_spinlock);
	for (n = &major_names[index]; *n; n = &(*n)->next) {
		if ((*n)->major == major)
			break;
	}
	if (!*n)
		*n = p;
	else
		ret = -EBUSY;
	spin_unlock(&major_names_spinlock);

	if (ret < 0) {
		printk("register_blkdev: cannot get major %u for %s\n",
		       major, name);
		kfree(p);
	}
out:
	mutex_unlock(&major_names_lock);
	return ret;
}
EXPORT_SYMBOL(__register_blkdev);

void unregister_blkdev(unsigned int major, const char *name)
{
	struct blk_major_name **n;
	struct blk_major_name *p = NULL;
	int index = major_to_index(major);

	mutex_lock(&major_names_lock);
	spin_lock(&major_names_spinlock);
	for (n = &major_names[index]; *n; n = &(*n)->next)
		if ((*n)->major == major)
			break;
	if (!*n || strcmp((*n)->name, name)) {
		WARN_ON(1);
	} else {
		p = *n;
		*n = p->next;
	}
	spin_unlock(&major_names_spinlock);
	mutex_unlock(&major_names_lock);
	kfree(p);
}

EXPORT_SYMBOL(unregister_blkdev);

int blk_alloc_ext_minor(void)
{
	int idx;

	idx = ida_alloc_range(&ext_devt_ida, 0, NR_EXT_DEVT - 1, GFP_KERNEL);
	if (idx == -ENOSPC)
		return -EBUSY;
	return idx;
}

void blk_free_ext_minor(unsigned int minor)
{
	ida_free(&ext_devt_ida, minor);
}

static char *bdevt_str(dev_t devt, char *buf)
{
	if (MAJOR(devt) <= 0xff && MINOR(devt) <= 0xff) {
		char tbuf[BDEVT_SIZE];
		snprintf(tbuf, BDEVT_SIZE, "%02x%02x", MAJOR(devt), MINOR(devt));
		snprintf(buf, BDEVT_SIZE, "%-9s", tbuf);
	} else
		snprintf(buf, BDEVT_SIZE, "%03x:%05x", MAJOR(devt), MINOR(devt));

	return buf;
}

void disk_uevent(struct gendisk *disk, enum kobject_action action)
{
	struct block_device *part;
	unsigned long idx;

	rcu_read_lock();
	xa_for_each(&disk->part_tbl, idx, part) {
		if (bdev_is_partition(part) && !bdev_nr_sectors(part))
			continue;
		if (!kobject_get_unless_zero(&part->bd_device.kobj))
			continue;

		rcu_read_unlock();
		kobject_uevent(bdev_kobj(part), action);
		put_device(&part->bd_device);
		rcu_read_lock();
	}
	rcu_read_unlock();
}
EXPORT_SYMBOL_GPL(disk_uevent);

int disk_scan_partitions(struct gendisk *disk, fmode_t mode)
{
	struct block_device *bdev;

	if (disk->flags & (GENHD_FL_NO_PART | GENHD_FL_HIDDEN))
		return -EINVAL;
	if (test_bit(GD_SUPPRESS_PART_SCAN, &disk->state))
		return -EINVAL;
	if (disk->open_partitions)
		return -EBUSY;

	set_bit(GD_NEED_PART_SCAN, &disk->state);
	bdev = blkdev_get_by_dev(disk_devt(disk), mode, NULL);
	if (IS_ERR(bdev))
		return PTR_ERR(bdev);
	blkdev_put(bdev, mode);
	return 0;
}

/**
 * device_add_disk - add disk information to kernel list
 * @parent: parent device for the disk
 * @disk: per-device partitioning information
 * @groups: Additional per-device sysfs groups
 *
 * This function registers the partitioning information in @disk
 * with the kernel.
 */
int __must_check device_add_disk(struct device *parent, struct gendisk *disk,
				 const struct attribute_group **groups)

{
	struct device *ddev = disk_to_dev(disk);
	int ret;

	/* Only makes sense for bio-based to set ->poll_bio */
	if (queue_is_mq(disk->queue) && disk->fops->poll_bio)
		return -EINVAL;

	/*
	 * The disk queue should now be all set with enough information about
	 * the device for the elevator code to pick an adequate default
	 * elevator if one is needed, that is, for devices requesting queue
	 * registration.
	 */
	elevator_init_mq(disk->queue);

	/*
	 * If the driver provides an explicit major number it also must provide
	 * the number of minors numbers supported, and those will be used to
	 * setup the gendisk.
	 * Otherwise just allocate the device numbers for both the whole device
	 * and all partitions from the extended dev_t space.
	 */
	if (disk->major) {
		if (WARN_ON(!disk->minors))
			return -EINVAL;

		if (disk->minors > DISK_MAX_PARTS) {
			pr_err("block: can't allocate more than %d partitions\n",
				DISK_MAX_PARTS);
			disk->minors = DISK_MAX_PARTS;
		}
		if (disk->first_minor + disk->minors > MINORMASK + 1)
			return -EINVAL;
	} else {
		if (WARN_ON(disk->minors))
			return -EINVAL;

		ret = blk_alloc_ext_minor();
		if (ret < 0)
			return ret;
		disk->major = BLOCK_EXT_MAJOR;
		disk->first_minor = ret;
	}

	/* delay uevents, until we scanned partition table */
	dev_set_uevent_suppress(ddev, 1);

	ddev->parent = parent;
	ddev->groups = groups;
	dev_set_name(ddev, "%s", disk->disk_name);
	if (!(disk->flags & GENHD_FL_HIDDEN))
		ddev->devt = MKDEV(disk->major, disk->first_minor);
	ret = device_add(ddev);
	if (ret)
		goto out_free_ext_minor;

	ret = disk_alloc_events(disk);
	if (ret)
		goto out_device_del;

	if (!sysfs_deprecated) {
		ret = sysfs_create_link(block_depr, &ddev->kobj,
					kobject_name(&ddev->kobj));
		if (ret)
			goto out_device_del;
	}

	/*
	 * avoid probable deadlock caused by allocating memory with
	 * GFP_KERNEL in runtime_resume callback of its all ancestor
	 * devices
	 */
	pm_runtime_set_memalloc_noio(ddev, true);

	ret = blk_integrity_add(disk);
	if (ret)
		goto out_del_block_link;

	disk->part0->bd_holder_dir =
		kobject_create_and_add("holders", &ddev->kobj);
	if (!disk->part0->bd_holder_dir) {
		ret = -ENOMEM;
		goto out_del_integrity;
	}
	disk->slave_dir = kobject_create_and_add("slaves", &ddev->kobj);
	if (!disk->slave_dir) {
		ret = -ENOMEM;
		goto out_put_holder_dir;
	}

	ret = bd_register_pending_holders(disk);
	if (ret < 0)
		goto out_put_slave_dir;

	ret = blk_register_queue(disk);
	if (ret)
		goto out_put_slave_dir;

	if (!(disk->flags & GENHD_FL_HIDDEN)) {
		ret = bdi_register(disk->bdi, "%u:%u",
				   disk->major, disk->first_minor);
		if (ret)
			goto out_unregister_queue;
		bdi_set_owner(disk->bdi, ddev);
		ret = sysfs_create_link(&ddev->kobj,
					&disk->bdi->dev->kobj, "bdi");
		if (ret)
			goto out_unregister_bdi;

		bdev_add(disk->part0, ddev->devt);
		if (get_capacity(disk))
			disk_scan_partitions(disk, FMODE_READ);

		/*
		 * Announce the disk and partitions after all partitions are
		 * created. (for hidden disks uevents remain suppressed forever)
		 */
		dev_set_uevent_suppress(ddev, 0);
		disk_uevent(disk, KOBJ_ADD);
	}

	disk_update_readahead(disk);
	disk_add_events(disk);
	set_bit(GD_ADDED, &disk->state);
	return 0;

out_unregister_bdi:
	if (!(disk->flags & GENHD_FL_HIDDEN))
		bdi_unregister(disk->bdi);
out_unregister_queue:
	blk_unregister_queue(disk);
out_put_slave_dir:
	kobject_put(disk->slave_dir);
out_put_holder_dir:
	kobject_put(disk->part0->bd_holder_dir);
out_del_integrity:
	blk_integrity_del(disk);
out_del_block_link:
	if (!sysfs_deprecated)
		sysfs_remove_link(block_depr, dev_name(ddev));
out_device_del:
	device_del(ddev);
out_free_ext_minor:
	if (disk->major == BLOCK_EXT_MAJOR)
		blk_free_ext_minor(disk->first_minor);
	return ret;
}
EXPORT_SYMBOL(device_add_disk);

/**
 * blk_mark_disk_dead - mark a disk as dead
 * @disk: disk to mark as dead
 *
 * Mark as disk as dead (e.g. surprise removed) and don't accept any new I/O
 * to this disk.
 */
void blk_mark_disk_dead(struct gendisk *disk)
{
	set_bit(GD_DEAD, &disk->state);
	blk_queue_start_drain(disk->queue);
}
EXPORT_SYMBOL_GPL(blk_mark_disk_dead);

/**
 * del_gendisk - remove the gendisk
 * @disk: the struct gendisk to remove
 *
 * Removes the gendisk and all its associated resources. This deletes the
 * partitions associated with the gendisk, and unregisters the associated
 * request_queue.
 *
 * This is the counter to the respective __device_add_disk() call.
 *
 * The final removal of the struct gendisk happens when its refcount reaches 0
 * with put_disk(), which should be called after del_gendisk(), if
 * __device_add_disk() was used.
 *
 * Drivers exist which depend on the release of the gendisk to be synchronous,
 * it should not be deferred.
 *
 * Context: can sleep
 */
void del_gendisk(struct gendisk *disk)
{
	struct request_queue *q = disk->queue;

	might_sleep();

	if (WARN_ON_ONCE(!disk_live(disk) && !(disk->flags & GENHD_FL_HIDDEN)))
		return;

	blk_integrity_del(disk);
	disk_del_events(disk);

	mutex_lock(&disk->open_mutex);
	remove_inode_hash(disk->part0->bd_inode);
	blk_drop_partitions(disk);
	mutex_unlock(&disk->open_mutex);

	fsync_bdev(disk->part0);
	__invalidate_device(disk->part0, true);

	/*
	 * Fail any new I/O.
	 */
	set_bit(GD_DEAD, &disk->state);
	set_capacity(disk, 0);

	/*
	 * Prevent new I/O from crossing bio_queue_enter().
	 */
	blk_queue_start_drain(q);
	blk_mq_freeze_queue_wait(q);

	if (!(disk->flags & GENHD_FL_HIDDEN)) {
		sysfs_remove_link(&disk_to_dev(disk)->kobj, "bdi");

		/*
		 * Unregister bdi before releasing device numbers (as they can
		 * get reused and we'd get clashes in sysfs).
		 */
		bdi_unregister(disk->bdi);
	}

	blk_unregister_queue(disk);

	kobject_put(disk->part0->bd_holder_dir);
	kobject_put(disk->slave_dir);

	part_stat_set_all(disk->part0, 0);
	disk->part0->bd_stamp = 0;
	if (!sysfs_deprecated)
		sysfs_remove_link(block_depr, dev_name(disk_to_dev(disk)));
	pm_runtime_set_memalloc_noio(disk_to_dev(disk), false);
	device_del(disk_to_dev(disk));

	blk_throtl_cancel_bios(disk->queue);

<<<<<<< HEAD
	blk_throtl_cancel_bios(disk->queue);

=======
>>>>>>> 88084a3d
	blk_sync_queue(q);
	blk_flush_integrity();
	blk_mq_cancel_work_sync(q);

	blk_mq_quiesce_queue(q);
	if (q->elevator) {
		mutex_lock(&q->sysfs_lock);
		elevator_exit(q);
		mutex_unlock(&q->sysfs_lock);
	}
	rq_qos_exit(q);
	blk_mq_unquiesce_queue(q);

	/*
	 * Allow using passthrough request again after the queue is torn down.
	 */
	blk_queue_flag_clear(QUEUE_FLAG_INIT_DONE, q);
	__blk_mq_unfreeze_queue(q, true);

}
EXPORT_SYMBOL(del_gendisk);

/**
 * invalidate_disk - invalidate the disk
 * @disk: the struct gendisk to invalidate
 *
 * A helper to invalidates the disk. It will clean the disk's associated
 * buffer/page caches and reset its internal states so that the disk
 * can be reused by the drivers.
 *
 * Context: can sleep
 */
void invalidate_disk(struct gendisk *disk)
{
	struct block_device *bdev = disk->part0;

	invalidate_bdev(bdev);
	bdev->bd_inode->i_mapping->wb_err = 0;
	set_capacity(disk, 0);
}
EXPORT_SYMBOL(invalidate_disk);

/* sysfs access to bad-blocks list. */
static ssize_t disk_badblocks_show(struct device *dev,
					struct device_attribute *attr,
					char *page)
{
	struct gendisk *disk = dev_to_disk(dev);

	if (!disk->bb)
		return sprintf(page, "\n");

	return badblocks_show(disk->bb, page, 0);
}

static ssize_t disk_badblocks_store(struct device *dev,
					struct device_attribute *attr,
					const char *page, size_t len)
{
	struct gendisk *disk = dev_to_disk(dev);

	if (!disk->bb)
		return -ENXIO;

	return badblocks_store(disk->bb, page, len, 0);
}

#ifdef CONFIG_BLOCK_LEGACY_AUTOLOAD
void blk_request_module(dev_t devt)
{
	unsigned int major = MAJOR(devt);
	struct blk_major_name **n;

	mutex_lock(&major_names_lock);
	for (n = &major_names[major_to_index(major)]; *n; n = &(*n)->next) {
		if ((*n)->major == major && (*n)->probe) {
			(*n)->probe(devt);
			mutex_unlock(&major_names_lock);
			return;
		}
	}
	mutex_unlock(&major_names_lock);

	if (request_module("block-major-%d-%d", MAJOR(devt), MINOR(devt)) > 0)
		/* Make old-style 2.4 aliases work */
		request_module("block-major-%d", MAJOR(devt));
}
#endif /* CONFIG_BLOCK_LEGACY_AUTOLOAD */

/*
 * print a full list of all partitions - intended for places where the root
 * filesystem can't be mounted and thus to give the victim some idea of what
 * went wrong
 */
void __init printk_all_partitions(void)
{
	struct class_dev_iter iter;
	struct device *dev;

	class_dev_iter_init(&iter, &block_class, NULL, &disk_type);
	while ((dev = class_dev_iter_next(&iter))) {
		struct gendisk *disk = dev_to_disk(dev);
		struct block_device *part;
		char devt_buf[BDEVT_SIZE];
		unsigned long idx;

		/*
		 * Don't show empty devices or things that have been
		 * suppressed
		 */
		if (get_capacity(disk) == 0 || (disk->flags & GENHD_FL_HIDDEN))
			continue;

		/*
		 * Note, unlike /proc/partitions, I am showing the numbers in
		 * hex - the same format as the root= option takes.
		 */
		rcu_read_lock();
		xa_for_each(&disk->part_tbl, idx, part) {
			if (!bdev_nr_sectors(part))
				continue;
			printk("%s%s %10llu %pg %s",
			       bdev_is_partition(part) ? "  " : "",
			       bdevt_str(part->bd_dev, devt_buf),
			       bdev_nr_sectors(part) >> 1, part,
			       part->bd_meta_info ?
					part->bd_meta_info->uuid : "");
			if (bdev_is_partition(part))
				printk("\n");
			else if (dev->parent && dev->parent->driver)
				printk(" driver: %s\n",
					dev->parent->driver->name);
			else
				printk(" (driver?)\n");
		}
		rcu_read_unlock();
	}
	class_dev_iter_exit(&iter);
}

#ifdef CONFIG_PROC_FS
/* iterator */
static void *disk_seqf_start(struct seq_file *seqf, loff_t *pos)
{
	loff_t skip = *pos;
	struct class_dev_iter *iter;
	struct device *dev;

	iter = kmalloc(sizeof(*iter), GFP_KERNEL);
	if (!iter)
		return ERR_PTR(-ENOMEM);

	seqf->private = iter;
	class_dev_iter_init(iter, &block_class, NULL, &disk_type);
	do {
		dev = class_dev_iter_next(iter);
		if (!dev)
			return NULL;
	} while (skip--);

	return dev_to_disk(dev);
}

static void *disk_seqf_next(struct seq_file *seqf, void *v, loff_t *pos)
{
	struct device *dev;

	(*pos)++;
	dev = class_dev_iter_next(seqf->private);
	if (dev)
		return dev_to_disk(dev);

	return NULL;
}

static void disk_seqf_stop(struct seq_file *seqf, void *v)
{
	struct class_dev_iter *iter = seqf->private;

	/* stop is called even after start failed :-( */
	if (iter) {
		class_dev_iter_exit(iter);
		kfree(iter);
		seqf->private = NULL;
	}
}

static void *show_partition_start(struct seq_file *seqf, loff_t *pos)
{
	void *p;

	p = disk_seqf_start(seqf, pos);
	if (!IS_ERR_OR_NULL(p) && !*pos)
		seq_puts(seqf, "major minor  #blocks  name\n\n");
	return p;
}

static int show_partition(struct seq_file *seqf, void *v)
{
	struct gendisk *sgp = v;
	struct block_device *part;
	unsigned long idx;

	if (!get_capacity(sgp) || (sgp->flags & GENHD_FL_HIDDEN))
		return 0;

	rcu_read_lock();
	xa_for_each(&sgp->part_tbl, idx, part) {
		if (!bdev_nr_sectors(part))
			continue;
		seq_printf(seqf, "%4d  %7d %10llu %pg\n",
			   MAJOR(part->bd_dev), MINOR(part->bd_dev),
			   bdev_nr_sectors(part) >> 1, part);
	}
	rcu_read_unlock();
	return 0;
}

static const struct seq_operations partitions_op = {
	.start	= show_partition_start,
	.next	= disk_seqf_next,
	.stop	= disk_seqf_stop,
	.show	= show_partition
};
#endif

static int __init genhd_device_init(void)
{
	int error;

	block_class.dev_kobj = sysfs_dev_block_kobj;
	error = class_register(&block_class);
	if (unlikely(error))
		return error;
	blk_dev_init();

	register_blkdev(BLOCK_EXT_MAJOR, "blkext");

	/* create top-level block dir */
	if (!sysfs_deprecated)
		block_depr = kobject_create_and_add("block", NULL);
	return 0;
}

subsys_initcall(genhd_device_init);

static ssize_t disk_range_show(struct device *dev,
			       struct device_attribute *attr, char *buf)
{
	struct gendisk *disk = dev_to_disk(dev);

	return sprintf(buf, "%d\n", disk->minors);
}

static ssize_t disk_ext_range_show(struct device *dev,
				   struct device_attribute *attr, char *buf)
{
	struct gendisk *disk = dev_to_disk(dev);

	return sprintf(buf, "%d\n",
		(disk->flags & GENHD_FL_NO_PART) ? 1 : DISK_MAX_PARTS);
}

static ssize_t disk_removable_show(struct device *dev,
				   struct device_attribute *attr, char *buf)
{
	struct gendisk *disk = dev_to_disk(dev);

	return sprintf(buf, "%d\n",
		       (disk->flags & GENHD_FL_REMOVABLE ? 1 : 0));
}

static ssize_t disk_hidden_show(struct device *dev,
				   struct device_attribute *attr, char *buf)
{
	struct gendisk *disk = dev_to_disk(dev);

	return sprintf(buf, "%d\n",
		       (disk->flags & GENHD_FL_HIDDEN ? 1 : 0));
}

static ssize_t disk_ro_show(struct device *dev,
				   struct device_attribute *attr, char *buf)
{
	struct gendisk *disk = dev_to_disk(dev);

	return sprintf(buf, "%d\n", get_disk_ro(disk) ? 1 : 0);
}

ssize_t part_size_show(struct device *dev,
		       struct device_attribute *attr, char *buf)
{
	return sprintf(buf, "%llu\n", bdev_nr_sectors(dev_to_bdev(dev)));
}

ssize_t part_stat_show(struct device *dev,
		       struct device_attribute *attr, char *buf)
{
	struct block_device *bdev = dev_to_bdev(dev);
	struct request_queue *q = bdev_get_queue(bdev);
	struct disk_stats stat;
	unsigned int inflight;

	if (queue_is_mq(q))
		inflight = blk_mq_in_flight(q, bdev);
	else
		inflight = part_in_flight(bdev);

	if (inflight) {
		part_stat_lock();
		update_io_ticks(bdev, jiffies, true);
		part_stat_unlock();
	}
	part_stat_read_all(bdev, &stat);
	return sprintf(buf,
		"%8lu %8lu %8llu %8u "
		"%8lu %8lu %8llu %8u "
		"%8u %8u %8u "
		"%8lu %8lu %8llu %8u "
		"%8lu %8u"
		"\n",
		stat.ios[STAT_READ],
		stat.merges[STAT_READ],
		(unsigned long long)stat.sectors[STAT_READ],
		(unsigned int)div_u64(stat.nsecs[STAT_READ], NSEC_PER_MSEC),
		stat.ios[STAT_WRITE],
		stat.merges[STAT_WRITE],
		(unsigned long long)stat.sectors[STAT_WRITE],
		(unsigned int)div_u64(stat.nsecs[STAT_WRITE], NSEC_PER_MSEC),
		inflight,
		jiffies_to_msecs(stat.io_ticks),
		(unsigned int)div_u64(stat.nsecs[STAT_READ] +
				      stat.nsecs[STAT_WRITE] +
				      stat.nsecs[STAT_DISCARD] +
				      stat.nsecs[STAT_FLUSH],
						NSEC_PER_MSEC),
		stat.ios[STAT_DISCARD],
		stat.merges[STAT_DISCARD],
		(unsigned long long)stat.sectors[STAT_DISCARD],
		(unsigned int)div_u64(stat.nsecs[STAT_DISCARD], NSEC_PER_MSEC),
		stat.ios[STAT_FLUSH],
		(unsigned int)div_u64(stat.nsecs[STAT_FLUSH], NSEC_PER_MSEC));
}

ssize_t part_inflight_show(struct device *dev, struct device_attribute *attr,
			   char *buf)
{
	struct block_device *bdev = dev_to_bdev(dev);
	struct request_queue *q = bdev_get_queue(bdev);
	unsigned int inflight[2];

	if (queue_is_mq(q))
		blk_mq_in_flight_rw(q, bdev, inflight);
	else
		part_in_flight_rw(bdev, inflight);

	return sprintf(buf, "%8u %8u\n", inflight[0], inflight[1]);
}

static ssize_t disk_capability_show(struct device *dev,
				    struct device_attribute *attr, char *buf)
{
	struct gendisk *disk = dev_to_disk(dev);

	return sprintf(buf, "%x\n", disk->flags);
}

static ssize_t disk_alignment_offset_show(struct device *dev,
					  struct device_attribute *attr,
					  char *buf)
{
	struct gendisk *disk = dev_to_disk(dev);

	return sprintf(buf, "%d\n", bdev_alignment_offset(disk->part0));
}

static ssize_t disk_discard_alignment_show(struct device *dev,
					   struct device_attribute *attr,
					   char *buf)
{
	struct gendisk *disk = dev_to_disk(dev);

	return sprintf(buf, "%d\n", bdev_alignment_offset(disk->part0));
}

static ssize_t diskseq_show(struct device *dev,
			    struct device_attribute *attr, char *buf)
{
	struct gendisk *disk = dev_to_disk(dev);

	return sprintf(buf, "%llu\n", disk->diskseq);
}

static DEVICE_ATTR(range, 0444, disk_range_show, NULL);
static DEVICE_ATTR(ext_range, 0444, disk_ext_range_show, NULL);
static DEVICE_ATTR(removable, 0444, disk_removable_show, NULL);
static DEVICE_ATTR(hidden, 0444, disk_hidden_show, NULL);
static DEVICE_ATTR(ro, 0444, disk_ro_show, NULL);
static DEVICE_ATTR(size, 0444, part_size_show, NULL);
static DEVICE_ATTR(alignment_offset, 0444, disk_alignment_offset_show, NULL);
static DEVICE_ATTR(discard_alignment, 0444, disk_discard_alignment_show, NULL);
static DEVICE_ATTR(capability, 0444, disk_capability_show, NULL);
static DEVICE_ATTR(stat, 0444, part_stat_show, NULL);
static DEVICE_ATTR(inflight, 0444, part_inflight_show, NULL);
static DEVICE_ATTR(badblocks, 0644, disk_badblocks_show, disk_badblocks_store);
static DEVICE_ATTR(diskseq, 0444, diskseq_show, NULL);

#ifdef CONFIG_FAIL_MAKE_REQUEST
ssize_t part_fail_show(struct device *dev,
		       struct device_attribute *attr, char *buf)
{
	return sprintf(buf, "%d\n", dev_to_bdev(dev)->bd_make_it_fail);
}

ssize_t part_fail_store(struct device *dev,
			struct device_attribute *attr,
			const char *buf, size_t count)
{
	int i;

	if (count > 0 && sscanf(buf, "%d", &i) > 0)
		dev_to_bdev(dev)->bd_make_it_fail = i;

	return count;
}

static struct device_attribute dev_attr_fail =
	__ATTR(make-it-fail, 0644, part_fail_show, part_fail_store);
#endif /* CONFIG_FAIL_MAKE_REQUEST */

#ifdef CONFIG_FAIL_IO_TIMEOUT
static struct device_attribute dev_attr_fail_timeout =
	__ATTR(io-timeout-fail, 0644, part_timeout_show, part_timeout_store);
#endif

static struct attribute *disk_attrs[] = {
	&dev_attr_range.attr,
	&dev_attr_ext_range.attr,
	&dev_attr_removable.attr,
	&dev_attr_hidden.attr,
	&dev_attr_ro.attr,
	&dev_attr_size.attr,
	&dev_attr_alignment_offset.attr,
	&dev_attr_discard_alignment.attr,
	&dev_attr_capability.attr,
	&dev_attr_stat.attr,
	&dev_attr_inflight.attr,
	&dev_attr_badblocks.attr,
	&dev_attr_events.attr,
	&dev_attr_events_async.attr,
	&dev_attr_events_poll_msecs.attr,
	&dev_attr_diskseq.attr,
#ifdef CONFIG_FAIL_MAKE_REQUEST
	&dev_attr_fail.attr,
#endif
#ifdef CONFIG_FAIL_IO_TIMEOUT
	&dev_attr_fail_timeout.attr,
#endif
	NULL
};

static umode_t disk_visible(struct kobject *kobj, struct attribute *a, int n)
{
	struct device *dev = container_of(kobj, typeof(*dev), kobj);
	struct gendisk *disk = dev_to_disk(dev);

	if (a == &dev_attr_badblocks.attr && !disk->bb)
		return 0;
	return a->mode;
}

static struct attribute_group disk_attr_group = {
	.attrs = disk_attrs,
	.is_visible = disk_visible,
};

static const struct attribute_group *disk_attr_groups[] = {
	&disk_attr_group,
	NULL
};

static void disk_release_mq(struct request_queue *q)
{
	blk_mq_cancel_work_sync(q);

	/*
	 * There can't be any non non-passthrough bios in flight here, but
	 * requests stay around longer, including passthrough ones so we
	 * still need to freeze the queue here.
	 */
	blk_mq_freeze_queue(q);

	/*
	 * Since the I/O scheduler exit code may access cgroup information,
	 * perform I/O scheduler exit before disassociating from the block
	 * cgroup controller.
	 */
	if (q->elevator) {
		mutex_lock(&q->sysfs_lock);
		elevator_exit(q);
		mutex_unlock(&q->sysfs_lock);
	}
	rq_qos_exit(q);
	__blk_mq_unfreeze_queue(q, true);
}

/**
 * disk_release - releases all allocated resources of the gendisk
 * @dev: the device representing this disk
 *
 * This function releases all allocated resources of the gendisk.
 *
 * Drivers which used __device_add_disk() have a gendisk with a request_queue
 * assigned. Since the request_queue sits on top of the gendisk for these
 * drivers we also call blk_put_queue() for them, and we expect the
 * request_queue refcount to reach 0 at this point, and so the request_queue
 * will also be freed prior to the disk.
 *
 * Context: can sleep
 */
static void disk_release(struct device *dev)
{
	struct gendisk *disk = dev_to_disk(dev);

	might_sleep();
	WARN_ON_ONCE(disk_live(disk));

<<<<<<< HEAD
	if (queue_is_mq(disk->queue))
		disk_release_mq(disk->queue);

=======
>>>>>>> 88084a3d
	blkcg_exit_queue(disk->queue);

	disk_release_events(disk);
	kfree(disk->random);
	xa_destroy(&disk->part_tbl);

	disk->queue->disk = NULL;
	blk_put_queue(disk->queue);

	if (test_bit(GD_ADDED, &disk->state) && disk->fops->free_disk)
		disk->fops->free_disk(disk);

	iput(disk->part0->bd_inode);	/* frees the disk */
}

static int block_uevent(struct device *dev, struct kobj_uevent_env *env)
{
	struct gendisk *disk = dev_to_disk(dev);

	return add_uevent_var(env, "DISKSEQ=%llu", disk->diskseq);
}

struct class block_class = {
	.name		= "block",
	.dev_uevent	= block_uevent,
};

static char *block_devnode(struct device *dev, umode_t *mode,
			   kuid_t *uid, kgid_t *gid)
{
	struct gendisk *disk = dev_to_disk(dev);

	if (disk->fops->devnode)
		return disk->fops->devnode(disk, mode);
	return NULL;
}

const struct device_type disk_type = {
	.name		= "disk",
	.groups		= disk_attr_groups,
	.release	= disk_release,
	.devnode	= block_devnode,
};

#ifdef CONFIG_PROC_FS
/*
 * aggregate disk stat collector.  Uses the same stats that the sysfs
 * entries do, above, but makes them available through one seq_file.
 *
 * The output looks suspiciously like /proc/partitions with a bunch of
 * extra fields.
 */
static int diskstats_show(struct seq_file *seqf, void *v)
{
	struct gendisk *gp = v;
	struct block_device *hd;
	unsigned int inflight;
	struct disk_stats stat;
	unsigned long idx;

	/*
	if (&disk_to_dev(gp)->kobj.entry == block_class.devices.next)
		seq_puts(seqf,	"major minor name"
				"     rio rmerge rsect ruse wio wmerge "
				"wsect wuse running use aveq"
				"\n\n");
	*/

	rcu_read_lock();
	xa_for_each(&gp->part_tbl, idx, hd) {
		if (bdev_is_partition(hd) && !bdev_nr_sectors(hd))
			continue;
		if (queue_is_mq(gp->queue))
			inflight = blk_mq_in_flight(gp->queue, hd);
		else
			inflight = part_in_flight(hd);

		if (inflight) {
			part_stat_lock();
			update_io_ticks(hd, jiffies, true);
			part_stat_unlock();
		}
		part_stat_read_all(hd, &stat);
		seq_printf(seqf, "%4d %7d %pg "
			   "%lu %lu %lu %u "
			   "%lu %lu %lu %u "
			   "%u %u %u "
			   "%lu %lu %lu %u "
			   "%lu %u"
			   "\n",
			   MAJOR(hd->bd_dev), MINOR(hd->bd_dev), hd,
			   stat.ios[STAT_READ],
			   stat.merges[STAT_READ],
			   stat.sectors[STAT_READ],
			   (unsigned int)div_u64(stat.nsecs[STAT_READ],
							NSEC_PER_MSEC),
			   stat.ios[STAT_WRITE],
			   stat.merges[STAT_WRITE],
			   stat.sectors[STAT_WRITE],
			   (unsigned int)div_u64(stat.nsecs[STAT_WRITE],
							NSEC_PER_MSEC),
			   inflight,
			   jiffies_to_msecs(stat.io_ticks),
			   (unsigned int)div_u64(stat.nsecs[STAT_READ] +
						 stat.nsecs[STAT_WRITE] +
						 stat.nsecs[STAT_DISCARD] +
						 stat.nsecs[STAT_FLUSH],
							NSEC_PER_MSEC),
			   stat.ios[STAT_DISCARD],
			   stat.merges[STAT_DISCARD],
			   stat.sectors[STAT_DISCARD],
			   (unsigned int)div_u64(stat.nsecs[STAT_DISCARD],
						 NSEC_PER_MSEC),
			   stat.ios[STAT_FLUSH],
			   (unsigned int)div_u64(stat.nsecs[STAT_FLUSH],
						 NSEC_PER_MSEC)
			);
	}
	rcu_read_unlock();

	return 0;
}

static const struct seq_operations diskstats_op = {
	.start	= disk_seqf_start,
	.next	= disk_seqf_next,
	.stop	= disk_seqf_stop,
	.show	= diskstats_show
};

static int __init proc_genhd_init(void)
{
	proc_create_seq("diskstats", 0, NULL, &diskstats_op);
	proc_create_seq("partitions", 0, NULL, &partitions_op);
	return 0;
}
module_init(proc_genhd_init);
#endif /* CONFIG_PROC_FS */

dev_t part_devt(struct gendisk *disk, u8 partno)
{
	struct block_device *part;
	dev_t devt = 0;

	rcu_read_lock();
	part = xa_load(&disk->part_tbl, partno);
	if (part)
		devt = part->bd_dev;
	rcu_read_unlock();

	return devt;
}

dev_t blk_lookup_devt(const char *name, int partno)
{
	dev_t devt = MKDEV(0, 0);
	struct class_dev_iter iter;
	struct device *dev;

	class_dev_iter_init(&iter, &block_class, NULL, &disk_type);
	while ((dev = class_dev_iter_next(&iter))) {
		struct gendisk *disk = dev_to_disk(dev);

		if (strcmp(dev_name(dev), name))
			continue;

		if (partno < disk->minors) {
			/* We need to return the right devno, even
			 * if the partition doesn't exist yet.
			 */
			devt = MKDEV(MAJOR(dev->devt),
				     MINOR(dev->devt) + partno);
		} else {
			devt = part_devt(disk, partno);
			if (devt)
				break;
		}
	}
	class_dev_iter_exit(&iter);
	return devt;
}

struct gendisk *__alloc_disk_node(struct request_queue *q, int node_id,
		struct lock_class_key *lkclass)
{
	struct gendisk *disk;

	if (!blk_get_queue(q))
		return NULL;

	disk = kzalloc_node(sizeof(struct gendisk), GFP_KERNEL, node_id);
	if (!disk)
		goto out_put_queue;

	disk->bdi = bdi_alloc(node_id);
	if (!disk->bdi)
		goto out_free_disk;

	/* bdev_alloc() might need the queue, set before the first call */
	disk->queue = q;

	disk->part0 = bdev_alloc(disk, 0);
	if (!disk->part0)
		goto out_free_bdi;

	disk->node_id = node_id;
	mutex_init(&disk->open_mutex);
	xa_init(&disk->part_tbl);
	if (xa_insert(&disk->part_tbl, 0, disk->part0, GFP_KERNEL))
		goto out_destroy_part_tbl;

	if (blkcg_init_queue(q))
		goto out_erase_part0;

	rand_initialize_disk(disk);
	disk_to_dev(disk)->class = &block_class;
	disk_to_dev(disk)->type = &disk_type;
	device_initialize(disk_to_dev(disk));
	inc_diskseq(disk);
	q->disk = disk;
	lockdep_init_map(&disk->lockdep_map, "(bio completion)", lkclass, 0);
#ifdef CONFIG_BLOCK_HOLDER_DEPRECATED
	INIT_LIST_HEAD(&disk->slave_bdevs);
#endif
	return disk;

out_erase_part0:
	xa_erase(&disk->part_tbl, 0);
out_destroy_part_tbl:
	xa_destroy(&disk->part_tbl);
	disk->part0->bd_disk = NULL;
	iput(disk->part0->bd_inode);
out_free_bdi:
	bdi_put(disk->bdi);
out_free_disk:
	kfree(disk);
out_put_queue:
	blk_put_queue(q);
	return NULL;
}
EXPORT_SYMBOL(__alloc_disk_node);

struct gendisk *__blk_alloc_disk(int node, struct lock_class_key *lkclass)
{
	struct request_queue *q;
	struct gendisk *disk;

	q = blk_alloc_queue(node, false);
	if (!q)
		return NULL;

	disk = __alloc_disk_node(q, node, lkclass);
	if (!disk) {
		blk_cleanup_queue(q);
		return NULL;
	}
	return disk;
}
EXPORT_SYMBOL(__blk_alloc_disk);

/**
 * put_disk - decrements the gendisk refcount
 * @disk: the struct gendisk to decrement the refcount for
 *
 * This decrements the refcount for the struct gendisk. When this reaches 0
 * we'll have disk_release() called.
 *
 * Context: Any context, but the last reference must not be dropped from
 *          atomic context.
 */
void put_disk(struct gendisk *disk)
{
	if (disk)
		put_device(disk_to_dev(disk));
}
EXPORT_SYMBOL(put_disk);

/**
 * blk_cleanup_disk - shutdown a gendisk allocated by blk_alloc_disk
 * @disk: gendisk to shutdown
 *
 * Mark the queue hanging off @disk DYING, drain all pending requests, then mark
 * the queue DEAD, destroy and put it and the gendisk structure.
 *
 * Context: can sleep
 */
void blk_cleanup_disk(struct gendisk *disk)
{
	blk_cleanup_queue(disk->queue);
	put_disk(disk);
}
EXPORT_SYMBOL(blk_cleanup_disk);

static void set_disk_ro_uevent(struct gendisk *gd, int ro)
{
	char event[] = "DISK_RO=1";
	char *envp[] = { event, NULL };

	if (!ro)
		event[8] = '0';
	kobject_uevent_env(&disk_to_dev(gd)->kobj, KOBJ_CHANGE, envp);
}

/**
 * set_disk_ro - set a gendisk read-only
 * @disk:	gendisk to operate on
 * @read_only:	%true to set the disk read-only, %false set the disk read/write
 *
 * This function is used to indicate whether a given disk device should have its
 * read-only flag set. set_disk_ro() is typically used by device drivers to
 * indicate whether the underlying physical device is write-protected.
 */
void set_disk_ro(struct gendisk *disk, bool read_only)
{
	if (read_only) {
		if (test_and_set_bit(GD_READ_ONLY, &disk->state))
			return;
	} else {
		if (!test_and_clear_bit(GD_READ_ONLY, &disk->state))
			return;
	}
	set_disk_ro_uevent(disk, read_only);
}
EXPORT_SYMBOL(set_disk_ro);

void inc_diskseq(struct gendisk *disk)
{
	disk->diskseq = atomic64_inc_return(&diskseq);
}<|MERGE_RESOLUTION|>--- conflicted
+++ resolved
@@ -649,11 +649,6 @@
 
 	blk_throtl_cancel_bios(disk->queue);
 
-<<<<<<< HEAD
-	blk_throtl_cancel_bios(disk->queue);
-
-=======
->>>>>>> 88084a3d
 	blk_sync_queue(q);
 	blk_flush_integrity();
 	blk_mq_cancel_work_sync(q);
@@ -1135,31 +1130,6 @@
 	NULL
 };
 
-static void disk_release_mq(struct request_queue *q)
-{
-	blk_mq_cancel_work_sync(q);
-
-	/*
-	 * There can't be any non non-passthrough bios in flight here, but
-	 * requests stay around longer, including passthrough ones so we
-	 * still need to freeze the queue here.
-	 */
-	blk_mq_freeze_queue(q);
-
-	/*
-	 * Since the I/O scheduler exit code may access cgroup information,
-	 * perform I/O scheduler exit before disassociating from the block
-	 * cgroup controller.
-	 */
-	if (q->elevator) {
-		mutex_lock(&q->sysfs_lock);
-		elevator_exit(q);
-		mutex_unlock(&q->sysfs_lock);
-	}
-	rq_qos_exit(q);
-	__blk_mq_unfreeze_queue(q, true);
-}
-
 /**
  * disk_release - releases all allocated resources of the gendisk
  * @dev: the device representing this disk
@@ -1181,12 +1151,6 @@
 	might_sleep();
 	WARN_ON_ONCE(disk_live(disk));
 
-<<<<<<< HEAD
-	if (queue_is_mq(disk->queue))
-		disk_release_mq(disk->queue);
-
-=======
->>>>>>> 88084a3d
 	blkcg_exit_queue(disk->queue);
 
 	disk_release_events(disk);

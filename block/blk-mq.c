--- conflicted
+++ resolved
@@ -1477,18 +1477,11 @@
 		.last = true,
 	};
 	blk_qc_t new_cookie;
-<<<<<<< HEAD
-	int ret;
-	bool run_queue = true;
-
-	if (blk_mq_hctx_stopped(hctx)) {
-=======
 	blk_status_t ret;
 	bool run_queue = true;
 
 	/* RCU or SRCU read lock is needed before checking quiesced flag */
 	if (blk_mq_hctx_stopped(hctx) || blk_queue_quiesced(q)) {
->>>>>>> a2054256
 		run_queue = false;
 		goto insert;
 	}
@@ -1536,15 +1529,9 @@
 
 		might_sleep();
 
-<<<<<<< HEAD
-		srcu_idx = srcu_read_lock(&hctx->queue_rq_srcu);
-		__blk_mq_try_issue_directly(hctx, rq, cookie, true);
-		srcu_read_unlock(&hctx->queue_rq_srcu, srcu_idx);
-=======
 		srcu_idx = srcu_read_lock(hctx->queue_rq_srcu);
 		__blk_mq_try_issue_directly(hctx, rq, cookie, true);
 		srcu_read_unlock(hctx->queue_rq_srcu, srcu_idx);
->>>>>>> a2054256
 	}
 }
 

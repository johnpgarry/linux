--- conflicted
+++ resolved
@@ -1500,10 +1500,7 @@
 	struct queue_limits lim = {
 		.logical_block_size	= btt->sector_size,
 		.max_hw_sectors		= UINT_MAX,
-<<<<<<< HEAD
-=======
 		.max_integrity_segments	= 1,
->>>>>>> 0c383648
 	};
 	int rc;
 

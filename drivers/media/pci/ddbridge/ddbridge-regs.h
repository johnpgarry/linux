/*
 * ddbridge-regs.h: Digital Devices PCIe bridge driver
 *
 * Copyright (C) 2010-2017 Digital Devices GmbH
 *
 * This program is free software; you can redistribute it and/or
 * modify it under the terms of the GNU General Public License
 * version 2 only, as published by the Free Software Foundation.
 *
 *
 * This program is distributed in the hope that it will be useful,
 * but WITHOUT ANY WARRANTY; without even the implied warranty of
 * MERCHANTABILITY or FITNESS FOR A PARTICULAR PURPOSE.  See the
 * GNU General Public License for more details.
 *
 * To obtain the license, point your browser to
 * http://www.gnu.org/copyleft/gpl.html
 */

/* ------------------------------------------------------------------------- */
/* SPI Controller */

#define SPI_CONTROL     0x10
#define SPI_DATA        0x14

/* ------------------------------------------------------------------------- */
/* GPIO */

#define GPIO_OUTPUT      0x20
#define GPIO_INPUT       0x24
#define GPIO_DIRECTION   0x28

/* ------------------------------------------------------------------------- */
/* MDIO */

#define MDIO_CTRL        0x20
#define MDIO_ADR         0x24
#define MDIO_REG         0x28
#define MDIO_VAL         0x2C

/* ------------------------------------------------------------------------- */

#define BOARD_CONTROL    0x30

/* ------------------------------------------------------------------------- */

<<<<<<< HEAD
/* Interrupt controller                                     */
/* How many MSI's are available depends on HW (Min 2 max 8) */
/* How many are usable also depends on Host platform        */
=======
/* Interrupt controller
 * How many MSI's are available depends on HW (Min 2 max 8)
 * How many are usable also depends on Host platform
 */
>>>>>>> bb176f67

#define INTERRUPT_BASE   (0x40)

#define INTERRUPT_ENABLE (INTERRUPT_BASE + 0x00)
#define MSI1_ENABLE      (INTERRUPT_BASE + 0x04)
#define MSI2_ENABLE      (INTERRUPT_BASE + 0x08)
#define MSI3_ENABLE      (INTERRUPT_BASE + 0x0C)
#define MSI4_ENABLE      (INTERRUPT_BASE + 0x10)
#define MSI5_ENABLE      (INTERRUPT_BASE + 0x14)
#define MSI6_ENABLE      (INTERRUPT_BASE + 0x18)
#define MSI7_ENABLE      (INTERRUPT_BASE + 0x1C)

#define INTERRUPT_STATUS (INTERRUPT_BASE + 0x20)
#define INTERRUPT_ACK    (INTERRUPT_BASE + 0x20)

/* Temperature Monitor ( 2x LM75A @ 0x90,0x92 I2c ) */
#define TEMPMON_BASE			(0x1c0)
#define TEMPMON_CONTROL			(TEMPMON_BASE + 0x00)

#define TEMPMON_CONTROL_AUTOSCAN	(0x00000002)
#define TEMPMON_CONTROL_INTENABLE	(0x00000004)
#define TEMPMON_CONTROL_OVERTEMP	(0x00008000)

/* SHORT Temperature in Celsius x 256 */
#define TEMPMON_SENSOR0			(TEMPMON_BASE + 0x04)
#define TEMPMON_SENSOR1			(TEMPMON_BASE + 0x08)

#define TEMPMON_FANCONTROL		(TEMPMON_BASE + 0x10)

/* ------------------------------------------------------------------------- */
/* I2C Master Controller */

#define I2C_COMMAND     (0x00)
#define I2C_TIMING      (0x04)
#define I2C_TASKLENGTH  (0x08)     /* High read, low write */
#define I2C_TASKADDRESS (0x0C)     /* High read, low write */
#define I2C_MONITOR     (0x1C)

#define I2C_SPEED_400   (0x04030404)
#define I2C_SPEED_100   (0x13121313)

/* ------------------------------------------------------------------------- */
/* DMA  Controller */

#define DMA_BASE_WRITE        (0x100)
#define DMA_BASE_READ         (0x140)

#define TS_CONTROL(_io)         (_io->regs + 0x00)
#define TS_CONTROL2(_io)        (_io->regs + 0x04)

/* ------------------------------------------------------------------------- */
/* DMA  Buffer */

#define DMA_BUFFER_CONTROL(_dma)       (_dma->regs + 0x00)
#define DMA_BUFFER_ACK(_dma)           (_dma->regs + 0x04)
#define DMA_BUFFER_CURRENT(_dma)       (_dma->regs + 0x08)
#define DMA_BUFFER_SIZE(_dma)          (_dma->regs + 0x0c)

/* ------------------------------------------------------------------------- */
/* CI Interface (only CI-Bridge) */

#define CI_BASE                     (0x400)
#define CI_CONTROL(i)               (CI_BASE + (i) * 32 + 0x00)

#define CI_DO_ATTRIBUTE_RW(i)       (CI_BASE + (i) * 32 + 0x04)
#define CI_DO_IO_RW(i)              (CI_BASE + (i) * 32 + 0x08)
#define CI_READDATA(i)              (CI_BASE + (i) * 32 + 0x0c)
#define CI_DO_READ_ATTRIBUTES(i)    (CI_BASE + (i) * 32 + 0x10)

#define CI_RESET_CAM                    (0x00000001)
#define CI_POWER_ON                     (0x00000002)
#define CI_ENABLE                       (0x00000004)
#define CI_BYPASS_DISABLE               (0x00000010)

#define CI_CAM_READY                    (0x00010000)
#define CI_CAM_DETECT                   (0x00020000)
#define CI_READY                        (0x80000000)

#define CI_READ_CMD                     (0x40000000)
#define CI_WRITE_CMD                    (0x80000000)

#define CI_BUFFER_BASE                  (0x3000)
#define CI_BUFFER_SIZE                  (0x0800)

#define CI_BUFFER(i)                  (CI_BUFFER_BASE + (i) * CI_BUFFER_SIZE)

/* ------------------------------------------------------------------------- */
/* LNB commands (mxl5xx / Max S8) */

#define LNB_BASE			(0x400)
#define LNB_CONTROL(i)			(LNB_BASE + (i) * 0x20 + 0x00)

#define LNB_CMD				(7ULL <<  0)
#define LNB_CMD_NOP			0
#define LNB_CMD_INIT			1
#define LNB_CMD_LOW			3
#define LNB_CMD_HIGH			4
#define LNB_CMD_OFF			5
#define LNB_CMD_DISEQC			6

#define LNB_BUSY			(1ULL <<  4)
#define LNB_TONE			(1ULL << 15)

#define LNB_BUF_LEVEL(i)		(LNB_BASE + (i) * 0x20 + 0x10)
#define LNB_BUF_WRITE(i)		(LNB_BASE + (i) * 0x20 + 0x14)
<|MERGE_RESOLUTION|>--- conflicted
+++ resolved
@@ -44,16 +44,10 @@
 
 /* ------------------------------------------------------------------------- */
 
-<<<<<<< HEAD
-/* Interrupt controller                                     */
-/* How many MSI's are available depends on HW (Min 2 max 8) */
-/* How many are usable also depends on Host platform        */
-=======
 /* Interrupt controller
  * How many MSI's are available depends on HW (Min 2 max 8)
  * How many are usable also depends on Host platform
  */
->>>>>>> bb176f67
 
 #define INTERRUPT_BASE   (0x40)
 

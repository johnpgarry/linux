// SPDX-License-Identifier: GPL-2.0
/*
 * xHCI host controller driver
 *
 * Copyright (C) 2008 Intel Corp.
 *
 * Author: Sarah Sharp
 * Some code borrowed from the Linux EHCI driver.
 */

/*
 * Ring initialization rules:
 * 1. Each segment is initialized to zero, except for link TRBs.
 * 2. Ring cycle state = 0.  This represents Producer Cycle State (PCS) or
 *    Consumer Cycle State (CCS), depending on ring function.
 * 3. Enqueue pointer = dequeue pointer = address of first TRB in the segment.
 *
 * Ring behavior rules:
 * 1. A ring is empty if enqueue == dequeue.  This means there will always be at
 *    least one free TRB in the ring.  This is useful if you want to turn that
 *    into a link TRB and expand the ring.
 * 2. When incrementing an enqueue or dequeue pointer, if the next TRB is a
 *    link TRB, then load the pointer with the address in the link TRB.  If the
 *    link TRB had its toggle bit set, you may need to update the ring cycle
 *    state (see cycle bit rules).  You may have to do this multiple times
 *    until you reach a non-link TRB.
 * 3. A ring is full if enqueue++ (for the definition of increment above)
 *    equals the dequeue pointer.
 *
 * Cycle bit rules:
 * 1. When a consumer increments a dequeue pointer and encounters a toggle bit
 *    in a link TRB, it must toggle the ring cycle state.
 * 2. When a producer increments an enqueue pointer and encounters a toggle bit
 *    in a link TRB, it must toggle the ring cycle state.
 *
 * Producer rules:
 * 1. Check if ring is full before you enqueue.
 * 2. Write the ring cycle state to the cycle bit in the TRB you're enqueuing.
 *    Update enqueue pointer between each write (which may update the ring
 *    cycle state).
 * 3. Notify consumer.  If SW is producer, it rings the doorbell for command
 *    and endpoint rings.  If HC is the producer for the event ring,
 *    and it generates an interrupt according to interrupt modulation rules.
 *
 * Consumer rules:
 * 1. Check if TRB belongs to you.  If the cycle bit == your ring cycle state,
 *    the TRB is owned by the consumer.
 * 2. Update dequeue pointer (which may update the ring cycle state) and
 *    continue processing TRBs until you reach a TRB which is not owned by you.
 * 3. Notify the producer.  SW is the consumer for the event ring, and it
 *   updates event ring dequeue pointer.  HC is the consumer for the command and
 *   endpoint rings; it generates events on the event ring for these.
 */

#include <linux/scatterlist.h>
#include <linux/slab.h>
#include <linux/dma-mapping.h>
#include "xhci.h"
#include "xhci-trace.h"

static int queue_command(struct xhci_hcd *xhci, struct xhci_command *cmd,
			 u32 field1, u32 field2,
			 u32 field3, u32 field4, bool command_must_succeed);

/*
 * Returns zero if the TRB isn't in this segment, otherwise it returns the DMA
 * address of the TRB.
 */
dma_addr_t xhci_trb_virt_to_dma(struct xhci_segment *seg,
		union xhci_trb *trb)
{
	unsigned long segment_offset;

	if (!seg || !trb || trb < seg->trbs)
		return 0;
	/* offset in TRBs */
	segment_offset = trb - seg->trbs;
	if (segment_offset >= TRBS_PER_SEGMENT)
		return 0;
	return seg->dma + (segment_offset * sizeof(*trb));
}

static bool trb_is_noop(union xhci_trb *trb)
{
	return TRB_TYPE_NOOP_LE32(trb->generic.field[3]);
}

static bool trb_is_link(union xhci_trb *trb)
{
	return TRB_TYPE_LINK_LE32(trb->link.control);
}

static bool last_trb_on_seg(struct xhci_segment *seg, union xhci_trb *trb)
{
	return trb == &seg->trbs[TRBS_PER_SEGMENT - 1];
}

static bool last_trb_on_ring(struct xhci_ring *ring,
			struct xhci_segment *seg, union xhci_trb *trb)
{
	return last_trb_on_seg(seg, trb) && (seg->next == ring->first_seg);
}

static bool link_trb_toggles_cycle(union xhci_trb *trb)
{
	return le32_to_cpu(trb->link.control) & LINK_TOGGLE;
}

static bool last_td_in_urb(struct xhci_td *td)
{
	struct urb_priv *urb_priv = td->urb->hcpriv;

	return urb_priv->num_tds_done == urb_priv->num_tds;
}

static bool unhandled_event_trb(struct xhci_ring *ring)
{
	return ((le32_to_cpu(ring->dequeue->event_cmd.flags) & TRB_CYCLE) ==
		ring->cycle_state);
}

static void inc_td_cnt(struct urb *urb)
{
	struct urb_priv *urb_priv = urb->hcpriv;

	urb_priv->num_tds_done++;
}

static void trb_to_noop(union xhci_trb *trb, u32 noop_type)
{
	if (trb_is_link(trb)) {
		/* unchain chained link TRBs */
		trb->link.control &= cpu_to_le32(~TRB_CHAIN);
	} else {
		trb->generic.field[0] = 0;
		trb->generic.field[1] = 0;
		trb->generic.field[2] = 0;
		/* Preserve only the cycle bit of this TRB */
		trb->generic.field[3] &= cpu_to_le32(TRB_CYCLE);
		trb->generic.field[3] |= cpu_to_le32(TRB_TYPE(noop_type));
	}
}

/* Updates trb to point to the next TRB in the ring, and updates seg if the next
 * TRB is in a new segment.  This does not skip over link TRBs, and it does not
 * effect the ring dequeue or enqueue pointers.
 */
static void next_trb(struct xhci_hcd *xhci,
		struct xhci_ring *ring,
		struct xhci_segment **seg,
		union xhci_trb **trb)
{
	if (trb_is_link(*trb) || last_trb_on_seg(*seg, *trb)) {
		*seg = (*seg)->next;
		*trb = ((*seg)->trbs);
	} else {
		(*trb)++;
	}
}

/*
 * See Cycle bit rules. SW is the consumer for the event ring only.
 */
void inc_deq(struct xhci_hcd *xhci, struct xhci_ring *ring)
{
	unsigned int link_trb_count = 0;

	/* event ring doesn't have link trbs, check for last trb */
	if (ring->type == TYPE_EVENT) {
		if (!last_trb_on_seg(ring->deq_seg, ring->dequeue)) {
			ring->dequeue++;
			goto out;
		}
		if (last_trb_on_ring(ring, ring->deq_seg, ring->dequeue))
			ring->cycle_state ^= 1;
		ring->deq_seg = ring->deq_seg->next;
		ring->dequeue = ring->deq_seg->trbs;
		goto out;
	}

	/* All other rings have link trbs */
	if (!trb_is_link(ring->dequeue)) {
		if (last_trb_on_seg(ring->deq_seg, ring->dequeue))
			xhci_warn(xhci, "Missing link TRB at end of segment\n");
		else
			ring->dequeue++;
	}

	while (trb_is_link(ring->dequeue)) {
		ring->deq_seg = ring->deq_seg->next;
		ring->dequeue = ring->deq_seg->trbs;

		if (link_trb_count++ > ring->num_segs) {
			xhci_warn(xhci, "Ring is an endless link TRB loop\n");
			break;
		}
	}
out:
	trace_xhci_inc_deq(ring);

	return;
}

/*
 * See Cycle bit rules. SW is the consumer for the event ring only.
 *
 * If we've just enqueued a TRB that is in the middle of a TD (meaning the
 * chain bit is set), then set the chain bit in all the following link TRBs.
 * If we've enqueued the last TRB in a TD, make sure the following link TRBs
 * have their chain bit cleared (so that each Link TRB is a separate TD).
 *
 * Section 6.4.4.1 of the 0.95 spec says link TRBs cannot have the chain bit
 * set, but other sections talk about dealing with the chain bit set.  This was
 * fixed in the 0.96 specification errata, but we have to assume that all 0.95
 * xHCI hardware can't handle the chain bit being cleared on a link TRB.
 *
 * @more_trbs_coming:	Will you enqueue more TRBs before calling
 *			prepare_transfer()?
 */
static void inc_enq(struct xhci_hcd *xhci, struct xhci_ring *ring,
			bool more_trbs_coming)
{
	u32 chain;
	union xhci_trb *next;
	unsigned int link_trb_count = 0;

	chain = le32_to_cpu(ring->enqueue->generic.field[3]) & TRB_CHAIN;

	if (last_trb_on_seg(ring->enq_seg, ring->enqueue)) {
		xhci_err(xhci, "Tried to move enqueue past ring segment\n");
		return;
	}

	next = ++(ring->enqueue);

	/* Update the dequeue pointer further if that was a link TRB */
	while (trb_is_link(next)) {

		/*
		 * If the caller doesn't plan on enqueueing more TDs before
		 * ringing the doorbell, then we don't want to give the link TRB
		 * to the hardware just yet. We'll give the link TRB back in
		 * prepare_ring() just before we enqueue the TD at the top of
		 * the ring.
		 */
		if (!chain && !more_trbs_coming)
			break;

		/* If we're not dealing with 0.95 hardware or isoc rings on
		 * AMD 0.96 host, carry over the chain bit of the previous TRB
		 * (which may mean the chain bit is cleared).
		 */
		if (!(ring->type == TYPE_ISOC &&
		      (xhci->quirks & XHCI_AMD_0x96_HOST)) &&
		    !xhci_link_trb_quirk(xhci)) {
			next->link.control &= cpu_to_le32(~TRB_CHAIN);
			next->link.control |= cpu_to_le32(chain);
		}
		/* Give this link TRB to the hardware */
		wmb();
		next->link.control ^= cpu_to_le32(TRB_CYCLE);

		/* Toggle the cycle bit after the last ring segment. */
		if (link_trb_toggles_cycle(next))
			ring->cycle_state ^= 1;

		ring->enq_seg = ring->enq_seg->next;
		ring->enqueue = ring->enq_seg->trbs;
		next = ring->enqueue;

		if (link_trb_count++ > ring->num_segs) {
			xhci_warn(xhci, "%s: Ring link TRB loop\n", __func__);
			break;
		}
	}

	trace_xhci_inc_enq(ring);
}

/*
 * Return number of free normal TRBs from enqueue to dequeue pointer on ring.
 * Not counting an assumed link TRB at end of each TRBS_PER_SEGMENT sized segment.
 * Only for transfer and command rings where driver is the producer, not for
 * event rings.
 */
static unsigned int xhci_num_trbs_free(struct xhci_hcd *xhci, struct xhci_ring *ring)
{
	struct xhci_segment *enq_seg = ring->enq_seg;
	union xhci_trb *enq = ring->enqueue;
	union xhci_trb *last_on_seg;
	unsigned int free = 0;
	int i = 0;

	/* Ring might be empty even if enq != deq if enq is left on a link trb */
	if (trb_is_link(enq)) {
		enq_seg = enq_seg->next;
		enq = enq_seg->trbs;
	}

	/* Empty ring, common case, don't walk the segments */
	if (enq == ring->dequeue)
		return ring->num_segs * (TRBS_PER_SEGMENT - 1);

	do {
		if (ring->deq_seg == enq_seg && ring->dequeue >= enq)
			return free + (ring->dequeue - enq);
		last_on_seg = &enq_seg->trbs[TRBS_PER_SEGMENT - 1];
		free += last_on_seg - enq;
		enq_seg = enq_seg->next;
		enq = enq_seg->trbs;
	} while (i++ <= ring->num_segs);

	return free;
}

/*
 * Check to see if there's room to enqueue num_trbs on the ring and make sure
 * enqueue pointer will not advance into dequeue segment. See rules above.
 * return number of new segments needed to ensure this.
 */

static unsigned int xhci_ring_expansion_needed(struct xhci_hcd *xhci, struct xhci_ring *ring,
					       unsigned int num_trbs)
{
	struct xhci_segment *seg;
	int trbs_past_seg;
	int enq_used;
	int new_segs;

	enq_used = ring->enqueue - ring->enq_seg->trbs;

	/* how many trbs will be queued past the enqueue segment? */
	trbs_past_seg = enq_used + num_trbs - (TRBS_PER_SEGMENT - 1);

	/*
	 * Consider expanding the ring already if num_trbs fills the current
	 * segment (i.e. trbs_past_seg == 0), not only when num_trbs goes into
	 * the next segment. Avoids confusing full ring with special empty ring
	 * case below
	 */
	if (trbs_past_seg < 0)
		return 0;

	/* Empty ring special case, enqueue stuck on link trb while dequeue advanced */
	if (trb_is_link(ring->enqueue) && ring->enq_seg->next->trbs == ring->dequeue)
		return 0;

	new_segs = 1 + (trbs_past_seg / (TRBS_PER_SEGMENT - 1));
	seg = ring->enq_seg;

	while (new_segs > 0) {
		seg = seg->next;
		if (seg == ring->deq_seg) {
			xhci_dbg(xhci, "Ring expansion by %d segments needed\n",
				 new_segs);
			xhci_dbg(xhci, "Adding %d trbs moves enq %d trbs into deq seg\n",
				 num_trbs, trbs_past_seg % TRBS_PER_SEGMENT);
			return new_segs;
		}
		new_segs--;
	}

	return 0;
}

/* Ring the host controller doorbell after placing a command on the ring */
void xhci_ring_cmd_db(struct xhci_hcd *xhci)
{
	if (!(xhci->cmd_ring_state & CMD_RING_STATE_RUNNING))
		return;

	xhci_dbg(xhci, "// Ding dong!\n");

	trace_xhci_ring_host_doorbell(0, DB_VALUE_HOST);

	writel(DB_VALUE_HOST, &xhci->dba->doorbell[0]);
	/* Flush PCI posted writes */
	readl(&xhci->dba->doorbell[0]);
}

static bool xhci_mod_cmd_timer(struct xhci_hcd *xhci)
{
	return mod_delayed_work(system_wq, &xhci->cmd_timer,
			msecs_to_jiffies(xhci->current_cmd->timeout_ms));
}

static struct xhci_command *xhci_next_queued_cmd(struct xhci_hcd *xhci)
{
	return list_first_entry_or_null(&xhci->cmd_list, struct xhci_command,
					cmd_list);
}

/*
 * Turn all commands on command ring with status set to "aborted" to no-op trbs.
 * If there are other commands waiting then restart the ring and kick the timer.
 * This must be called with command ring stopped and xhci->lock held.
 */
static void xhci_handle_stopped_cmd_ring(struct xhci_hcd *xhci,
					 struct xhci_command *cur_cmd)
{
	struct xhci_command *i_cmd;

	/* Turn all aborted commands in list to no-ops, then restart */
	list_for_each_entry(i_cmd, &xhci->cmd_list, cmd_list) {

		if (i_cmd->status != COMP_COMMAND_ABORTED)
			continue;

		i_cmd->status = COMP_COMMAND_RING_STOPPED;

		xhci_dbg(xhci, "Turn aborted command %p to no-op\n",
			 i_cmd->command_trb);

		trb_to_noop(i_cmd->command_trb, TRB_CMD_NOOP);

		/*
		 * caller waiting for completion is called when command
		 *  completion event is received for these no-op commands
		 */
	}

	xhci->cmd_ring_state = CMD_RING_STATE_RUNNING;

	/* ring command ring doorbell to restart the command ring */
	if ((xhci->cmd_ring->dequeue != xhci->cmd_ring->enqueue) &&
	    !(xhci->xhc_state & XHCI_STATE_DYING)) {
		xhci->current_cmd = cur_cmd;
		xhci_mod_cmd_timer(xhci);
		xhci_ring_cmd_db(xhci);
	}
}

/* Must be called with xhci->lock held, releases and aquires lock back */
static int xhci_abort_cmd_ring(struct xhci_hcd *xhci, unsigned long flags)
{
	struct xhci_segment *new_seg	= xhci->cmd_ring->deq_seg;
	union xhci_trb *new_deq		= xhci->cmd_ring->dequeue;
	u64 crcr;
	int ret;

	xhci_dbg(xhci, "Abort command ring\n");

	reinit_completion(&xhci->cmd_ring_stop_completion);

	/*
	 * The control bits like command stop, abort are located in lower
	 * dword of the command ring control register.
	 * Some controllers require all 64 bits to be written to abort the ring.
	 * Make sure the upper dword is valid, pointing to the next command,
	 * avoiding corrupting the command ring pointer in case the command ring
	 * is stopped by the time the upper dword is written.
	 */
	next_trb(xhci, NULL, &new_seg, &new_deq);
	if (trb_is_link(new_deq))
		next_trb(xhci, NULL, &new_seg, &new_deq);

	crcr = xhci_trb_virt_to_dma(new_seg, new_deq);
	xhci_write_64(xhci, crcr | CMD_RING_ABORT, &xhci->op_regs->cmd_ring);

	/* Section 4.6.1.2 of xHCI 1.0 spec says software should also time the
	 * completion of the Command Abort operation. If CRR is not negated in 5
	 * seconds then driver handles it as if host died (-ENODEV).
	 * In the future we should distinguish between -ENODEV and -ETIMEDOUT
	 * and try to recover a -ETIMEDOUT with a host controller reset.
	 */
	ret = xhci_handshake_check_state(xhci, &xhci->op_regs->cmd_ring,
			CMD_RING_RUNNING, 0, 5 * 1000 * 1000,
			XHCI_STATE_REMOVING);
	if (ret < 0) {
		xhci_err(xhci, "Abort failed to stop command ring: %d\n", ret);
		xhci_halt(xhci);
		xhci_hc_died(xhci);
		return ret;
	}
	/*
	 * Writing the CMD_RING_ABORT bit should cause a cmd completion event,
	 * however on some host hw the CMD_RING_RUNNING bit is correctly cleared
	 * but the completion event in never sent. Wait 2 secs (arbitrary
	 * number) to handle those cases after negation of CMD_RING_RUNNING.
	 */
	spin_unlock_irqrestore(&xhci->lock, flags);
	ret = wait_for_completion_timeout(&xhci->cmd_ring_stop_completion,
					  msecs_to_jiffies(2000));
	spin_lock_irqsave(&xhci->lock, flags);
	if (!ret) {
		xhci_dbg(xhci, "No stop event for abort, ring start fail?\n");
		xhci_cleanup_command_queue(xhci);
	} else {
		xhci_handle_stopped_cmd_ring(xhci, xhci_next_queued_cmd(xhci));
	}
	return 0;
}

void xhci_ring_ep_doorbell(struct xhci_hcd *xhci,
		unsigned int slot_id,
		unsigned int ep_index,
		unsigned int stream_id)
{
	__le32 __iomem *db_addr = &xhci->dba->doorbell[slot_id];
	struct xhci_virt_ep *ep = &xhci->devs[slot_id]->eps[ep_index];
	unsigned int ep_state = ep->ep_state;

	/* Don't ring the doorbell for this endpoint if there are pending
	 * cancellations because we don't want to interrupt processing.
	 * We don't want to restart any stream rings if there's a set dequeue
	 * pointer command pending because the device can choose to start any
	 * stream once the endpoint is on the HW schedule.
	 */
	if ((ep_state & EP_STOP_CMD_PENDING) || (ep_state & SET_DEQ_PENDING) ||
	    (ep_state & EP_HALTED) || (ep_state & EP_CLEARING_TT))
		return;

	trace_xhci_ring_ep_doorbell(slot_id, DB_VALUE(ep_index, stream_id));

	writel(DB_VALUE(ep_index, stream_id), db_addr);
	/* flush the write */
	readl(db_addr);
}

/* Ring the doorbell for any rings with pending URBs */
static void ring_doorbell_for_active_rings(struct xhci_hcd *xhci,
		unsigned int slot_id,
		unsigned int ep_index)
{
	unsigned int stream_id;
	struct xhci_virt_ep *ep;

	ep = &xhci->devs[slot_id]->eps[ep_index];

	/* A ring has pending URBs if its TD list is not empty */
	if (!(ep->ep_state & EP_HAS_STREAMS)) {
		if (ep->ring && !(list_empty(&ep->ring->td_list)))
			xhci_ring_ep_doorbell(xhci, slot_id, ep_index, 0);
		return;
	}

	for (stream_id = 1; stream_id < ep->stream_info->num_streams;
			stream_id++) {
		struct xhci_stream_info *stream_info = ep->stream_info;
		if (!list_empty(&stream_info->stream_rings[stream_id]->td_list))
			xhci_ring_ep_doorbell(xhci, slot_id, ep_index,
						stream_id);
	}
}

void xhci_ring_doorbell_for_active_rings(struct xhci_hcd *xhci,
		unsigned int slot_id,
		unsigned int ep_index)
{
	ring_doorbell_for_active_rings(xhci, slot_id, ep_index);
}

static struct xhci_virt_ep *xhci_get_virt_ep(struct xhci_hcd *xhci,
					     unsigned int slot_id,
					     unsigned int ep_index)
{
	if (slot_id == 0 || slot_id >= MAX_HC_SLOTS) {
		xhci_warn(xhci, "Invalid slot_id %u\n", slot_id);
		return NULL;
	}
	if (ep_index >= EP_CTX_PER_DEV) {
		xhci_warn(xhci, "Invalid endpoint index %u\n", ep_index);
		return NULL;
	}
	if (!xhci->devs[slot_id]) {
		xhci_warn(xhci, "No xhci virt device for slot_id %u\n", slot_id);
		return NULL;
	}

	return &xhci->devs[slot_id]->eps[ep_index];
}

static struct xhci_ring *xhci_virt_ep_to_ring(struct xhci_hcd *xhci,
					      struct xhci_virt_ep *ep,
					      unsigned int stream_id)
{
	/* common case, no streams */
	if (!(ep->ep_state & EP_HAS_STREAMS))
		return ep->ring;

	if (!ep->stream_info)
		return NULL;

	if (stream_id == 0 || stream_id >= ep->stream_info->num_streams) {
		xhci_warn(xhci, "Invalid stream_id %u request for slot_id %u ep_index %u\n",
			  stream_id, ep->vdev->slot_id, ep->ep_index);
		return NULL;
	}

	return ep->stream_info->stream_rings[stream_id];
}

/* Get the right ring for the given slot_id, ep_index and stream_id.
 * If the endpoint supports streams, boundary check the URB's stream ID.
 * If the endpoint doesn't support streams, return the singular endpoint ring.
 */
struct xhci_ring *xhci_triad_to_transfer_ring(struct xhci_hcd *xhci,
		unsigned int slot_id, unsigned int ep_index,
		unsigned int stream_id)
{
	struct xhci_virt_ep *ep;

	ep = xhci_get_virt_ep(xhci, slot_id, ep_index);
	if (!ep)
		return NULL;

	return xhci_virt_ep_to_ring(xhci, ep, stream_id);
}


/*
 * Get the hw dequeue pointer xHC stopped on, either directly from the
 * endpoint context, or if streams are in use from the stream context.
 * The returned hw_dequeue contains the lowest four bits with cycle state
 * and possbile stream context type.
 */
static u64 xhci_get_hw_deq(struct xhci_hcd *xhci, struct xhci_virt_device *vdev,
			   unsigned int ep_index, unsigned int stream_id)
{
	struct xhci_ep_ctx *ep_ctx;
	struct xhci_stream_ctx *st_ctx;
	struct xhci_virt_ep *ep;

	ep = &vdev->eps[ep_index];

	if (ep->ep_state & EP_HAS_STREAMS) {
		st_ctx = &ep->stream_info->stream_ctx_array[stream_id];
		return le64_to_cpu(st_ctx->stream_ring);
	}
	ep_ctx = xhci_get_ep_ctx(xhci, vdev->out_ctx, ep_index);
	return le64_to_cpu(ep_ctx->deq);
}

static int xhci_move_dequeue_past_td(struct xhci_hcd *xhci,
				unsigned int slot_id, unsigned int ep_index,
				unsigned int stream_id, struct xhci_td *td)
{
	struct xhci_virt_device *dev = xhci->devs[slot_id];
	struct xhci_virt_ep *ep = &dev->eps[ep_index];
	struct xhci_ring *ep_ring;
	struct xhci_command *cmd;
	struct xhci_segment *new_seg;
	union xhci_trb *new_deq;
	int new_cycle;
	dma_addr_t addr;
	u64 hw_dequeue;
	bool cycle_found = false;
	bool td_last_trb_found = false;
	u32 trb_sct = 0;
	int ret;

	ep_ring = xhci_triad_to_transfer_ring(xhci, slot_id,
			ep_index, stream_id);
	if (!ep_ring) {
		xhci_warn(xhci, "WARN can't find new dequeue, invalid stream ID %u\n",
			  stream_id);
		return -ENODEV;
	}
	/*
	 * A cancelled TD can complete with a stall if HW cached the trb.
	 * In this case driver can't find td, but if the ring is empty we
	 * can move the dequeue pointer to the current enqueue position.
	 * We shouldn't hit this anymore as cached cancelled TRBs are given back
	 * after clearing the cache, but be on the safe side and keep it anyway
	 */
	if (!td) {
		if (list_empty(&ep_ring->td_list)) {
			new_seg = ep_ring->enq_seg;
			new_deq = ep_ring->enqueue;
			new_cycle = ep_ring->cycle_state;
			xhci_dbg(xhci, "ep ring empty, Set new dequeue = enqueue");
			goto deq_found;
		} else {
			xhci_warn(xhci, "Can't find new dequeue state, missing td\n");
			return -EINVAL;
		}
	}

	hw_dequeue = xhci_get_hw_deq(xhci, dev, ep_index, stream_id);
	new_seg = ep_ring->deq_seg;
	new_deq = ep_ring->dequeue;
	new_cycle = hw_dequeue & 0x1;

	/*
	 * We want to find the pointer, segment and cycle state of the new trb
	 * (the one after current TD's last_trb). We know the cycle state at
	 * hw_dequeue, so walk the ring until both hw_dequeue and last_trb are
	 * found.
	 */
	do {
		if (!cycle_found && xhci_trb_virt_to_dma(new_seg, new_deq)
		    == (dma_addr_t)(hw_dequeue & ~0xf)) {
			cycle_found = true;
			if (td_last_trb_found)
				break;
		}
		if (new_deq == td->last_trb)
			td_last_trb_found = true;

		if (cycle_found && trb_is_link(new_deq) &&
		    link_trb_toggles_cycle(new_deq))
			new_cycle ^= 0x1;

		next_trb(xhci, ep_ring, &new_seg, &new_deq);

		/* Search wrapped around, bail out */
		if (new_deq == ep->ring->dequeue) {
			xhci_err(xhci, "Error: Failed finding new dequeue state\n");
			return -EINVAL;
		}

	} while (!cycle_found || !td_last_trb_found);

deq_found:

	/* Don't update the ring cycle state for the producer (us). */
	addr = xhci_trb_virt_to_dma(new_seg, new_deq);
	if (addr == 0) {
		xhci_warn(xhci, "Can't find dma of new dequeue ptr\n");
		xhci_warn(xhci, "deq seg = %p, deq ptr = %p\n", new_seg, new_deq);
		return -EINVAL;
	}

	if ((ep->ep_state & SET_DEQ_PENDING)) {
		xhci_warn(xhci, "Set TR Deq already pending, don't submit for 0x%pad\n",
			  &addr);
		return -EBUSY;
	}

	/* This function gets called from contexts where it cannot sleep */
	cmd = xhci_alloc_command(xhci, false, GFP_ATOMIC);
	if (!cmd) {
		xhci_warn(xhci, "Can't alloc Set TR Deq cmd 0x%pad\n", &addr);
		return -ENOMEM;
	}

	if (stream_id)
		trb_sct = SCT_FOR_TRB(SCT_PRI_TR);
	ret = queue_command(xhci, cmd,
		lower_32_bits(addr) | trb_sct | new_cycle,
		upper_32_bits(addr),
		STREAM_ID_FOR_TRB(stream_id), SLOT_ID_FOR_TRB(slot_id) |
		EP_ID_FOR_TRB(ep_index) | TRB_TYPE(TRB_SET_DEQ), false);
	if (ret < 0) {
		xhci_free_command(xhci, cmd);
		return ret;
	}
	ep->queued_deq_seg = new_seg;
	ep->queued_deq_ptr = new_deq;

	xhci_dbg_trace(xhci, trace_xhci_dbg_cancel_urb,
		       "Set TR Deq ptr 0x%llx, cycle %u\n", addr, new_cycle);

	/* Stop the TD queueing code from ringing the doorbell until
	 * this command completes.  The HC won't set the dequeue pointer
	 * if the ring is running, and ringing the doorbell starts the
	 * ring running.
	 */
	ep->ep_state |= SET_DEQ_PENDING;
	xhci_ring_cmd_db(xhci);
	return 0;
}

/* flip_cycle means flip the cycle bit of all but the first and last TRB.
 * (The last TRB actually points to the ring enqueue pointer, which is not part
 * of this TD.)  This is used to remove partially enqueued isoc TDs from a ring.
 */
static void td_to_noop(struct xhci_hcd *xhci, struct xhci_ring *ep_ring,
		       struct xhci_td *td, bool flip_cycle)
{
	struct xhci_segment *seg	= td->start_seg;
	union xhci_trb *trb		= td->first_trb;

	while (1) {
		trb_to_noop(trb, TRB_TR_NOOP);

		/* flip cycle if asked to */
		if (flip_cycle && trb != td->first_trb && trb != td->last_trb)
			trb->generic.field[3] ^= cpu_to_le32(TRB_CYCLE);

		if (trb == td->last_trb)
			break;

		next_trb(xhci, ep_ring, &seg, &trb);
	}
}

/*
 * Must be called with xhci->lock held in interrupt context,
 * releases and re-acquires xhci->lock
 */
static void xhci_giveback_urb_in_irq(struct xhci_hcd *xhci,
				     struct xhci_td *cur_td, int status)
{
	struct urb	*urb		= cur_td->urb;
	struct urb_priv	*urb_priv	= urb->hcpriv;
	struct usb_hcd	*hcd		= bus_to_hcd(urb->dev->bus);

	if (usb_pipetype(urb->pipe) == PIPE_ISOCHRONOUS) {
		xhci_to_hcd(xhci)->self.bandwidth_isoc_reqs--;
		if (xhci_to_hcd(xhci)->self.bandwidth_isoc_reqs	== 0) {
			if (xhci->quirks & XHCI_AMD_PLL_FIX)
				usb_amd_quirk_pll_enable();
		}
	}
	xhci_urb_free_priv(urb_priv);
	usb_hcd_unlink_urb_from_ep(hcd, urb);
	trace_xhci_urb_giveback(urb);
	usb_hcd_giveback_urb(hcd, urb, status);
}

static void xhci_unmap_td_bounce_buffer(struct xhci_hcd *xhci,
		struct xhci_ring *ring, struct xhci_td *td)
{
	struct device *dev = xhci_to_hcd(xhci)->self.sysdev;
	struct xhci_segment *seg = td->bounce_seg;
	struct urb *urb = td->urb;
	size_t len;

	if (!ring || !seg || !urb)
		return;

	if (usb_urb_dir_out(urb)) {
		dma_unmap_single(dev, seg->bounce_dma, ring->bounce_buf_len,
				 DMA_TO_DEVICE);
		return;
	}

	dma_unmap_single(dev, seg->bounce_dma, ring->bounce_buf_len,
			 DMA_FROM_DEVICE);
	/* for in tranfers we need to copy the data from bounce to sg */
	if (urb->num_sgs) {
		len = sg_pcopy_from_buffer(urb->sg, urb->num_sgs, seg->bounce_buf,
					   seg->bounce_len, seg->bounce_offs);
		if (len != seg->bounce_len)
			xhci_warn(xhci, "WARN Wrong bounce buffer read length: %zu != %d\n",
				  len, seg->bounce_len);
	} else {
		memcpy(urb->transfer_buffer + seg->bounce_offs, seg->bounce_buf,
		       seg->bounce_len);
	}
	seg->bounce_len = 0;
	seg->bounce_offs = 0;
}

static int xhci_td_cleanup(struct xhci_hcd *xhci, struct xhci_td *td,
			   struct xhci_ring *ep_ring, int status)
{
	struct urb *urb = NULL;

	/* Clean up the endpoint's TD list */
	urb = td->urb;

	/* if a bounce buffer was used to align this td then unmap it */
	xhci_unmap_td_bounce_buffer(xhci, ep_ring, td);

	/* Do one last check of the actual transfer length.
	 * If the host controller said we transferred more data than the buffer
	 * length, urb->actual_length will be a very big number (since it's
	 * unsigned).  Play it safe and say we didn't transfer anything.
	 */
	if (urb->actual_length > urb->transfer_buffer_length) {
		xhci_warn(xhci, "URB req %u and actual %u transfer length mismatch\n",
			  urb->transfer_buffer_length, urb->actual_length);
		urb->actual_length = 0;
		status = 0;
	}
	/* TD might be removed from td_list if we are giving back a cancelled URB */
	if (!list_empty(&td->td_list))
		list_del_init(&td->td_list);
	/* Giving back a cancelled URB, or if a slated TD completed anyway */
	if (!list_empty(&td->cancelled_td_list))
		list_del_init(&td->cancelled_td_list);

	inc_td_cnt(urb);
	/* Giveback the urb when all the tds are completed */
	if (last_td_in_urb(td)) {
		if ((urb->actual_length != urb->transfer_buffer_length &&
		     (urb->transfer_flags & URB_SHORT_NOT_OK)) ||
		    (status != 0 && !usb_endpoint_xfer_isoc(&urb->ep->desc)))
			xhci_dbg(xhci, "Giveback URB %p, len = %d, expected = %d, status = %d\n",
				 urb, urb->actual_length,
				 urb->transfer_buffer_length, status);

		/* set isoc urb status to 0 just as EHCI, UHCI, and OHCI */
		if (usb_pipetype(urb->pipe) == PIPE_ISOCHRONOUS)
			status = 0;
		xhci_giveback_urb_in_irq(xhci, td, status);
	}

	return 0;
}


/* Complete the cancelled URBs we unlinked from td_list. */
static void xhci_giveback_invalidated_tds(struct xhci_virt_ep *ep)
{
	struct xhci_ring *ring;
	struct xhci_td *td, *tmp_td;

	list_for_each_entry_safe(td, tmp_td, &ep->cancelled_td_list,
				 cancelled_td_list) {

		ring = xhci_urb_to_transfer_ring(ep->xhci, td->urb);

		if (td->cancel_status == TD_CLEARED) {
			xhci_dbg(ep->xhci, "%s: Giveback cancelled URB %p TD\n",
				 __func__, td->urb);
			xhci_td_cleanup(ep->xhci, td, ring, td->status);
		} else {
			xhci_dbg(ep->xhci, "%s: Keep cancelled URB %p TD as cancel_status is %d\n",
				 __func__, td->urb, td->cancel_status);
		}
		if (ep->xhci->xhc_state & XHCI_STATE_DYING)
			return;
	}
}

static int xhci_reset_halted_ep(struct xhci_hcd *xhci, unsigned int slot_id,
				unsigned int ep_index, enum xhci_ep_reset_type reset_type)
{
	struct xhci_command *command;
	int ret = 0;

	command = xhci_alloc_command(xhci, false, GFP_ATOMIC);
	if (!command) {
		ret = -ENOMEM;
		goto done;
	}

	xhci_dbg(xhci, "%s-reset ep %u, slot %u\n",
		 (reset_type == EP_HARD_RESET) ? "Hard" : "Soft",
		 ep_index, slot_id);

	ret = xhci_queue_reset_ep(xhci, command, slot_id, ep_index, reset_type);
done:
	if (ret)
		xhci_err(xhci, "ERROR queuing reset endpoint for slot %d ep_index %d, %d\n",
			 slot_id, ep_index, ret);
	return ret;
}

static int xhci_handle_halted_endpoint(struct xhci_hcd *xhci,
				struct xhci_virt_ep *ep,
				struct xhci_td *td,
				enum xhci_ep_reset_type reset_type)
{
	unsigned int slot_id = ep->vdev->slot_id;
	int err;

	/*
	 * Avoid resetting endpoint if link is inactive. Can cause host hang.
	 * Device will be reset soon to recover the link so don't do anything
	 */
	if (ep->vdev->flags & VDEV_PORT_ERROR)
		return -ENODEV;

	/* add td to cancelled list and let reset ep handler take care of it */
	if (reset_type == EP_HARD_RESET) {
		ep->ep_state |= EP_HARD_CLEAR_TOGGLE;
		if (td && list_empty(&td->cancelled_td_list)) {
			list_add_tail(&td->cancelled_td_list, &ep->cancelled_td_list);
			td->cancel_status = TD_HALTED;
		}
	}

	if (ep->ep_state & EP_HALTED) {
		xhci_dbg(xhci, "Reset ep command for ep_index %d already pending\n",
			 ep->ep_index);
		return 0;
	}

	err = xhci_reset_halted_ep(xhci, slot_id, ep->ep_index, reset_type);
	if (err)
		return err;

	ep->ep_state |= EP_HALTED;

	xhci_ring_cmd_db(xhci);

	return 0;
}

/*
 * Fix up the ep ring first, so HW stops executing cancelled TDs.
 * We have the xHCI lock, so nothing can modify this list until we drop it.
 * We're also in the event handler, so we can't get re-interrupted if another
 * Stop Endpoint command completes.
 *
 * only call this when ring is not in a running state
 */

static int xhci_invalidate_cancelled_tds(struct xhci_virt_ep *ep)
{
	struct xhci_hcd		*xhci;
	struct xhci_td		*td = NULL;
	struct xhci_td		*tmp_td = NULL;
	struct xhci_td		*cached_td = NULL;
	struct xhci_ring	*ring;
	u64			hw_deq;
	unsigned int		slot_id = ep->vdev->slot_id;
	int			err;

	xhci = ep->xhci;

	list_for_each_entry_safe(td, tmp_td, &ep->cancelled_td_list, cancelled_td_list) {
		xhci_dbg_trace(xhci, trace_xhci_dbg_cancel_urb,
			       "Removing canceled TD starting at 0x%llx (dma) in stream %u URB %p",
			       (unsigned long long)xhci_trb_virt_to_dma(
				       td->start_seg, td->first_trb),
			       td->urb->stream_id, td->urb);
		list_del_init(&td->td_list);
		ring = xhci_urb_to_transfer_ring(xhci, td->urb);
		if (!ring) {
			xhci_warn(xhci, "WARN Cancelled URB %p has invalid stream ID %u.\n",
				  td->urb, td->urb->stream_id);
			continue;
		}
		/*
		 * If a ring stopped on the TD we need to cancel then we have to
		 * move the xHC endpoint ring dequeue pointer past this TD.
		 * Rings halted due to STALL may show hw_deq is past the stalled
		 * TD, but still require a set TR Deq command to flush xHC cache.
		 */
		hw_deq = xhci_get_hw_deq(xhci, ep->vdev, ep->ep_index,
					 td->urb->stream_id);
		hw_deq &= ~0xf;

		if (td->cancel_status == TD_HALTED ||
		    trb_in_td(xhci, td->start_seg, td->first_trb, td->last_trb, hw_deq, false)) {
			switch (td->cancel_status) {
			case TD_CLEARED: /* TD is already no-op */
			case TD_CLEARING_CACHE: /* set TR deq command already queued */
				break;
			case TD_DIRTY: /* TD is cached, clear it */
			case TD_HALTED:
				td->cancel_status = TD_CLEARING_CACHE;
				if (cached_td)
					/* FIXME  stream case, several stopped rings */
					xhci_dbg(xhci,
						 "Move dq past stream %u URB %p instead of stream %u URB %p\n",
						 td->urb->stream_id, td->urb,
						 cached_td->urb->stream_id, cached_td->urb);
				cached_td = td;
				break;
			}
		} else {
			td_to_noop(xhci, ring, td, false);
			td->cancel_status = TD_CLEARED;
		}
	}

	/* If there's no need to move the dequeue pointer then we're done */
	if (!cached_td)
		return 0;

	err = xhci_move_dequeue_past_td(xhci, slot_id, ep->ep_index,
					cached_td->urb->stream_id,
					cached_td);
	if (err) {
		/* Failed to move past cached td, just set cached TDs to no-op */
		list_for_each_entry_safe(td, tmp_td, &ep->cancelled_td_list, cancelled_td_list) {
			if (td->cancel_status != TD_CLEARING_CACHE)
				continue;
			xhci_dbg(xhci, "Failed to clear cancelled cached URB %p, mark clear anyway\n",
				 td->urb);
			td_to_noop(xhci, ring, td, false);
			td->cancel_status = TD_CLEARED;
		}
	}
	return 0;
}

/*
 * Returns the TD the endpoint ring halted on.
 * Only call for non-running rings without streams.
 */
static struct xhci_td *find_halted_td(struct xhci_virt_ep *ep)
{
	struct xhci_td	*td;
	u64		hw_deq;

	if (!list_empty(&ep->ring->td_list)) { /* Not streams compatible */
		hw_deq = xhci_get_hw_deq(ep->xhci, ep->vdev, ep->ep_index, 0);
		hw_deq &= ~0xf;
		td = list_first_entry(&ep->ring->td_list, struct xhci_td, td_list);
		if (trb_in_td(ep->xhci, td->start_seg, td->first_trb,
				td->last_trb, hw_deq, false))
			return td;
	}
	return NULL;
}

/*
 * When we get a command completion for a Stop Endpoint Command, we need to
 * unlink any cancelled TDs from the ring.  There are two ways to do that:
 *
 *  1. If the HW was in the middle of processing the TD that needs to be
 *     cancelled, then we must move the ring's dequeue pointer past the last TRB
 *     in the TD with a Set Dequeue Pointer Command.
 *  2. Otherwise, we turn all the TRBs in the TD into No-op TRBs (with the chain
 *     bit cleared) so that the HW will skip over them.
 */
static void xhci_handle_cmd_stop_ep(struct xhci_hcd *xhci, int slot_id,
				    union xhci_trb *trb, u32 comp_code)
{
	unsigned int ep_index;
	struct xhci_virt_ep *ep;
	struct xhci_ep_ctx *ep_ctx;
	struct xhci_td *td = NULL;
	enum xhci_ep_reset_type reset_type;
	struct xhci_command *command;
	int err;

	if (unlikely(TRB_TO_SUSPEND_PORT(le32_to_cpu(trb->generic.field[3])))) {
		if (!xhci->devs[slot_id])
			xhci_warn(xhci, "Stop endpoint command completion for disabled slot %u\n",
				  slot_id);
		return;
	}

	ep_index = TRB_TO_EP_INDEX(le32_to_cpu(trb->generic.field[3]));
	ep = xhci_get_virt_ep(xhci, slot_id, ep_index);
	if (!ep)
		return;

	ep_ctx = xhci_get_ep_ctx(xhci, ep->vdev->out_ctx, ep_index);

	trace_xhci_handle_cmd_stop_ep(ep_ctx);

	if (comp_code == COMP_CONTEXT_STATE_ERROR) {
	/*
	 * If stop endpoint command raced with a halting endpoint we need to
	 * reset the host side endpoint first.
	 * If the TD we halted on isn't cancelled the TD should be given back
	 * with a proper error code, and the ring dequeue moved past the TD.
	 * If streams case we can't find hw_deq, or the TD we halted on so do a
	 * soft reset.
	 *
	 * Proper error code is unknown here, it would be -EPIPE if device side
	 * of enadpoit halted (aka STALL), and -EPROTO if not (transaction error)
	 * We use -EPROTO, if device is stalled it should return a stall error on
	 * next transfer, which then will return -EPIPE, and device side stall is
	 * noted and cleared by class driver.
	 */
		switch (GET_EP_CTX_STATE(ep_ctx)) {
		case EP_STATE_HALTED:
			xhci_dbg(xhci, "Stop ep completion raced with stall, reset ep\n");
			if (ep->ep_state & EP_HAS_STREAMS) {
				reset_type = EP_SOFT_RESET;
			} else {
				reset_type = EP_HARD_RESET;
				td = find_halted_td(ep);
				if (td)
					td->status = -EPROTO;
			}
			/* reset ep, reset handler cleans up cancelled tds */
			err = xhci_handle_halted_endpoint(xhci, ep, td, reset_type);
			if (err)
				break;
			ep->ep_state &= ~EP_STOP_CMD_PENDING;
			return;
		case EP_STATE_STOPPED:
			/*
			 * NEC uPD720200 sometimes sets this state and fails with
			 * Context Error while continuing to process TRBs.
			 * Be conservative and trust EP_CTX_STATE on other chips.
			 */
			if (!(xhci->quirks & XHCI_NEC_HOST))
				break;
			fallthrough;
		case EP_STATE_RUNNING:
			/* Race, HW handled stop ep cmd before ep was running */
			xhci_dbg(xhci, "Stop ep completion ctx error, ep is running\n");

			command = xhci_alloc_command(xhci, false, GFP_ATOMIC);
			if (!command) {
				ep->ep_state &= ~EP_STOP_CMD_PENDING;
				return;
			}
			xhci_queue_stop_endpoint(xhci, command, slot_id, ep_index, 0);
			xhci_ring_cmd_db(xhci);

			return;
		default:
			break;
		}
	}

	/* will queue a set TR deq if stopped on a cancelled, uncleared TD */
	xhci_invalidate_cancelled_tds(ep);
	ep->ep_state &= ~EP_STOP_CMD_PENDING;

	/* Otherwise ring the doorbell(s) to restart queued transfers */
	xhci_giveback_invalidated_tds(ep);
	ring_doorbell_for_active_rings(xhci, slot_id, ep_index);
}

static void xhci_kill_ring_urbs(struct xhci_hcd *xhci, struct xhci_ring *ring)
{
	struct xhci_td *cur_td;
	struct xhci_td *tmp;

	list_for_each_entry_safe(cur_td, tmp, &ring->td_list, td_list) {
		list_del_init(&cur_td->td_list);

		if (!list_empty(&cur_td->cancelled_td_list))
			list_del_init(&cur_td->cancelled_td_list);

		xhci_unmap_td_bounce_buffer(xhci, ring, cur_td);

		inc_td_cnt(cur_td->urb);
		if (last_td_in_urb(cur_td))
			xhci_giveback_urb_in_irq(xhci, cur_td, -ESHUTDOWN);
	}
}

static void xhci_kill_endpoint_urbs(struct xhci_hcd *xhci,
		int slot_id, int ep_index)
{
	struct xhci_td *cur_td;
	struct xhci_td *tmp;
	struct xhci_virt_ep *ep;
	struct xhci_ring *ring;

	ep = xhci_get_virt_ep(xhci, slot_id, ep_index);
	if (!ep)
		return;

	if ((ep->ep_state & EP_HAS_STREAMS) ||
			(ep->ep_state & EP_GETTING_NO_STREAMS)) {
		int stream_id;

		for (stream_id = 1; stream_id < ep->stream_info->num_streams;
				stream_id++) {
			ring = ep->stream_info->stream_rings[stream_id];
			if (!ring)
				continue;

			xhci_dbg_trace(xhci, trace_xhci_dbg_cancel_urb,
					"Killing URBs for slot ID %u, ep index %u, stream %u",
					slot_id, ep_index, stream_id);
			xhci_kill_ring_urbs(xhci, ring);
		}
	} else {
		ring = ep->ring;
		if (!ring)
			return;
		xhci_dbg_trace(xhci, trace_xhci_dbg_cancel_urb,
				"Killing URBs for slot ID %u, ep index %u",
				slot_id, ep_index);
		xhci_kill_ring_urbs(xhci, ring);
	}

	list_for_each_entry_safe(cur_td, tmp, &ep->cancelled_td_list,
			cancelled_td_list) {
		list_del_init(&cur_td->cancelled_td_list);
		inc_td_cnt(cur_td->urb);

		if (last_td_in_urb(cur_td))
			xhci_giveback_urb_in_irq(xhci, cur_td, -ESHUTDOWN);
	}
}

/*
 * host controller died, register read returns 0xffffffff
 * Complete pending commands, mark them ABORTED.
 * URBs need to be given back as usb core might be waiting with device locks
 * held for the URBs to finish during device disconnect, blocking host remove.
 *
 * Call with xhci->lock held.
 * lock is relased and re-acquired while giving back urb.
 */
void xhci_hc_died(struct xhci_hcd *xhci)
{
	int i, j;

	if (xhci->xhc_state & XHCI_STATE_DYING)
		return;

	xhci_err(xhci, "xHCI host controller not responding, assume dead\n");
	xhci->xhc_state |= XHCI_STATE_DYING;

	xhci_cleanup_command_queue(xhci);

	/* return any pending urbs, remove may be waiting for them */
	for (i = 0; i <= HCS_MAX_SLOTS(xhci->hcs_params1); i++) {
		if (!xhci->devs[i])
			continue;
		for (j = 0; j < 31; j++)
			xhci_kill_endpoint_urbs(xhci, i, j);
	}

	/* inform usb core hc died if PCI remove isn't already handling it */
	if (!(xhci->xhc_state & XHCI_STATE_REMOVING))
		usb_hc_died(xhci_to_hcd(xhci));
}

static void update_ring_for_set_deq_completion(struct xhci_hcd *xhci,
		struct xhci_virt_device *dev,
		struct xhci_ring *ep_ring,
		unsigned int ep_index)
{
	union xhci_trb *dequeue_temp;

	dequeue_temp = ep_ring->dequeue;

	/* If we get two back-to-back stalls, and the first stalled transfer
	 * ends just before a link TRB, the dequeue pointer will be left on
	 * the link TRB by the code in the while loop.  So we have to update
	 * the dequeue pointer one segment further, or we'll jump off
	 * the segment into la-la-land.
	 */
	if (trb_is_link(ep_ring->dequeue)) {
		ep_ring->deq_seg = ep_ring->deq_seg->next;
		ep_ring->dequeue = ep_ring->deq_seg->trbs;
	}

	while (ep_ring->dequeue != dev->eps[ep_index].queued_deq_ptr) {
		/* We have more usable TRBs */
		ep_ring->dequeue++;
		if (trb_is_link(ep_ring->dequeue)) {
			if (ep_ring->dequeue ==
					dev->eps[ep_index].queued_deq_ptr)
				break;
			ep_ring->deq_seg = ep_ring->deq_seg->next;
			ep_ring->dequeue = ep_ring->deq_seg->trbs;
		}
		if (ep_ring->dequeue == dequeue_temp) {
			xhci_dbg(xhci, "Unable to find new dequeue pointer\n");
			break;
		}
	}
}

/*
 * When we get a completion for a Set Transfer Ring Dequeue Pointer command,
 * we need to clear the set deq pending flag in the endpoint ring state, so that
 * the TD queueing code can ring the doorbell again.  We also need to ring the
 * endpoint doorbell to restart the ring, but only if there aren't more
 * cancellations pending.
 */
static void xhci_handle_cmd_set_deq(struct xhci_hcd *xhci, int slot_id,
		union xhci_trb *trb, u32 cmd_comp_code)
{
	unsigned int ep_index;
	unsigned int stream_id;
	struct xhci_ring *ep_ring;
	struct xhci_virt_ep *ep;
	struct xhci_ep_ctx *ep_ctx;
	struct xhci_slot_ctx *slot_ctx;
	struct xhci_td *td, *tmp_td;

	ep_index = TRB_TO_EP_INDEX(le32_to_cpu(trb->generic.field[3]));
	stream_id = TRB_TO_STREAM_ID(le32_to_cpu(trb->generic.field[2]));
	ep = xhci_get_virt_ep(xhci, slot_id, ep_index);
	if (!ep)
		return;

	ep_ring = xhci_virt_ep_to_ring(xhci, ep, stream_id);
	if (!ep_ring) {
		xhci_warn(xhci, "WARN Set TR deq ptr command for freed stream ID %u\n",
				stream_id);
		/* XXX: Harmless??? */
		goto cleanup;
	}

	ep_ctx = xhci_get_ep_ctx(xhci, ep->vdev->out_ctx, ep_index);
	slot_ctx = xhci_get_slot_ctx(xhci, ep->vdev->out_ctx);
	trace_xhci_handle_cmd_set_deq(slot_ctx);
	trace_xhci_handle_cmd_set_deq_ep(ep_ctx);

	if (cmd_comp_code != COMP_SUCCESS) {
		unsigned int ep_state;
		unsigned int slot_state;

		switch (cmd_comp_code) {
		case COMP_TRB_ERROR:
			xhci_warn(xhci, "WARN Set TR Deq Ptr cmd invalid because of stream ID configuration\n");
			break;
		case COMP_CONTEXT_STATE_ERROR:
			xhci_warn(xhci, "WARN Set TR Deq Ptr cmd failed due to incorrect slot or ep state.\n");
			ep_state = GET_EP_CTX_STATE(ep_ctx);
			slot_state = le32_to_cpu(slot_ctx->dev_state);
			slot_state = GET_SLOT_STATE(slot_state);
			xhci_dbg_trace(xhci, trace_xhci_dbg_cancel_urb,
					"Slot state = %u, EP state = %u",
					slot_state, ep_state);
			break;
		case COMP_SLOT_NOT_ENABLED_ERROR:
			xhci_warn(xhci, "WARN Set TR Deq Ptr cmd failed because slot %u was not enabled.\n",
					slot_id);
			break;
		default:
			xhci_warn(xhci, "WARN Set TR Deq Ptr cmd with unknown completion code of %u.\n",
					cmd_comp_code);
			break;
		}
		/* OK what do we do now?  The endpoint state is hosed, and we
		 * should never get to this point if the synchronization between
		 * queueing, and endpoint state are correct.  This might happen
		 * if the device gets disconnected after we've finished
		 * cancelling URBs, which might not be an error...
		 */
	} else {
		u64 deq;
		/* 4.6.10 deq ptr is written to the stream ctx for streams */
		if (ep->ep_state & EP_HAS_STREAMS) {
			struct xhci_stream_ctx *ctx =
				&ep->stream_info->stream_ctx_array[stream_id];
			deq = le64_to_cpu(ctx->stream_ring) & SCTX_DEQ_MASK;
		} else {
			deq = le64_to_cpu(ep_ctx->deq) & ~EP_CTX_CYCLE_MASK;
		}
		xhci_dbg_trace(xhci, trace_xhci_dbg_cancel_urb,
			"Successful Set TR Deq Ptr cmd, deq = @%08llx", deq);
		if (xhci_trb_virt_to_dma(ep->queued_deq_seg,
					 ep->queued_deq_ptr) == deq) {
			/* Update the ring's dequeue segment and dequeue pointer
			 * to reflect the new position.
			 */
			update_ring_for_set_deq_completion(xhci, ep->vdev,
				ep_ring, ep_index);
		} else {
			xhci_warn(xhci, "Mismatch between completed Set TR Deq Ptr command & xHCI internal state.\n");
			xhci_warn(xhci, "ep deq seg = %p, deq ptr = %p\n",
				  ep->queued_deq_seg, ep->queued_deq_ptr);
		}
	}
	/* HW cached TDs cleared from cache, give them back */
	list_for_each_entry_safe(td, tmp_td, &ep->cancelled_td_list,
				 cancelled_td_list) {
		ep_ring = xhci_urb_to_transfer_ring(ep->xhci, td->urb);
		if (td->cancel_status == TD_CLEARING_CACHE) {
			td->cancel_status = TD_CLEARED;
			xhci_dbg(ep->xhci, "%s: Giveback cancelled URB %p TD\n",
				 __func__, td->urb);
			xhci_td_cleanup(ep->xhci, td, ep_ring, td->status);
		} else {
			xhci_dbg(ep->xhci, "%s: Keep cancelled URB %p TD as cancel_status is %d\n",
				 __func__, td->urb, td->cancel_status);
		}
	}
cleanup:
	ep->ep_state &= ~SET_DEQ_PENDING;
	ep->queued_deq_seg = NULL;
	ep->queued_deq_ptr = NULL;
	/* Restart any rings with pending URBs */
	ring_doorbell_for_active_rings(xhci, slot_id, ep_index);
}

static void xhci_handle_cmd_reset_ep(struct xhci_hcd *xhci, int slot_id,
		union xhci_trb *trb, u32 cmd_comp_code)
{
	struct xhci_virt_ep *ep;
	struct xhci_ep_ctx *ep_ctx;
	unsigned int ep_index;

	ep_index = TRB_TO_EP_INDEX(le32_to_cpu(trb->generic.field[3]));
	ep = xhci_get_virt_ep(xhci, slot_id, ep_index);
	if (!ep)
		return;

	ep_ctx = xhci_get_ep_ctx(xhci, ep->vdev->out_ctx, ep_index);
	trace_xhci_handle_cmd_reset_ep(ep_ctx);

	/* This command will only fail if the endpoint wasn't halted,
	 * but we don't care.
	 */
	xhci_dbg_trace(xhci, trace_xhci_dbg_reset_ep,
		"Ignoring reset ep completion code of %u", cmd_comp_code);

	/* Cleanup cancelled TDs as ep is stopped. May queue a Set TR Deq cmd */
	xhci_invalidate_cancelled_tds(ep);

	/* Clear our internal halted state */
	ep->ep_state &= ~EP_HALTED;

	xhci_giveback_invalidated_tds(ep);

	/* if this was a soft reset, then restart */
	if ((le32_to_cpu(trb->generic.field[3])) & TRB_TSP)
		ring_doorbell_for_active_rings(xhci, slot_id, ep_index);
}

static void xhci_handle_cmd_enable_slot(struct xhci_hcd *xhci, int slot_id,
		struct xhci_command *command, u32 cmd_comp_code)
{
	if (cmd_comp_code == COMP_SUCCESS)
		command->slot_id = slot_id;
	else
		command->slot_id = 0;
}

static void xhci_handle_cmd_disable_slot(struct xhci_hcd *xhci, int slot_id)
{
	struct xhci_virt_device *virt_dev;
	struct xhci_slot_ctx *slot_ctx;

	virt_dev = xhci->devs[slot_id];
	if (!virt_dev)
		return;

	slot_ctx = xhci_get_slot_ctx(xhci, virt_dev->out_ctx);
	trace_xhci_handle_cmd_disable_slot(slot_ctx);

	if (xhci->quirks & XHCI_EP_LIMIT_QUIRK)
		/* Delete default control endpoint resources */
		xhci_free_device_endpoint_resources(xhci, virt_dev, true);
}

static void xhci_handle_cmd_config_ep(struct xhci_hcd *xhci, int slot_id,
		u32 cmd_comp_code)
{
	struct xhci_virt_device *virt_dev;
	struct xhci_input_control_ctx *ctrl_ctx;
	struct xhci_ep_ctx *ep_ctx;
	unsigned int ep_index;
	u32 add_flags;

	/*
	 * Configure endpoint commands can come from the USB core configuration
	 * or alt setting changes, or when streams were being configured.
	 */

	virt_dev = xhci->devs[slot_id];
	if (!virt_dev)
		return;
	ctrl_ctx = xhci_get_input_control_ctx(virt_dev->in_ctx);
	if (!ctrl_ctx) {
		xhci_warn(xhci, "Could not get input context, bad type.\n");
		return;
	}

	add_flags = le32_to_cpu(ctrl_ctx->add_flags);

	/* Input ctx add_flags are the endpoint index plus one */
	ep_index = xhci_last_valid_endpoint(add_flags) - 1;

	ep_ctx = xhci_get_ep_ctx(xhci, virt_dev->out_ctx, ep_index);
	trace_xhci_handle_cmd_config_ep(ep_ctx);

	return;
}

static void xhci_handle_cmd_addr_dev(struct xhci_hcd *xhci, int slot_id)
{
	struct xhci_virt_device *vdev;
	struct xhci_slot_ctx *slot_ctx;

	vdev = xhci->devs[slot_id];
	if (!vdev)
		return;
	slot_ctx = xhci_get_slot_ctx(xhci, vdev->out_ctx);
	trace_xhci_handle_cmd_addr_dev(slot_ctx);
}

static void xhci_handle_cmd_reset_dev(struct xhci_hcd *xhci, int slot_id)
{
	struct xhci_virt_device *vdev;
	struct xhci_slot_ctx *slot_ctx;

	vdev = xhci->devs[slot_id];
	if (!vdev) {
		xhci_warn(xhci, "Reset device command completion for disabled slot %u\n",
			  slot_id);
		return;
	}
	slot_ctx = xhci_get_slot_ctx(xhci, vdev->out_ctx);
	trace_xhci_handle_cmd_reset_dev(slot_ctx);

	xhci_dbg(xhci, "Completed reset device command.\n");
}

static void xhci_handle_cmd_nec_get_fw(struct xhci_hcd *xhci,
		struct xhci_event_cmd *event)
{
	if (!(xhci->quirks & XHCI_NEC_HOST)) {
		xhci_warn(xhci, "WARN NEC_GET_FW command on non-NEC host\n");
		return;
	}
	xhci_dbg_trace(xhci, trace_xhci_dbg_quirks,
			"NEC firmware version %2x.%02x",
			NEC_FW_MAJOR(le32_to_cpu(event->status)),
			NEC_FW_MINOR(le32_to_cpu(event->status)));
}

static void xhci_complete_del_and_free_cmd(struct xhci_command *cmd, u32 status)
{
	list_del(&cmd->cmd_list);

	if (cmd->completion) {
		cmd->status = status;
		complete(cmd->completion);
	} else {
		kfree(cmd);
	}
}

void xhci_cleanup_command_queue(struct xhci_hcd *xhci)
{
	struct xhci_command *cur_cmd, *tmp_cmd;
	xhci->current_cmd = NULL;
	list_for_each_entry_safe(cur_cmd, tmp_cmd, &xhci->cmd_list, cmd_list)
		xhci_complete_del_and_free_cmd(cur_cmd, COMP_COMMAND_ABORTED);
}

void xhci_handle_command_timeout(struct work_struct *work)
{
	struct xhci_hcd	*xhci;
	unsigned long	flags;
	char		str[XHCI_MSG_MAX];
	u64		hw_ring_state;
	u32		cmd_field3;
	u32		usbsts;

	xhci = container_of(to_delayed_work(work), struct xhci_hcd, cmd_timer);

	spin_lock_irqsave(&xhci->lock, flags);

	/*
	 * If timeout work is pending, or current_cmd is NULL, it means we
	 * raced with command completion. Command is handled so just return.
	 */
	if (!xhci->current_cmd || delayed_work_pending(&xhci->cmd_timer)) {
		spin_unlock_irqrestore(&xhci->lock, flags);
		return;
	}

	cmd_field3 = le32_to_cpu(xhci->current_cmd->command_trb->generic.field[3]);
	usbsts = readl(&xhci->op_regs->status);
	xhci_dbg(xhci, "Command timeout, USBSTS:%s\n", xhci_decode_usbsts(str, usbsts));

	/* Bail out and tear down xhci if a stop endpoint command failed */
	if (TRB_FIELD_TO_TYPE(cmd_field3) == TRB_STOP_RING) {
		struct xhci_virt_ep	*ep;

		xhci_warn(xhci, "xHCI host not responding to stop endpoint command\n");

		ep = xhci_get_virt_ep(xhci, TRB_TO_SLOT_ID(cmd_field3),
				      TRB_TO_EP_INDEX(cmd_field3));
		if (ep)
			ep->ep_state &= ~EP_STOP_CMD_PENDING;

		xhci_halt(xhci);
		xhci_hc_died(xhci);
		goto time_out_completed;
	}

	/* mark this command to be cancelled */
	xhci->current_cmd->status = COMP_COMMAND_ABORTED;

	/* Make sure command ring is running before aborting it */
	hw_ring_state = xhci_read_64(xhci, &xhci->op_regs->cmd_ring);
	if (hw_ring_state == ~(u64)0) {
		xhci_hc_died(xhci);
		goto time_out_completed;
	}

	if ((xhci->cmd_ring_state & CMD_RING_STATE_RUNNING) &&
	    (hw_ring_state & CMD_RING_RUNNING))  {
		/* Prevent new doorbell, and start command abort */
		xhci->cmd_ring_state = CMD_RING_STATE_ABORTED;
		xhci_dbg(xhci, "Command timeout\n");
		xhci_abort_cmd_ring(xhci, flags);
		goto time_out_completed;
	}

	/* host removed. Bail out */
	if (xhci->xhc_state & XHCI_STATE_REMOVING) {
		xhci_dbg(xhci, "host removed, ring start fail?\n");
		xhci_cleanup_command_queue(xhci);

		goto time_out_completed;
	}

	/* command timeout on stopped ring, ring can't be aborted */
	xhci_dbg(xhci, "Command timeout on stopped ring\n");
	xhci_handle_stopped_cmd_ring(xhci, xhci->current_cmd);

time_out_completed:
	spin_unlock_irqrestore(&xhci->lock, flags);
	return;
}

static void handle_cmd_completion(struct xhci_hcd *xhci,
		struct xhci_event_cmd *event)
{
	unsigned int slot_id = TRB_TO_SLOT_ID(le32_to_cpu(event->flags));
	u64 cmd_dma;
	dma_addr_t cmd_dequeue_dma;
	u32 cmd_comp_code;
	union xhci_trb *cmd_trb;
	struct xhci_command *cmd;
	u32 cmd_type;

	if (slot_id >= MAX_HC_SLOTS) {
		xhci_warn(xhci, "Invalid slot_id %u\n", slot_id);
		return;
	}

	cmd_dma = le64_to_cpu(event->cmd_trb);
	cmd_trb = xhci->cmd_ring->dequeue;

	trace_xhci_handle_command(xhci->cmd_ring, &cmd_trb->generic);

	cmd_dequeue_dma = xhci_trb_virt_to_dma(xhci->cmd_ring->deq_seg,
			cmd_trb);
	/*
	 * Check whether the completion event is for our internal kept
	 * command.
	 */
	if (!cmd_dequeue_dma || cmd_dma != (u64)cmd_dequeue_dma) {
		xhci_warn(xhci,
			  "ERROR mismatched command completion event\n");
		return;
	}

	cmd = list_first_entry(&xhci->cmd_list, struct xhci_command, cmd_list);

	cancel_delayed_work(&xhci->cmd_timer);

	cmd_comp_code = GET_COMP_CODE(le32_to_cpu(event->status));

	/* If CMD ring stopped we own the trbs between enqueue and dequeue */
	if (cmd_comp_code == COMP_COMMAND_RING_STOPPED) {
		complete_all(&xhci->cmd_ring_stop_completion);
		return;
	}

	if (cmd->command_trb != xhci->cmd_ring->dequeue) {
		xhci_err(xhci,
			 "Command completion event does not match command\n");
		return;
	}

	/*
	 * Host aborted the command ring, check if the current command was
	 * supposed to be aborted, otherwise continue normally.
	 * The command ring is stopped now, but the xHC will issue a Command
	 * Ring Stopped event which will cause us to restart it.
	 */
	if (cmd_comp_code == COMP_COMMAND_ABORTED) {
		xhci->cmd_ring_state = CMD_RING_STATE_STOPPED;
		if (cmd->status == COMP_COMMAND_ABORTED) {
			if (xhci->current_cmd == cmd)
				xhci->current_cmd = NULL;
			goto event_handled;
		}
	}

	cmd_type = TRB_FIELD_TO_TYPE(le32_to_cpu(cmd_trb->generic.field[3]));
	switch (cmd_type) {
	case TRB_ENABLE_SLOT:
		xhci_handle_cmd_enable_slot(xhci, slot_id, cmd, cmd_comp_code);
		break;
	case TRB_DISABLE_SLOT:
		xhci_handle_cmd_disable_slot(xhci, slot_id);
		break;
	case TRB_CONFIG_EP:
		if (!cmd->completion)
			xhci_handle_cmd_config_ep(xhci, slot_id, cmd_comp_code);
		break;
	case TRB_EVAL_CONTEXT:
		break;
	case TRB_ADDR_DEV:
		xhci_handle_cmd_addr_dev(xhci, slot_id);
		break;
	case TRB_STOP_RING:
		WARN_ON(slot_id != TRB_TO_SLOT_ID(
				le32_to_cpu(cmd_trb->generic.field[3])));
		if (!cmd->completion)
			xhci_handle_cmd_stop_ep(xhci, slot_id, cmd_trb,
						cmd_comp_code);
		break;
	case TRB_SET_DEQ:
		WARN_ON(slot_id != TRB_TO_SLOT_ID(
				le32_to_cpu(cmd_trb->generic.field[3])));
		xhci_handle_cmd_set_deq(xhci, slot_id, cmd_trb, cmd_comp_code);
		break;
	case TRB_CMD_NOOP:
		/* Is this an aborted command turned to NO-OP? */
		if (cmd->status == COMP_COMMAND_RING_STOPPED)
			cmd_comp_code = COMP_COMMAND_RING_STOPPED;
		break;
	case TRB_RESET_EP:
		WARN_ON(slot_id != TRB_TO_SLOT_ID(
				le32_to_cpu(cmd_trb->generic.field[3])));
		xhci_handle_cmd_reset_ep(xhci, slot_id, cmd_trb, cmd_comp_code);
		break;
	case TRB_RESET_DEV:
		/* SLOT_ID field in reset device cmd completion event TRB is 0.
		 * Use the SLOT_ID from the command TRB instead (xhci 4.6.11)
		 */
		slot_id = TRB_TO_SLOT_ID(
				le32_to_cpu(cmd_trb->generic.field[3]));
		xhci_handle_cmd_reset_dev(xhci, slot_id);
		break;
	case TRB_NEC_GET_FW:
		xhci_handle_cmd_nec_get_fw(xhci, event);
		break;
	default:
		/* Skip over unknown commands on the event ring */
		xhci_info(xhci, "INFO unknown command type %d\n", cmd_type);
		break;
	}

	/* restart timer if this wasn't the last command */
	if (!list_is_singular(&xhci->cmd_list)) {
		xhci->current_cmd = list_first_entry(&cmd->cmd_list,
						struct xhci_command, cmd_list);
		xhci_mod_cmd_timer(xhci);
	} else if (xhci->current_cmd == cmd) {
		xhci->current_cmd = NULL;
	}

event_handled:
	xhci_complete_del_and_free_cmd(cmd, cmd_comp_code);

	inc_deq(xhci, xhci->cmd_ring);
}

static void handle_vendor_event(struct xhci_hcd *xhci,
				union xhci_trb *event, u32 trb_type)
{
	xhci_dbg(xhci, "Vendor specific event TRB type = %u\n", trb_type);
	if (trb_type == TRB_NEC_CMD_COMP && (xhci->quirks & XHCI_NEC_HOST))
		handle_cmd_completion(xhci, &event->event_cmd);
}

static void handle_device_notification(struct xhci_hcd *xhci,
		union xhci_trb *event)
{
	u32 slot_id;
	struct usb_device *udev;

	slot_id = TRB_TO_SLOT_ID(le32_to_cpu(event->generic.field[3]));
	if (!xhci->devs[slot_id]) {
		xhci_warn(xhci, "Device Notification event for "
				"unused slot %u\n", slot_id);
		return;
	}

	xhci_dbg(xhci, "Device Wake Notification event for slot ID %u\n",
			slot_id);
	udev = xhci->devs[slot_id]->udev;
	if (udev && udev->parent)
		usb_wakeup_notification(udev->parent, udev->portnum);
}

/*
 * Quirk hanlder for errata seen on Cavium ThunderX2 processor XHCI
 * Controller.
 * As per ThunderX2errata-129 USB 2 device may come up as USB 1
 * If a connection to a USB 1 device is followed by another connection
 * to a USB 2 device.
 *
 * Reset the PHY after the USB device is disconnected if device speed
 * is less than HCD_USB3.
 * Retry the reset sequence max of 4 times checking the PLL lock status.
 *
 */
static void xhci_cavium_reset_phy_quirk(struct xhci_hcd *xhci)
{
	struct usb_hcd *hcd = xhci_to_hcd(xhci);
	u32 pll_lock_check;
	u32 retry_count = 4;

	do {
		/* Assert PHY reset */
		writel(0x6F, hcd->regs + 0x1048);
		udelay(10);
		/* De-assert the PHY reset */
		writel(0x7F, hcd->regs + 0x1048);
		udelay(200);
		pll_lock_check = readl(hcd->regs + 0x1070);
	} while (!(pll_lock_check & 0x1) && --retry_count);
}

static void handle_port_status(struct xhci_hcd *xhci,
			       struct xhci_interrupter *ir,
			       union xhci_trb *event)
{
	struct usb_hcd *hcd;
	u32 port_id;
	u32 portsc, cmd_reg;
	int max_ports;
	unsigned int hcd_portnum;
	struct xhci_bus_state *bus_state;
	bool bogus_port_status = false;
	struct xhci_port *port;

	/* Port status change events always have a successful completion code */
	if (GET_COMP_CODE(le32_to_cpu(event->generic.field[2])) != COMP_SUCCESS)
		xhci_warn(xhci,
			  "WARN: xHC returned failed port status event\n");

	port_id = GET_PORT_ID(le32_to_cpu(event->generic.field[0]));
	max_ports = HCS_MAX_PORTS(xhci->hcs_params1);

	if ((port_id <= 0) || (port_id > max_ports)) {
		xhci_warn(xhci, "Port change event with invalid port ID %d\n",
			  port_id);
		return;
	}

	port = &xhci->hw_ports[port_id - 1];
	if (!port || !port->rhub || port->hcd_portnum == DUPLICATE_ENTRY) {
		xhci_warn(xhci, "Port change event, no port for port ID %u\n",
			  port_id);
		bogus_port_status = true;
		goto cleanup;
	}

	/* We might get interrupts after shared_hcd is removed */
	if (port->rhub == &xhci->usb3_rhub && xhci->shared_hcd == NULL) {
		xhci_dbg(xhci, "ignore port event for removed USB3 hcd\n");
		bogus_port_status = true;
		goto cleanup;
	}

	hcd = port->rhub->hcd;
	bus_state = &port->rhub->bus_state;
	hcd_portnum = port->hcd_portnum;
	portsc = readl(port->addr);

	xhci_dbg(xhci, "Port change event, %d-%d, id %d, portsc: 0x%x\n",
		 hcd->self.busnum, hcd_portnum + 1, port_id, portsc);

	trace_xhci_handle_port_status(port, portsc);

	if (hcd->state == HC_STATE_SUSPENDED) {
		xhci_dbg(xhci, "resume root hub\n");
		usb_hcd_resume_root_hub(hcd);
	}

	if (hcd->speed >= HCD_USB3 &&
	    (portsc & PORT_PLS_MASK) == XDEV_INACTIVE) {
		if (port->slot_id && xhci->devs[port->slot_id])
			xhci->devs[port->slot_id]->flags |= VDEV_PORT_ERROR;
	}

	if ((portsc & PORT_PLC) && (portsc & PORT_PLS_MASK) == XDEV_RESUME) {
		xhci_dbg(xhci, "port resume event for port %d\n", port_id);

		cmd_reg = readl(&xhci->op_regs->command);
		if (!(cmd_reg & CMD_RUN)) {
			xhci_warn(xhci, "xHC is not running.\n");
			goto cleanup;
		}

		if (DEV_SUPERSPEED_ANY(portsc)) {
			xhci_dbg(xhci, "remote wake SS port %d\n", port_id);
			/* Set a flag to say the port signaled remote wakeup,
			 * so we can tell the difference between the end of
			 * device and host initiated resume.
			 */
			bus_state->port_remote_wakeup |= 1 << hcd_portnum;
			xhci_test_and_clear_bit(xhci, port, PORT_PLC);
			usb_hcd_start_port_resume(&hcd->self, hcd_portnum);
			xhci_set_link_state(xhci, port, XDEV_U0);
			/* Need to wait until the next link state change
			 * indicates the device is actually in U0.
			 */
			bogus_port_status = true;
			goto cleanup;
		} else if (!test_bit(hcd_portnum, &bus_state->resuming_ports)) {
			xhci_dbg(xhci, "resume HS port %d\n", port_id);
			port->resume_timestamp = jiffies +
				msecs_to_jiffies(USB_RESUME_TIMEOUT);
			set_bit(hcd_portnum, &bus_state->resuming_ports);
			/* Do the rest in GetPortStatus after resume time delay.
			 * Avoid polling roothub status before that so that a
			 * usb device auto-resume latency around ~40ms.
			 */
			set_bit(HCD_FLAG_POLL_RH, &hcd->flags);
			mod_timer(&hcd->rh_timer,
				  port->resume_timestamp);
			usb_hcd_start_port_resume(&hcd->self, hcd_portnum);
			bogus_port_status = true;
		}
	}

	if ((portsc & PORT_PLC) &&
	    DEV_SUPERSPEED_ANY(portsc) &&
	    ((portsc & PORT_PLS_MASK) == XDEV_U0 ||
	     (portsc & PORT_PLS_MASK) == XDEV_U1 ||
	     (portsc & PORT_PLS_MASK) == XDEV_U2)) {
		xhci_dbg(xhci, "resume SS port %d finished\n", port_id);
		complete(&port->u3exit_done);
		/* We've just brought the device into U0/1/2 through either the
		 * Resume state after a device remote wakeup, or through the
		 * U3Exit state after a host-initiated resume.  If it's a device
		 * initiated remote wake, don't pass up the link state change,
		 * so the roothub behavior is consistent with external
		 * USB 3.0 hub behavior.
		 */
		if (port->slot_id && xhci->devs[port->slot_id])
			xhci_ring_device(xhci, port->slot_id);
		if (bus_state->port_remote_wakeup & (1 << hcd_portnum)) {
			xhci_test_and_clear_bit(xhci, port, PORT_PLC);
			usb_wakeup_notification(hcd->self.root_hub,
					hcd_portnum + 1);
			bogus_port_status = true;
			goto cleanup;
		}
	}

	/*
	 * Check to see if xhci-hub.c is waiting on RExit to U0 transition (or
	 * RExit to a disconnect state).  If so, let the driver know it's
	 * out of the RExit state.
	 */
	if (hcd->speed < HCD_USB3 && port->rexit_active) {
		complete(&port->rexit_done);
		port->rexit_active = false;
		bogus_port_status = true;
		goto cleanup;
	}

	if (hcd->speed < HCD_USB3) {
		xhci_test_and_clear_bit(xhci, port, PORT_PLC);
		if ((xhci->quirks & XHCI_RESET_PLL_ON_DISCONNECT) &&
		    (portsc & PORT_CSC) && !(portsc & PORT_CONNECT))
			xhci_cavium_reset_phy_quirk(xhci);
	}

cleanup:

	/* Don't make the USB core poll the roothub if we got a bad port status
	 * change event.  Besides, at that point we can't tell which roothub
	 * (USB 2.0 or USB 3.0) to kick.
	 */
	if (bogus_port_status)
		return;

	/*
	 * xHCI port-status-change events occur when the "or" of all the
	 * status-change bits in the portsc register changes from 0 to 1.
	 * New status changes won't cause an event if any other change
	 * bits are still set.  When an event occurs, switch over to
	 * polling to avoid losing status changes.
	 */
	xhci_dbg(xhci, "%s: starting usb%d port polling.\n",
		 __func__, hcd->self.busnum);
	set_bit(HCD_FLAG_POLL_RH, &hcd->flags);
	spin_unlock(&xhci->lock);
	/* Pass this up to the core */
	usb_hcd_poll_rh_status(hcd);
	spin_lock(&xhci->lock);
}

/*
 * This TD is defined by the TRBs starting at start_trb in start_seg and ending
 * at end_trb, which may be in another segment.  If the suspect DMA address is a
 * TRB in this TD, this function returns that TRB's segment.  Otherwise it
 * returns 0.
 */
struct xhci_segment *trb_in_td(struct xhci_hcd *xhci,
		struct xhci_segment *start_seg,
		union xhci_trb	*start_trb,
		union xhci_trb	*end_trb,
		dma_addr_t	suspect_dma,
		bool		debug)
{
	dma_addr_t start_dma;
	dma_addr_t end_seg_dma;
	dma_addr_t end_trb_dma;
	struct xhci_segment *cur_seg;

	start_dma = xhci_trb_virt_to_dma(start_seg, start_trb);
	cur_seg = start_seg;

	do {
		if (start_dma == 0)
			return NULL;
		/* We may get an event for a Link TRB in the middle of a TD */
		end_seg_dma = xhci_trb_virt_to_dma(cur_seg,
				&cur_seg->trbs[TRBS_PER_SEGMENT - 1]);
		/* If the end TRB isn't in this segment, this is set to 0 */
		end_trb_dma = xhci_trb_virt_to_dma(cur_seg, end_trb);

		if (debug)
			xhci_warn(xhci,
				"Looking for event-dma %016llx trb-start %016llx trb-end %016llx seg-start %016llx seg-end %016llx\n",
				(unsigned long long)suspect_dma,
				(unsigned long long)start_dma,
				(unsigned long long)end_trb_dma,
				(unsigned long long)cur_seg->dma,
				(unsigned long long)end_seg_dma);

		if (end_trb_dma > 0) {
			/* The end TRB is in this segment, so suspect should be here */
			if (start_dma <= end_trb_dma) {
				if (suspect_dma >= start_dma && suspect_dma <= end_trb_dma)
					return cur_seg;
			} else {
				/* Case for one segment with
				 * a TD wrapped around to the top
				 */
				if ((suspect_dma >= start_dma &&
							suspect_dma <= end_seg_dma) ||
						(suspect_dma >= cur_seg->dma &&
						 suspect_dma <= end_trb_dma))
					return cur_seg;
			}
			return NULL;
		} else {
			/* Might still be somewhere in this segment */
			if (suspect_dma >= start_dma && suspect_dma <= end_seg_dma)
				return cur_seg;
		}
		cur_seg = cur_seg->next;
		start_dma = xhci_trb_virt_to_dma(cur_seg, &cur_seg->trbs[0]);
	} while (cur_seg != start_seg);

	return NULL;
}

static void xhci_clear_hub_tt_buffer(struct xhci_hcd *xhci, struct xhci_td *td,
		struct xhci_virt_ep *ep)
{
	/*
	 * As part of low/full-speed endpoint-halt processing
	 * we must clear the TT buffer (USB 2.0 specification 11.17.5).
	 */
	if (td->urb->dev->tt && !usb_pipeint(td->urb->pipe) &&
	    (td->urb->dev->tt->hub != xhci_to_hcd(xhci)->self.root_hub) &&
	    !(ep->ep_state & EP_CLEARING_TT)) {
		ep->ep_state |= EP_CLEARING_TT;
		td->urb->ep->hcpriv = td->urb->dev;
		if (usb_hub_clear_tt_buffer(td->urb))
			ep->ep_state &= ~EP_CLEARING_TT;
	}
}

/* Check if an error has halted the endpoint ring.  The class driver will
 * cleanup the halt for a non-default control endpoint if we indicate a stall.
 * However, a babble and other errors also halt the endpoint ring, and the class
 * driver won't clear the halt in that case, so we need to issue a Set Transfer
 * Ring Dequeue Pointer command manually.
 */
static int xhci_requires_manual_halt_cleanup(struct xhci_hcd *xhci,
		struct xhci_ep_ctx *ep_ctx,
		unsigned int trb_comp_code)
{
	/* TRB completion codes that may require a manual halt cleanup */
	if (trb_comp_code == COMP_USB_TRANSACTION_ERROR ||
			trb_comp_code == COMP_BABBLE_DETECTED_ERROR ||
			trb_comp_code == COMP_SPLIT_TRANSACTION_ERROR)
		/* The 0.95 spec says a babbling control endpoint
		 * is not halted. The 0.96 spec says it is.  Some HW
		 * claims to be 0.95 compliant, but it halts the control
		 * endpoint anyway.  Check if a babble halted the
		 * endpoint.
		 */
		if (GET_EP_CTX_STATE(ep_ctx) == EP_STATE_HALTED)
			return 1;

	return 0;
}

int xhci_is_vendor_info_code(struct xhci_hcd *xhci, unsigned int trb_comp_code)
{
	if (trb_comp_code >= 224 && trb_comp_code <= 255) {
		/* Vendor defined "informational" completion code,
		 * treat as not-an-error.
		 */
		xhci_dbg(xhci, "Vendor defined info completion code %u\n",
				trb_comp_code);
		xhci_dbg(xhci, "Treating code as success.\n");
		return 1;
	}
	return 0;
}

static int finish_td(struct xhci_hcd *xhci, struct xhci_virt_ep *ep,
		     struct xhci_ring *ep_ring, struct xhci_td *td,
		     u32 trb_comp_code)
{
	struct xhci_ep_ctx *ep_ctx;

	ep_ctx = xhci_get_ep_ctx(xhci, ep->vdev->out_ctx, ep->ep_index);

	switch (trb_comp_code) {
	case COMP_STOPPED_LENGTH_INVALID:
	case COMP_STOPPED_SHORT_PACKET:
	case COMP_STOPPED:
		/*
		 * The "Stop Endpoint" completion will take care of any
		 * stopped TDs. A stopped TD may be restarted, so don't update
		 * the ring dequeue pointer or take this TD off any lists yet.
		 */
		return 0;
	case COMP_USB_TRANSACTION_ERROR:
	case COMP_BABBLE_DETECTED_ERROR:
	case COMP_SPLIT_TRANSACTION_ERROR:
		/*
		 * If endpoint context state is not halted we might be
		 * racing with a reset endpoint command issued by a unsuccessful
		 * stop endpoint completion (context error). In that case the
		 * td should be on the cancelled list, and EP_HALTED flag set.
		 *
		 * Or then it's not halted due to the 0.95 spec stating that a
		 * babbling control endpoint should not halt. The 0.96 spec
		 * again says it should.  Some HW claims to be 0.95 compliant,
		 * but it halts the control endpoint anyway.
		 */
		if (GET_EP_CTX_STATE(ep_ctx) != EP_STATE_HALTED) {
			/*
			 * If EP_HALTED is set and TD is on the cancelled list
			 * the TD and dequeue pointer will be handled by reset
			 * ep command completion
			 */
			if ((ep->ep_state & EP_HALTED) &&
			    !list_empty(&td->cancelled_td_list)) {
				xhci_dbg(xhci, "Already resolving halted ep for 0x%llx\n",
					 (unsigned long long)xhci_trb_virt_to_dma(
						 td->start_seg, td->first_trb));
				return 0;
			}
			/* endpoint not halted, don't reset it */
			break;
		}
		/* Almost same procedure as for STALL_ERROR below */
		xhci_clear_hub_tt_buffer(xhci, td, ep);
		xhci_handle_halted_endpoint(xhci, ep, td, EP_HARD_RESET);
		return 0;
	case COMP_STALL_ERROR:
		/*
		 * xhci internal endpoint state will go to a "halt" state for
		 * any stall, including default control pipe protocol stall.
		 * To clear the host side halt we need to issue a reset endpoint
		 * command, followed by a set dequeue command to move past the
		 * TD.
		 * Class drivers clear the device side halt from a functional
		 * stall later. Hub TT buffer should only be cleared for FS/LS
		 * devices behind HS hubs for functional stalls.
		 */
		if (ep->ep_index != 0)
			xhci_clear_hub_tt_buffer(xhci, td, ep);

		xhci_handle_halted_endpoint(xhci, ep, td, EP_HARD_RESET);

		return 0; /* xhci_handle_halted_endpoint marked td cancelled */
	default:
		break;
	}

	/* Update ring dequeue pointer */
	ep_ring->dequeue = td->last_trb;
	ep_ring->deq_seg = td->last_trb_seg;
	inc_deq(xhci, ep_ring);

	return xhci_td_cleanup(xhci, td, ep_ring, td->status);
}

/* sum trb lengths from ring dequeue up to stop_trb, _excluding_ stop_trb */
static int sum_trb_lengths(struct xhci_hcd *xhci, struct xhci_ring *ring,
			   union xhci_trb *stop_trb)
{
	u32 sum;
	union xhci_trb *trb = ring->dequeue;
	struct xhci_segment *seg = ring->deq_seg;

	for (sum = 0; trb != stop_trb; next_trb(xhci, ring, &seg, &trb)) {
		if (!trb_is_noop(trb) && !trb_is_link(trb))
			sum += TRB_LEN(le32_to_cpu(trb->generic.field[2]));
	}
	return sum;
}

/*
 * Process control tds, update urb status and actual_length.
 */
static int process_ctrl_td(struct xhci_hcd *xhci, struct xhci_virt_ep *ep,
		struct xhci_ring *ep_ring,  struct xhci_td *td,
			   union xhci_trb *ep_trb, struct xhci_transfer_event *event)
{
	struct xhci_ep_ctx *ep_ctx;
	u32 trb_comp_code;
	u32 remaining, requested;
	u32 trb_type;

	trb_type = TRB_FIELD_TO_TYPE(le32_to_cpu(ep_trb->generic.field[3]));
	ep_ctx = xhci_get_ep_ctx(xhci, ep->vdev->out_ctx, ep->ep_index);
	trb_comp_code = GET_COMP_CODE(le32_to_cpu(event->transfer_len));
	requested = td->urb->transfer_buffer_length;
	remaining = EVENT_TRB_LEN(le32_to_cpu(event->transfer_len));

	switch (trb_comp_code) {
	case COMP_SUCCESS:
		if (trb_type != TRB_STATUS) {
			xhci_warn(xhci, "WARN: Success on ctrl %s TRB without IOC set?\n",
				  (trb_type == TRB_DATA) ? "data" : "setup");
			td->status = -ESHUTDOWN;
			break;
		}
		td->status = 0;
		break;
	case COMP_SHORT_PACKET:
		td->status = 0;
		break;
	case COMP_STOPPED_SHORT_PACKET:
		if (trb_type == TRB_DATA || trb_type == TRB_NORMAL)
			td->urb->actual_length = remaining;
		else
			xhci_warn(xhci, "WARN: Stopped Short Packet on ctrl setup or status TRB\n");
		goto finish_td;
	case COMP_STOPPED:
		switch (trb_type) {
		case TRB_SETUP:
			td->urb->actual_length = 0;
			goto finish_td;
		case TRB_DATA:
		case TRB_NORMAL:
			td->urb->actual_length = requested - remaining;
			goto finish_td;
		case TRB_STATUS:
			td->urb->actual_length = requested;
			goto finish_td;
		default:
			xhci_warn(xhci, "WARN: unexpected TRB Type %d\n",
				  trb_type);
			goto finish_td;
		}
	case COMP_STOPPED_LENGTH_INVALID:
		goto finish_td;
	default:
		if (!xhci_requires_manual_halt_cleanup(xhci,
						       ep_ctx, trb_comp_code))
			break;
		xhci_dbg(xhci, "TRB error %u, halted endpoint index = %u\n",
			 trb_comp_code, ep->ep_index);
		fallthrough;
	case COMP_STALL_ERROR:
		/* Did we transfer part of the data (middle) phase? */
		if (trb_type == TRB_DATA || trb_type == TRB_NORMAL)
			td->urb->actual_length = requested - remaining;
		else if (!td->urb_length_set)
			td->urb->actual_length = 0;
		goto finish_td;
	}

	/* stopped at setup stage, no data transferred */
	if (trb_type == TRB_SETUP)
		goto finish_td;

	/*
	 * if on data stage then update the actual_length of the URB and flag it
	 * as set, so it won't be overwritten in the event for the last TRB.
	 */
	if (trb_type == TRB_DATA ||
		trb_type == TRB_NORMAL) {
		td->urb_length_set = true;
		td->urb->actual_length = requested - remaining;
		xhci_dbg(xhci, "Waiting for status stage event\n");
		return 0;
	}

	/* at status stage */
	if (!td->urb_length_set)
		td->urb->actual_length = requested;

finish_td:
	return finish_td(xhci, ep, ep_ring, td, trb_comp_code);
}

/*
 * Process isochronous tds, update urb packet status and actual_length.
 */
static int process_isoc_td(struct xhci_hcd *xhci, struct xhci_virt_ep *ep,
		struct xhci_ring *ep_ring, struct xhci_td *td,
		union xhci_trb *ep_trb, struct xhci_transfer_event *event)
{
	struct urb_priv *urb_priv;
	int idx;
	struct usb_iso_packet_descriptor *frame;
	u32 trb_comp_code;
	bool sum_trbs_for_length = false;
	u32 remaining, requested, ep_trb_len;
	int short_framestatus;

	trb_comp_code = GET_COMP_CODE(le32_to_cpu(event->transfer_len));
	urb_priv = td->urb->hcpriv;
	idx = urb_priv->num_tds_done;
	frame = &td->urb->iso_frame_desc[idx];
	requested = frame->length;
	remaining = EVENT_TRB_LEN(le32_to_cpu(event->transfer_len));
	ep_trb_len = TRB_LEN(le32_to_cpu(ep_trb->generic.field[2]));
	short_framestatus = td->urb->transfer_flags & URB_SHORT_NOT_OK ?
		-EREMOTEIO : 0;

	/* handle completion code */
	switch (trb_comp_code) {
	case COMP_SUCCESS:
		/* Don't overwrite status if TD had an error, see xHCI 4.9.1 */
		if (td->error_mid_td)
			break;
		if (remaining) {
			frame->status = short_framestatus;
			if (xhci->quirks & XHCI_TRUST_TX_LENGTH)
				sum_trbs_for_length = true;
			break;
		}
		frame->status = 0;
		break;
	case COMP_SHORT_PACKET:
		frame->status = short_framestatus;
		sum_trbs_for_length = true;
		break;
	case COMP_BANDWIDTH_OVERRUN_ERROR:
		frame->status = -ECOMM;
		break;
	case COMP_BABBLE_DETECTED_ERROR:
		sum_trbs_for_length = true;
		fallthrough;
	case COMP_ISOCH_BUFFER_OVERRUN:
		frame->status = -EOVERFLOW;
		if (ep_trb != td->last_trb)
			td->error_mid_td = true;
		break;
	case COMP_INCOMPATIBLE_DEVICE_ERROR:
	case COMP_STALL_ERROR:
		frame->status = -EPROTO;
		break;
	case COMP_USB_TRANSACTION_ERROR:
		frame->status = -EPROTO;
		sum_trbs_for_length = true;
		if (ep_trb != td->last_trb)
			td->error_mid_td = true;
		break;
	case COMP_STOPPED:
		sum_trbs_for_length = true;
		break;
	case COMP_STOPPED_SHORT_PACKET:
		/* field normally containing residue now contains tranferred */
		frame->status = short_framestatus;
		requested = remaining;
		break;
	case COMP_STOPPED_LENGTH_INVALID:
		requested = 0;
		remaining = 0;
		break;
	default:
		sum_trbs_for_length = true;
		frame->status = -1;
		break;
	}

	if (td->urb_length_set)
		goto finish_td;

	if (sum_trbs_for_length)
		frame->actual_length = sum_trb_lengths(xhci, ep->ring, ep_trb) +
			ep_trb_len - remaining;
	else
		frame->actual_length = requested;

	td->urb->actual_length += frame->actual_length;

finish_td:
	/* Don't give back TD yet if we encountered an error mid TD */
	if (td->error_mid_td && ep_trb != td->last_trb) {
		xhci_dbg(xhci, "Error mid isoc TD, wait for final completion event\n");
		td->urb_length_set = true;
		return 0;
	}

	return finish_td(xhci, ep, ep_ring, td, trb_comp_code);
}

static int skip_isoc_td(struct xhci_hcd *xhci, struct xhci_td *td,
			struct xhci_virt_ep *ep, int status)
{
	struct urb_priv *urb_priv;
	struct usb_iso_packet_descriptor *frame;
	int idx;

	urb_priv = td->urb->hcpriv;
	idx = urb_priv->num_tds_done;
	frame = &td->urb->iso_frame_desc[idx];

	/* The transfer is partly done. */
	frame->status = -EXDEV;

	/* calc actual length */
	frame->actual_length = 0;

	/* Update ring dequeue pointer */
	ep->ring->dequeue = td->last_trb;
	ep->ring->deq_seg = td->last_trb_seg;
	inc_deq(xhci, ep->ring);

	return xhci_td_cleanup(xhci, td, ep->ring, status);
}

/*
 * Process bulk and interrupt tds, update urb status and actual_length.
 */
static int process_bulk_intr_td(struct xhci_hcd *xhci, struct xhci_virt_ep *ep,
		struct xhci_ring *ep_ring, struct xhci_td *td,
		union xhci_trb *ep_trb, struct xhci_transfer_event *event)
{
	struct xhci_slot_ctx *slot_ctx;
	u32 trb_comp_code;
	u32 remaining, requested, ep_trb_len;

	slot_ctx = xhci_get_slot_ctx(xhci, ep->vdev->out_ctx);
	trb_comp_code = GET_COMP_CODE(le32_to_cpu(event->transfer_len));
	remaining = EVENT_TRB_LEN(le32_to_cpu(event->transfer_len));
	ep_trb_len = TRB_LEN(le32_to_cpu(ep_trb->generic.field[2]));
	requested = td->urb->transfer_buffer_length;

	switch (trb_comp_code) {
	case COMP_SUCCESS:
		ep->err_count = 0;
		/* handle success with untransferred data as short packet */
		if (ep_trb != td->last_trb || remaining) {
			xhci_warn(xhci, "WARN Successful completion on short TX\n");
			xhci_dbg(xhci, "ep %#x - asked for %d bytes, %d bytes untransferred\n",
				 td->urb->ep->desc.bEndpointAddress,
				 requested, remaining);
		}
		td->status = 0;
		break;
	case COMP_SHORT_PACKET:
		xhci_dbg(xhci, "ep %#x - asked for %d bytes, %d bytes untransferred\n",
			 td->urb->ep->desc.bEndpointAddress,
			 requested, remaining);
		td->status = 0;
		break;
	case COMP_STOPPED_SHORT_PACKET:
		td->urb->actual_length = remaining;
		goto finish_td;
	case COMP_STOPPED_LENGTH_INVALID:
		/* stopped on ep trb with invalid length, exclude it */
		ep_trb_len	= 0;
		remaining	= 0;
		break;
	case COMP_USB_TRANSACTION_ERROR:
		if (xhci->quirks & XHCI_NO_SOFT_RETRY ||
		    (ep->err_count++ > MAX_SOFT_RETRY) ||
		    le32_to_cpu(slot_ctx->tt_info) & TT_SLOT)
			break;

		td->status = 0;

		xhci_handle_halted_endpoint(xhci, ep, td, EP_SOFT_RESET);
		return 0;
	default:
		/* do nothing */
		break;
	}

	if (ep_trb == td->last_trb)
		td->urb->actual_length = requested - remaining;
	else
		td->urb->actual_length =
			sum_trb_lengths(xhci, ep_ring, ep_trb) +
			ep_trb_len - remaining;
finish_td:
	if (remaining > requested) {
		xhci_warn(xhci, "bad transfer trb length %d in event trb\n",
			  remaining);
		td->urb->actual_length = 0;
	}

	return finish_td(xhci, ep, ep_ring, td, trb_comp_code);
}

/*
 * If this function returns an error condition, it means it got a Transfer
 * event with a corrupted Slot ID, Endpoint ID, or TRB DMA address.
 * At this point, the host controller is probably hosed and should be reset.
 */
static int handle_tx_event(struct xhci_hcd *xhci,
			   struct xhci_interrupter *ir,
			   struct xhci_transfer_event *event)
{
	struct xhci_virt_ep *ep;
	struct xhci_ring *ep_ring;
	unsigned int slot_id;
	int ep_index;
	struct xhci_td *td = NULL;
	dma_addr_t ep_trb_dma;
	struct xhci_segment *ep_seg;
	union xhci_trb *ep_trb;
	int status = -EINPROGRESS;
	struct xhci_ep_ctx *ep_ctx;
	u32 trb_comp_code;
	int td_num = 0;
	bool handling_skipped_tds = false;

	slot_id = TRB_TO_SLOT_ID(le32_to_cpu(event->flags));
	ep_index = TRB_TO_EP_ID(le32_to_cpu(event->flags)) - 1;
	trb_comp_code = GET_COMP_CODE(le32_to_cpu(event->transfer_len));
	ep_trb_dma = le64_to_cpu(event->buffer);

	ep = xhci_get_virt_ep(xhci, slot_id, ep_index);
	if (!ep) {
		xhci_err(xhci, "ERROR Invalid Transfer event\n");
		goto err_out;
	}

	ep_ring = xhci_dma_to_transfer_ring(ep, ep_trb_dma);
	ep_ctx = xhci_get_ep_ctx(xhci, ep->vdev->out_ctx, ep_index);

	if (GET_EP_CTX_STATE(ep_ctx) == EP_STATE_DISABLED) {
		xhci_err(xhci,
			 "ERROR Transfer event for disabled endpoint slot %u ep %u\n",
			  slot_id, ep_index);
		goto err_out;
	}

	/* Some transfer events don't always point to a trb, see xhci 4.17.4 */
	if (!ep_ring) {
		switch (trb_comp_code) {
		case COMP_STALL_ERROR:
		case COMP_USB_TRANSACTION_ERROR:
		case COMP_INVALID_STREAM_TYPE_ERROR:
		case COMP_INVALID_STREAM_ID_ERROR:
			xhci_dbg(xhci, "Stream transaction error ep %u no id\n",
				 ep_index);
			if (ep->err_count++ > MAX_SOFT_RETRY)
				xhci_handle_halted_endpoint(xhci, ep, NULL,
							    EP_HARD_RESET);
			else
				xhci_handle_halted_endpoint(xhci, ep, NULL,
							    EP_SOFT_RESET);
			goto cleanup;
		case COMP_RING_UNDERRUN:
		case COMP_RING_OVERRUN:
		case COMP_STOPPED_LENGTH_INVALID:
			goto cleanup;
		default:
			xhci_err(xhci, "ERROR Transfer event for unknown stream ring slot %u ep %u\n",
				 slot_id, ep_index);
			goto err_out;
		}
	}

	/* Count current td numbers if ep->skip is set */
	if (ep->skip)
		td_num += list_count_nodes(&ep_ring->td_list);

	/* Look for common error cases */
	switch (trb_comp_code) {
	/* Skip codes that require special handling depending on
	 * transfer type
	 */
	case COMP_SUCCESS:
		if (EVENT_TRB_LEN(le32_to_cpu(event->transfer_len)) == 0)
			break;
		if (xhci->quirks & XHCI_TRUST_TX_LENGTH ||
		    ep_ring->last_td_was_short)
			trb_comp_code = COMP_SHORT_PACKET;
		else
			xhci_warn_ratelimited(xhci,
					      "WARN Successful completion on short TX for slot %u ep %u: needs XHCI_TRUST_TX_LENGTH quirk?\n",
					      slot_id, ep_index);
		break;
	case COMP_SHORT_PACKET:
		break;
	/* Completion codes for endpoint stopped state */
	case COMP_STOPPED:
		xhci_dbg(xhci, "Stopped on Transfer TRB for slot %u ep %u\n",
			 slot_id, ep_index);
		break;
	case COMP_STOPPED_LENGTH_INVALID:
		xhci_dbg(xhci,
			 "Stopped on No-op or Link TRB for slot %u ep %u\n",
			 slot_id, ep_index);
		break;
	case COMP_STOPPED_SHORT_PACKET:
		xhci_dbg(xhci,
			 "Stopped with short packet transfer detected for slot %u ep %u\n",
			 slot_id, ep_index);
		break;
	/* Completion codes for endpoint halted state */
	case COMP_STALL_ERROR:
		xhci_dbg(xhci, "Stalled endpoint for slot %u ep %u\n", slot_id,
			 ep_index);
		status = -EPIPE;
		break;
	case COMP_SPLIT_TRANSACTION_ERROR:
		xhci_dbg(xhci, "Split transaction error for slot %u ep %u\n",
			 slot_id, ep_index);
		status = -EPROTO;
		break;
	case COMP_USB_TRANSACTION_ERROR:
		xhci_dbg(xhci, "Transfer error for slot %u ep %u on endpoint\n",
			 slot_id, ep_index);
		status = -EPROTO;
		break;
	case COMP_BABBLE_DETECTED_ERROR:
		xhci_dbg(xhci, "Babble error for slot %u ep %u on endpoint\n",
			 slot_id, ep_index);
		status = -EOVERFLOW;
		break;
	/* Completion codes for endpoint error state */
	case COMP_TRB_ERROR:
		xhci_warn(xhci,
			  "WARN: TRB error for slot %u ep %u on endpoint\n",
			  slot_id, ep_index);
		status = -EILSEQ;
		break;
	/* completion codes not indicating endpoint state change */
	case COMP_DATA_BUFFER_ERROR:
		xhci_warn(xhci,
			  "WARN: HC couldn't access mem fast enough for slot %u ep %u\n",
			  slot_id, ep_index);
		status = -ENOSR;
		break;
	case COMP_BANDWIDTH_OVERRUN_ERROR:
		xhci_warn(xhci,
			  "WARN: bandwidth overrun event for slot %u ep %u on endpoint\n",
			  slot_id, ep_index);
		break;
	case COMP_ISOCH_BUFFER_OVERRUN:
		xhci_warn(xhci,
			  "WARN: buffer overrun event for slot %u ep %u on endpoint",
			  slot_id, ep_index);
		break;
	case COMP_RING_UNDERRUN:
		/*
		 * When the Isoch ring is empty, the xHC will generate
		 * a Ring Overrun Event for IN Isoch endpoint or Ring
		 * Underrun Event for OUT Isoch endpoint.
		 */
		xhci_dbg(xhci, "underrun event on endpoint\n");
		if (!list_empty(&ep_ring->td_list))
			xhci_dbg(xhci, "Underrun Event for slot %d ep %d "
					"still with TDs queued?\n",
				 TRB_TO_SLOT_ID(le32_to_cpu(event->flags)),
				 ep_index);
		goto cleanup;
	case COMP_RING_OVERRUN:
		xhci_dbg(xhci, "overrun event on endpoint\n");
		if (!list_empty(&ep_ring->td_list))
			xhci_dbg(xhci, "Overrun Event for slot %d ep %d "
					"still with TDs queued?\n",
				 TRB_TO_SLOT_ID(le32_to_cpu(event->flags)),
				 ep_index);
		goto cleanup;
	case COMP_MISSED_SERVICE_ERROR:
		/*
		 * When encounter missed service error, one or more isoc tds
		 * may be missed by xHC.
		 * Set skip flag of the ep_ring; Complete the missed tds as
		 * short transfer when process the ep_ring next time.
		 */
		ep->skip = true;
		xhci_dbg(xhci,
			 "Miss service interval error for slot %u ep %u, set skip flag\n",
			 slot_id, ep_index);
		goto cleanup;
	case COMP_NO_PING_RESPONSE_ERROR:
		ep->skip = true;
		xhci_dbg(xhci,
			 "No Ping response error for slot %u ep %u, Skip one Isoc TD\n",
			 slot_id, ep_index);
		goto cleanup;

	case COMP_INCOMPATIBLE_DEVICE_ERROR:
		/* needs disable slot command to recover */
		xhci_warn(xhci,
			  "WARN: detect an incompatible device for slot %u ep %u",
			  slot_id, ep_index);
		status = -EPROTO;
		break;
	default:
		if (xhci_is_vendor_info_code(xhci, trb_comp_code)) {
			status = 0;
			break;
		}
		xhci_warn(xhci,
			  "ERROR Unknown event condition %u for slot %u ep %u , HC probably busted\n",
			  trb_comp_code, slot_id, ep_index);
		goto cleanup;
	}

	do {
		/* This TRB should be in the TD at the head of this ring's
		 * TD list.
		 */
		if (list_empty(&ep_ring->td_list)) {
			/*
			 * Don't print wanings if it's due to a stopped endpoint
			 * generating an extra completion event if the device
			 * was suspended. Or, a event for the last TRB of a
			 * short TD we already got a short event for.
			 * The short TD is already removed from the TD list.
			 */

			if (!(trb_comp_code == COMP_STOPPED ||
			      trb_comp_code == COMP_STOPPED_LENGTH_INVALID ||
			      ep_ring->last_td_was_short)) {
				xhci_warn(xhci, "WARN Event TRB for slot %d ep %d with no TDs queued?\n",
						TRB_TO_SLOT_ID(le32_to_cpu(event->flags)),
						ep_index);
			}
			if (ep->skip) {
				ep->skip = false;
				xhci_dbg(xhci, "td_list is empty while skip flag set. Clear skip flag for slot %u ep %u.\n",
					 slot_id, ep_index);
			}
			if (trb_comp_code == COMP_STALL_ERROR ||
			    xhci_requires_manual_halt_cleanup(xhci, ep_ctx,
							      trb_comp_code)) {
				xhci_handle_halted_endpoint(xhci, ep, NULL,
							    EP_HARD_RESET);
			}
			goto cleanup;
		}

		/* We've skipped all the TDs on the ep ring when ep->skip set */
		if (ep->skip && td_num == 0) {
			ep->skip = false;
			xhci_dbg(xhci, "All tds on the ep_ring skipped. Clear skip flag for slot %u ep %u.\n",
				 slot_id, ep_index);
			goto cleanup;
		}

		td = list_first_entry(&ep_ring->td_list, struct xhci_td,
				      td_list);
		if (ep->skip)
			td_num--;

		/* Is this a TRB in the currently executing TD? */
		ep_seg = trb_in_td(xhci, td->start_seg, td->first_trb,
				td->last_trb, ep_trb_dma, false);

		/*
		 * Skip the Force Stopped Event. The event_trb(event_dma) of FSE
		 * is not in the current TD pointed by ep_ring->dequeue because
		 * that the hardware dequeue pointer still at the previous TRB
		 * of the current TD. The previous TRB maybe a Link TD or the
		 * last TRB of the previous TD. The command completion handle
		 * will take care the rest.
		 */
		if (!ep_seg && (trb_comp_code == COMP_STOPPED ||
			   trb_comp_code == COMP_STOPPED_LENGTH_INVALID)) {
			goto cleanup;
		}

		if (!ep_seg) {

			if (ep->skip && usb_endpoint_xfer_isoc(&td->urb->ep->desc)) {
				skip_isoc_td(xhci, td, ep, status);
				goto cleanup;
			}

			/*
			 * Some hosts give a spurious success event after a short
			 * transfer. Ignore it.
			 */
			if ((xhci->quirks & XHCI_SPURIOUS_SUCCESS) &&
			    ep_ring->last_td_was_short) {
				ep_ring->last_td_was_short = false;
				goto cleanup;
			}

			/*
			 * xhci 4.10.2 states isoc endpoints should continue
			 * processing the next TD if there was an error mid TD.
			 * So host like NEC don't generate an event for the last
			 * isoc TRB even if the IOC flag is set.
			 * xhci 4.9.1 states that if there are errors in mult-TRB
			 * TDs xHC should generate an error for that TRB, and if xHC
			 * proceeds to the next TD it should genete an event for
			 * any TRB with IOC flag on the way. Other host follow this.
			 * So this event might be for the next TD.
			 */
			if (td->error_mid_td &&
			    !list_is_last(&td->td_list, &ep_ring->td_list)) {
				struct xhci_td *td_next = list_next_entry(td, td_list);

				ep_seg = trb_in_td(xhci, td_next->start_seg, td_next->first_trb,
						   td_next->last_trb, ep_trb_dma, false);
				if (ep_seg) {
					/* give back previous TD, start handling new */
					xhci_dbg(xhci, "Missing TD completion event after mid TD error\n");
					ep_ring->dequeue = td->last_trb;
					ep_ring->deq_seg = td->last_trb_seg;
					inc_deq(xhci, ep_ring);
					xhci_td_cleanup(xhci, td, ep_ring, td->status);
					td = td_next;
				}
			}

			if (!ep_seg) {
				/* HC is busted, give up! */
				xhci_err(xhci,
					"ERROR Transfer event TRB DMA ptr not "
					"part of current TD ep_index %d "
					"comp_code %u\n", ep_index,
					trb_comp_code);
				trb_in_td(xhci, td->start_seg, td->first_trb,
					  td->last_trb, ep_trb_dma, true);
				return -ESHUTDOWN;
			}
		}
		if (trb_comp_code == COMP_SHORT_PACKET)
			ep_ring->last_td_was_short = true;
		else
			ep_ring->last_td_was_short = false;

		if (ep->skip) {
			xhci_dbg(xhci,
				 "Found td. Clear skip flag for slot %u ep %u.\n",
				 slot_id, ep_index);
			ep->skip = false;
		}

		ep_trb = &ep_seg->trbs[(ep_trb_dma - ep_seg->dma) /
						sizeof(*ep_trb)];

		trace_xhci_handle_transfer(ep_ring,
				(struct xhci_generic_trb *) ep_trb);

		/*
		 * No-op TRB could trigger interrupts in a case where
		 * a URB was killed and a STALL_ERROR happens right
		 * after the endpoint ring stopped. Reset the halted
		 * endpoint. Otherwise, the endpoint remains stalled
		 * indefinitely.
		 */

		if (trb_is_noop(ep_trb)) {
			if (trb_comp_code == COMP_STALL_ERROR ||
			    xhci_requires_manual_halt_cleanup(xhci, ep_ctx,
							      trb_comp_code))
				xhci_handle_halted_endpoint(xhci, ep, td,
							    EP_HARD_RESET);
			goto cleanup;
		}

		td->status = status;

		/* update the urb's actual_length and give back to the core */
		if (usb_endpoint_xfer_control(&td->urb->ep->desc))
			process_ctrl_td(xhci, ep, ep_ring, td, ep_trb, event);
		else if (usb_endpoint_xfer_isoc(&td->urb->ep->desc))
			process_isoc_td(xhci, ep, ep_ring, td, ep_trb, event);
		else
			process_bulk_intr_td(xhci, ep, ep_ring, td, ep_trb, event);
cleanup:
		handling_skipped_tds = ep->skip &&
			trb_comp_code != COMP_MISSED_SERVICE_ERROR &&
			trb_comp_code != COMP_NO_PING_RESPONSE_ERROR;

	/*
	 * If ep->skip is set, it means there are missed tds on the
	 * endpoint ring need to take care of.
	 * Process them as short transfer until reach the td pointed by
	 * the event.
	 */
	} while (handling_skipped_tds);

	return 0;

err_out:
	xhci_err(xhci, "@%016llx %08x %08x %08x %08x\n",
		 (unsigned long long) xhci_trb_virt_to_dma(
			 ir->event_ring->deq_seg,
			 ir->event_ring->dequeue),
		 lower_32_bits(le64_to_cpu(event->buffer)),
		 upper_32_bits(le64_to_cpu(event->buffer)),
		 le32_to_cpu(event->transfer_len),
		 le32_to_cpu(event->flags));
	return -ENODEV;
}

/*
 * This function handles one OS-owned event on the event ring. It may drop
 * xhci->lock between event processing (e.g. to pass up port status changes).
 */
static int xhci_handle_event_trb(struct xhci_hcd *xhci, struct xhci_interrupter *ir,
				 union xhci_trb *event)
{
	u32 trb_type;

	trace_xhci_handle_event(ir->event_ring, &event->generic);

	/*
	 * Barrier between reading the TRB_CYCLE (valid) flag before, and any
	 * speculative reads of the event's flags/data below.
	 */
	rmb();
	trb_type = TRB_FIELD_TO_TYPE(le32_to_cpu(event->event_cmd.flags));
	/* FIXME: Handle more event types. */

	switch (trb_type) {
	case TRB_COMPLETION:
		handle_cmd_completion(xhci, &event->event_cmd);
		break;
	case TRB_PORT_STATUS:
		handle_port_status(xhci, ir, event);
		break;
	case TRB_TRANSFER:
		handle_tx_event(xhci, ir, &event->trans_event);
		break;
	case TRB_DEV_NOTE:
		handle_device_notification(xhci, event);
		break;
	default:
		if (trb_type >= TRB_VENDOR_DEFINED_LOW)
			handle_vendor_event(xhci, event, trb_type);
		else
			xhci_warn(xhci, "ERROR unknown event type %d\n", trb_type);
	}
	/* Any of the above functions may drop and re-acquire the lock, so check
	 * to make sure a watchdog timer didn't mark the host as non-responsive.
	 */
	if (xhci->xhc_state & XHCI_STATE_DYING) {
		xhci_dbg(xhci, "xHCI host dying, returning from event handler.\n");
		return -ENODEV;
	}

	return 0;
}

/*
 * Update Event Ring Dequeue Pointer:
 * - When all events have finished
 * - To avoid "Event Ring Full Error" condition
 */
static void xhci_update_erst_dequeue(struct xhci_hcd *xhci,
				     struct xhci_interrupter *ir,
				     bool clear_ehb)
{
	u64 temp_64;
	dma_addr_t deq;

	temp_64 = xhci_read_64(xhci, &ir->ir_set->erst_dequeue);
	deq = xhci_trb_virt_to_dma(ir->event_ring->deq_seg,
				   ir->event_ring->dequeue);
	if (deq == 0)
		xhci_warn(xhci, "WARN something wrong with SW event ring dequeue ptr\n");
	/*
	 * Per 4.9.4, Software writes to the ERDP register shall always advance
	 * the Event Ring Dequeue Pointer value.
	 */
	if ((temp_64 & ERST_PTR_MASK) == (deq & ERST_PTR_MASK) && !clear_ehb)
		return;

	/* Update HC event ring dequeue pointer */
	temp_64 = ir->event_ring->deq_seg->num & ERST_DESI_MASK;
	temp_64 |= deq & ERST_PTR_MASK;

	/* Clear the event handler busy flag (RW1C) */
	if (clear_ehb)
		temp_64 |= ERST_EHB;
	xhci_write_64(xhci, temp_64, &ir->ir_set->erst_dequeue);
}

/* Clear the interrupt pending bit for a specific interrupter. */
static void xhci_clear_interrupt_pending(struct xhci_hcd *xhci,
					 struct xhci_interrupter *ir)
{
	if (!ir->ip_autoclear) {
		u32 irq_pending;

		irq_pending = readl(&ir->ir_set->irq_pending);
		irq_pending |= IMAN_IP;
		writel(irq_pending, &ir->ir_set->irq_pending);
	}
}

/*
 * Handle all OS-owned events on an interrupter event ring. It may drop
 * and reaquire xhci->lock between event processing.
 */
static int xhci_handle_events(struct xhci_hcd *xhci, struct xhci_interrupter *ir)
{
	int event_loop = 0;
	int err;
	u64 temp;

	xhci_clear_interrupt_pending(xhci, ir);

	/* Event ring hasn't been allocated yet. */
	if (!ir->event_ring || !ir->event_ring->dequeue) {
		xhci_err(xhci, "ERROR interrupter event ring not ready\n");
		return -ENOMEM;
	}

	if (xhci->xhc_state & XHCI_STATE_DYING ||
	    xhci->xhc_state & XHCI_STATE_HALTED) {
		xhci_dbg(xhci, "xHCI dying, ignoring interrupt. Shouldn't IRQs be disabled?\n");

		/* Clear the event handler busy flag (RW1C) */
		temp = xhci_read_64(xhci, &ir->ir_set->erst_dequeue);
		xhci_write_64(xhci, temp | ERST_EHB, &ir->ir_set->erst_dequeue);
		return -ENODEV;
	}

	/* Process all OS owned event TRBs on this event ring */
	while (unhandled_event_trb(ir->event_ring)) {
		err = xhci_handle_event_trb(xhci, ir, ir->event_ring->dequeue);

		/*
		 * If half a segment of events have been handled in one go then
		 * update ERDP, and force isoc trbs to interrupt more often
		 */
		if (event_loop++ > TRBS_PER_SEGMENT / 2) {
			xhci_update_erst_dequeue(xhci, ir, false);

			if (ir->isoc_bei_interval > AVOID_BEI_INTERVAL_MIN)
				ir->isoc_bei_interval = ir->isoc_bei_interval / 2;

			event_loop = 0;
		}

		/* Update SW event ring dequeue pointer */
		inc_deq(xhci, ir->event_ring);

		if (err)
			break;
	}

	xhci_update_erst_dequeue(xhci, ir, true);

	return 0;
}

/*
 * xHCI spec says we can get an interrupt, and if the HC has an error condition,
 * we might get bad data out of the event ring.  Section 4.10.2.7 has a list of
 * indicators of an event TRB error, but we check the status *first* to be safe.
 */
irqreturn_t xhci_irq(struct usb_hcd *hcd)
{
	struct xhci_hcd *xhci = hcd_to_xhci(hcd);
<<<<<<< HEAD
	irqreturn_t ret = IRQ_NONE;
=======
	irqreturn_t ret = IRQ_HANDLED;
>>>>>>> f34bf546
	u32 status;

	spin_lock(&xhci->lock);
	/* Check if the xHC generated the interrupt, or the irq is shared */
	status = readl(&xhci->op_regs->status);
	if (status == ~(u32)0) {
		xhci_hc_died(xhci);
		goto out;
	}

	if (!(status & STS_EINT)) {
		ret = IRQ_NONE;
		goto out;
	}

	if (status & STS_HCE) {
		xhci_warn(xhci, "WARNING: Host Controller Error\n");
		goto out;
	}

	if (status & STS_FATAL) {
		xhci_warn(xhci, "WARNING: Host System Error\n");
		xhci_halt(xhci);
		goto out;
	}

	/*
	 * Clear the op reg interrupt status first,
	 * so we can receive interrupts from other MSI-X interrupters.
	 * Write 1 to clear the interrupt status.
	 */
	status |= STS_EINT;
	writel(status, &xhci->op_regs->status);
<<<<<<< HEAD
	ret = IRQ_HANDLED;
=======
>>>>>>> f34bf546

	/* This is the handler of the primary interrupter */
	xhci_handle_events(xhci, xhci->interrupters[0]);
out:
	spin_unlock(&xhci->lock);

	return ret;
}

irqreturn_t xhci_msi_irq(int irq, void *hcd)
{
	return xhci_irq(hcd);
}
EXPORT_SYMBOL_GPL(xhci_msi_irq);

/****		Endpoint Ring Operations	****/

/*
 * Generic function for queueing a TRB on a ring.
 * The caller must have checked to make sure there's room on the ring.
 *
 * @more_trbs_coming:	Will you enqueue more TRBs before calling
 *			prepare_transfer()?
 */
static void queue_trb(struct xhci_hcd *xhci, struct xhci_ring *ring,
		bool more_trbs_coming,
		u32 field1, u32 field2, u32 field3, u32 field4)
{
	struct xhci_generic_trb *trb;

	trb = &ring->enqueue->generic;
	trb->field[0] = cpu_to_le32(field1);
	trb->field[1] = cpu_to_le32(field2);
	trb->field[2] = cpu_to_le32(field3);
	/* make sure TRB is fully written before giving it to the controller */
	wmb();
	trb->field[3] = cpu_to_le32(field4);

	trace_xhci_queue_trb(ring, trb);

	inc_enq(xhci, ring, more_trbs_coming);
}

/*
 * Does various checks on the endpoint ring, and makes it ready to queue num_trbs.
 * expand ring if it start to be full.
 */
static int prepare_ring(struct xhci_hcd *xhci, struct xhci_ring *ep_ring,
		u32 ep_state, unsigned int num_trbs, gfp_t mem_flags)
{
	unsigned int link_trb_count = 0;
	unsigned int new_segs = 0;

	/* Make sure the endpoint has been added to xHC schedule */
	switch (ep_state) {
	case EP_STATE_DISABLED:
		/*
		 * USB core changed config/interfaces without notifying us,
		 * or hardware is reporting the wrong state.
		 */
		xhci_warn(xhci, "WARN urb submitted to disabled ep\n");
		return -ENOENT;
	case EP_STATE_ERROR:
		xhci_warn(xhci, "WARN waiting for error on ep to be cleared\n");
		/* FIXME event handling code for error needs to clear it */
		/* XXX not sure if this should be -ENOENT or not */
		return -EINVAL;
	case EP_STATE_HALTED:
		xhci_dbg(xhci, "WARN halted endpoint, queueing URB anyway.\n");
		break;
	case EP_STATE_STOPPED:
	case EP_STATE_RUNNING:
		break;
	default:
		xhci_err(xhci, "ERROR unknown endpoint state for ep\n");
		/*
		 * FIXME issue Configure Endpoint command to try to get the HC
		 * back into a known state.
		 */
		return -EINVAL;
	}

	if (ep_ring != xhci->cmd_ring) {
		new_segs = xhci_ring_expansion_needed(xhci, ep_ring, num_trbs);
	} else if (xhci_num_trbs_free(xhci, ep_ring) <= num_trbs) {
		xhci_err(xhci, "Do not support expand command ring\n");
		return -ENOMEM;
	}

	if (new_segs) {
		xhci_dbg_trace(xhci, trace_xhci_dbg_ring_expansion,
				"ERROR no room on ep ring, try ring expansion");
		if (xhci_ring_expansion(xhci, ep_ring, new_segs, mem_flags)) {
			xhci_err(xhci, "Ring expansion failed\n");
			return -ENOMEM;
		}
	}

	while (trb_is_link(ep_ring->enqueue)) {
		/* If we're not dealing with 0.95 hardware or isoc rings
		 * on AMD 0.96 host, clear the chain bit.
		 */
		if (!xhci_link_trb_quirk(xhci) &&
		    !(ep_ring->type == TYPE_ISOC &&
		      (xhci->quirks & XHCI_AMD_0x96_HOST)))
			ep_ring->enqueue->link.control &=
				cpu_to_le32(~TRB_CHAIN);
		else
			ep_ring->enqueue->link.control |=
				cpu_to_le32(TRB_CHAIN);

		wmb();
		ep_ring->enqueue->link.control ^= cpu_to_le32(TRB_CYCLE);

		/* Toggle the cycle bit after the last ring segment. */
		if (link_trb_toggles_cycle(ep_ring->enqueue))
			ep_ring->cycle_state ^= 1;

		ep_ring->enq_seg = ep_ring->enq_seg->next;
		ep_ring->enqueue = ep_ring->enq_seg->trbs;

		/* prevent infinite loop if all first trbs are link trbs */
		if (link_trb_count++ > ep_ring->num_segs) {
			xhci_warn(xhci, "Ring is an endless link TRB loop\n");
			return -EINVAL;
		}
	}

	if (last_trb_on_seg(ep_ring->enq_seg, ep_ring->enqueue)) {
		xhci_warn(xhci, "Missing link TRB at end of ring segment\n");
		return -EINVAL;
	}

	return 0;
}

static int prepare_transfer(struct xhci_hcd *xhci,
		struct xhci_virt_device *xdev,
		unsigned int ep_index,
		unsigned int stream_id,
		unsigned int num_trbs,
		struct urb *urb,
		unsigned int td_index,
		gfp_t mem_flags)
{
	int ret;
	struct urb_priv *urb_priv;
	struct xhci_td	*td;
	struct xhci_ring *ep_ring;
	struct xhci_ep_ctx *ep_ctx = xhci_get_ep_ctx(xhci, xdev->out_ctx, ep_index);

	ep_ring = xhci_triad_to_transfer_ring(xhci, xdev->slot_id, ep_index,
					      stream_id);
	if (!ep_ring) {
		xhci_dbg(xhci, "Can't prepare ring for bad stream ID %u\n",
				stream_id);
		return -EINVAL;
	}

	ret = prepare_ring(xhci, ep_ring, GET_EP_CTX_STATE(ep_ctx),
			   num_trbs, mem_flags);
	if (ret)
		return ret;

	urb_priv = urb->hcpriv;
	td = &urb_priv->td[td_index];

	INIT_LIST_HEAD(&td->td_list);
	INIT_LIST_HEAD(&td->cancelled_td_list);

	if (td_index == 0) {
		ret = usb_hcd_link_urb_to_ep(bus_to_hcd(urb->dev->bus), urb);
		if (unlikely(ret))
			return ret;
	}

	td->urb = urb;
	/* Add this TD to the tail of the endpoint ring's TD list */
	list_add_tail(&td->td_list, &ep_ring->td_list);
	td->start_seg = ep_ring->enq_seg;
	td->first_trb = ep_ring->enqueue;

	return 0;
}

unsigned int count_trbs(u64 addr, u64 len)
{
	unsigned int num_trbs;

	num_trbs = DIV_ROUND_UP(len + (addr & (TRB_MAX_BUFF_SIZE - 1)),
			TRB_MAX_BUFF_SIZE);
	if (num_trbs == 0)
		num_trbs++;

	return num_trbs;
}

static inline unsigned int count_trbs_needed(struct urb *urb)
{
	return count_trbs(urb->transfer_dma, urb->transfer_buffer_length);
}

static unsigned int count_sg_trbs_needed(struct urb *urb)
{
	struct scatterlist *sg;
	unsigned int i, len, full_len, num_trbs = 0;

	full_len = urb->transfer_buffer_length;

	for_each_sg(urb->sg, sg, urb->num_mapped_sgs, i) {
		len = sg_dma_len(sg);
		num_trbs += count_trbs(sg_dma_address(sg), len);
		len = min_t(unsigned int, len, full_len);
		full_len -= len;
		if (full_len == 0)
			break;
	}

	return num_trbs;
}

static unsigned int count_isoc_trbs_needed(struct urb *urb, int i)
{
	u64 addr, len;

	addr = (u64) (urb->transfer_dma + urb->iso_frame_desc[i].offset);
	len = urb->iso_frame_desc[i].length;

	return count_trbs(addr, len);
}

static void check_trb_math(struct urb *urb, int running_total)
{
	if (unlikely(running_total != urb->transfer_buffer_length))
		dev_err(&urb->dev->dev, "%s - ep %#x - Miscalculated tx length, "
				"queued %#x (%d), asked for %#x (%d)\n",
				__func__,
				urb->ep->desc.bEndpointAddress,
				running_total, running_total,
				urb->transfer_buffer_length,
				urb->transfer_buffer_length);
}

static void giveback_first_trb(struct xhci_hcd *xhci, int slot_id,
		unsigned int ep_index, unsigned int stream_id, int start_cycle,
		struct xhci_generic_trb *start_trb)
{
	/*
	 * Pass all the TRBs to the hardware at once and make sure this write
	 * isn't reordered.
	 */
	wmb();
	if (start_cycle)
		start_trb->field[3] |= cpu_to_le32(start_cycle);
	else
		start_trb->field[3] &= cpu_to_le32(~TRB_CYCLE);
	xhci_ring_ep_doorbell(xhci, slot_id, ep_index, stream_id);
}

static void check_interval(struct xhci_hcd *xhci, struct urb *urb,
						struct xhci_ep_ctx *ep_ctx)
{
	int xhci_interval;
	int ep_interval;

	xhci_interval = EP_INTERVAL_TO_UFRAMES(le32_to_cpu(ep_ctx->ep_info));
	ep_interval = urb->interval;

	/* Convert to microframes */
	if (urb->dev->speed == USB_SPEED_LOW ||
			urb->dev->speed == USB_SPEED_FULL)
		ep_interval *= 8;

	/* FIXME change this to a warning and a suggestion to use the new API
	 * to set the polling interval (once the API is added).
	 */
	if (xhci_interval != ep_interval) {
		dev_dbg_ratelimited(&urb->dev->dev,
				"Driver uses different interval (%d microframe%s) than xHCI (%d microframe%s)\n",
				ep_interval, ep_interval == 1 ? "" : "s",
				xhci_interval, xhci_interval == 1 ? "" : "s");
		urb->interval = xhci_interval;
		/* Convert back to frames for LS/FS devices */
		if (urb->dev->speed == USB_SPEED_LOW ||
				urb->dev->speed == USB_SPEED_FULL)
			urb->interval /= 8;
	}
}

/*
 * xHCI uses normal TRBs for both bulk and interrupt.  When the interrupt
 * endpoint is to be serviced, the xHC will consume (at most) one TD.  A TD
 * (comprised of sg list entries) can take several service intervals to
 * transmit.
 */
int xhci_queue_intr_tx(struct xhci_hcd *xhci, gfp_t mem_flags,
		struct urb *urb, int slot_id, unsigned int ep_index)
{
	struct xhci_ep_ctx *ep_ctx;

	ep_ctx = xhci_get_ep_ctx(xhci, xhci->devs[slot_id]->out_ctx, ep_index);
	check_interval(xhci, urb, ep_ctx);

	return xhci_queue_bulk_tx(xhci, mem_flags, urb, slot_id, ep_index);
}

/*
 * For xHCI 1.0 host controllers, TD size is the number of max packet sized
 * packets remaining in the TD (*not* including this TRB).
 *
 * Total TD packet count = total_packet_count =
 *     DIV_ROUND_UP(TD size in bytes / wMaxPacketSize)
 *
 * Packets transferred up to and including this TRB = packets_transferred =
 *     rounddown(total bytes transferred including this TRB / wMaxPacketSize)
 *
 * TD size = total_packet_count - packets_transferred
 *
 * For xHCI 0.96 and older, TD size field should be the remaining bytes
 * including this TRB, right shifted by 10
 *
 * For all hosts it must fit in bits 21:17, so it can't be bigger than 31.
 * This is taken care of in the TRB_TD_SIZE() macro
 *
 * The last TRB in a TD must have the TD size set to zero.
 */
static u32 xhci_td_remainder(struct xhci_hcd *xhci, int transferred,
			      int trb_buff_len, unsigned int td_total_len,
			      struct urb *urb, bool more_trbs_coming)
{
	u32 maxp, total_packet_count;

	/* MTK xHCI 0.96 contains some features from 1.0 */
	if (xhci->hci_version < 0x100 && !(xhci->quirks & XHCI_MTK_HOST))
		return ((td_total_len - transferred) >> 10);

	/* One TRB with a zero-length data packet. */
	if (!more_trbs_coming || (transferred == 0 && trb_buff_len == 0) ||
	    trb_buff_len == td_total_len)
		return 0;

	/* for MTK xHCI 0.96, TD size include this TRB, but not in 1.x */
	if ((xhci->quirks & XHCI_MTK_HOST) && (xhci->hci_version < 0x100))
		trb_buff_len = 0;

	maxp = usb_endpoint_maxp(&urb->ep->desc);
	total_packet_count = DIV_ROUND_UP(td_total_len, maxp);

	/* Queueing functions don't count the current TRB into transferred */
	return (total_packet_count - ((transferred + trb_buff_len) / maxp));
}


static int xhci_align_td(struct xhci_hcd *xhci, struct urb *urb, u32 enqd_len,
			 u32 *trb_buff_len, struct xhci_segment *seg)
{
	struct device *dev = xhci_to_hcd(xhci)->self.sysdev;
	unsigned int unalign;
	unsigned int max_pkt;
	u32 new_buff_len;
	size_t len;

	max_pkt = usb_endpoint_maxp(&urb->ep->desc);
	unalign = (enqd_len + *trb_buff_len) % max_pkt;

	/* we got lucky, last normal TRB data on segment is packet aligned */
	if (unalign == 0)
		return 0;

	xhci_dbg(xhci, "Unaligned %d bytes, buff len %d\n",
		 unalign, *trb_buff_len);

	/* is the last nornal TRB alignable by splitting it */
	if (*trb_buff_len > unalign) {
		*trb_buff_len -= unalign;
		xhci_dbg(xhci, "split align, new buff len %d\n", *trb_buff_len);
		return 0;
	}

	/*
	 * We want enqd_len + trb_buff_len to sum up to a number aligned to
	 * number which is divisible by the endpoint's wMaxPacketSize. IOW:
	 * (size of currently enqueued TRBs + remainder) % wMaxPacketSize == 0.
	 */
	new_buff_len = max_pkt - (enqd_len % max_pkt);

	if (new_buff_len > (urb->transfer_buffer_length - enqd_len))
		new_buff_len = (urb->transfer_buffer_length - enqd_len);

	/* create a max max_pkt sized bounce buffer pointed to by last trb */
	if (usb_urb_dir_out(urb)) {
		if (urb->num_sgs) {
			len = sg_pcopy_to_buffer(urb->sg, urb->num_sgs,
						 seg->bounce_buf, new_buff_len, enqd_len);
			if (len != new_buff_len)
				xhci_warn(xhci, "WARN Wrong bounce buffer write length: %zu != %d\n",
					  len, new_buff_len);
		} else {
			memcpy(seg->bounce_buf, urb->transfer_buffer + enqd_len, new_buff_len);
		}

		seg->bounce_dma = dma_map_single(dev, seg->bounce_buf,
						 max_pkt, DMA_TO_DEVICE);
	} else {
		seg->bounce_dma = dma_map_single(dev, seg->bounce_buf,
						 max_pkt, DMA_FROM_DEVICE);
	}

	if (dma_mapping_error(dev, seg->bounce_dma)) {
		/* try without aligning. Some host controllers survive */
		xhci_warn(xhci, "Failed mapping bounce buffer, not aligning\n");
		return 0;
	}
	*trb_buff_len = new_buff_len;
	seg->bounce_len = new_buff_len;
	seg->bounce_offs = enqd_len;

	xhci_dbg(xhci, "Bounce align, new buff len %d\n", *trb_buff_len);

	return 1;
}

/* This is very similar to what ehci-q.c qtd_fill() does */
int xhci_queue_bulk_tx(struct xhci_hcd *xhci, gfp_t mem_flags,
		struct urb *urb, int slot_id, unsigned int ep_index)
{
	struct xhci_ring *ring;
	struct urb_priv *urb_priv;
	struct xhci_td *td;
	struct xhci_generic_trb *start_trb;
	struct scatterlist *sg = NULL;
	bool more_trbs_coming = true;
	bool need_zero_pkt = false;
	bool first_trb = true;
	unsigned int num_trbs;
	unsigned int start_cycle, num_sgs = 0;
	unsigned int enqd_len, block_len, trb_buff_len, full_len;
	int sent_len, ret;
	u32 field, length_field, remainder;
	u64 addr, send_addr;

	ring = xhci_urb_to_transfer_ring(xhci, urb);
	if (!ring)
		return -EINVAL;

	full_len = urb->transfer_buffer_length;
	/* If we have scatter/gather list, we use it. */
	if (urb->num_sgs && !(urb->transfer_flags & URB_DMA_MAP_SINGLE)) {
		num_sgs = urb->num_mapped_sgs;
		sg = urb->sg;
		addr = (u64) sg_dma_address(sg);
		block_len = sg_dma_len(sg);
		num_trbs = count_sg_trbs_needed(urb);
	} else {
		num_trbs = count_trbs_needed(urb);
		addr = (u64) urb->transfer_dma;
		block_len = full_len;
	}
	ret = prepare_transfer(xhci, xhci->devs[slot_id],
			ep_index, urb->stream_id,
			num_trbs, urb, 0, mem_flags);
	if (unlikely(ret < 0))
		return ret;

	urb_priv = urb->hcpriv;

	/* Deal with URB_ZERO_PACKET - need one more td/trb */
	if (urb->transfer_flags & URB_ZERO_PACKET && urb_priv->num_tds > 1)
		need_zero_pkt = true;

	td = &urb_priv->td[0];

	/*
	 * Don't give the first TRB to the hardware (by toggling the cycle bit)
	 * until we've finished creating all the other TRBs.  The ring's cycle
	 * state may change as we enqueue the other TRBs, so save it too.
	 */
	start_trb = &ring->enqueue->generic;
	start_cycle = ring->cycle_state;
	send_addr = addr;

	/* Queue the TRBs, even if they are zero-length */
	for (enqd_len = 0; first_trb || enqd_len < full_len;
			enqd_len += trb_buff_len) {
		field = TRB_TYPE(TRB_NORMAL);

		/* TRB buffer should not cross 64KB boundaries */
		trb_buff_len = TRB_BUFF_LEN_UP_TO_BOUNDARY(addr);
		trb_buff_len = min_t(unsigned int, trb_buff_len, block_len);

		if (enqd_len + trb_buff_len > full_len)
			trb_buff_len = full_len - enqd_len;

		/* Don't change the cycle bit of the first TRB until later */
		if (first_trb) {
			first_trb = false;
			if (start_cycle == 0)
				field |= TRB_CYCLE;
		} else
			field |= ring->cycle_state;

		/* Chain all the TRBs together; clear the chain bit in the last
		 * TRB to indicate it's the last TRB in the chain.
		 */
		if (enqd_len + trb_buff_len < full_len) {
			field |= TRB_CHAIN;
			if (trb_is_link(ring->enqueue + 1)) {
				if (xhci_align_td(xhci, urb, enqd_len,
						  &trb_buff_len,
						  ring->enq_seg)) {
					send_addr = ring->enq_seg->bounce_dma;
					/* assuming TD won't span 2 segs */
					td->bounce_seg = ring->enq_seg;
				}
			}
		}
		if (enqd_len + trb_buff_len >= full_len) {
			field &= ~TRB_CHAIN;
			field |= TRB_IOC;
			more_trbs_coming = false;
			td->last_trb = ring->enqueue;
			td->last_trb_seg = ring->enq_seg;
			if (xhci_urb_suitable_for_idt(urb)) {
				memcpy(&send_addr, urb->transfer_buffer,
				       trb_buff_len);
				le64_to_cpus(&send_addr);
				field |= TRB_IDT;
			}
		}

		/* Only set interrupt on short packet for IN endpoints */
		if (usb_urb_dir_in(urb))
			field |= TRB_ISP;

		/* Set the TRB length, TD size, and interrupter fields. */
		remainder = xhci_td_remainder(xhci, enqd_len, trb_buff_len,
					      full_len, urb, more_trbs_coming);

		length_field = TRB_LEN(trb_buff_len) |
			TRB_TD_SIZE(remainder) |
			TRB_INTR_TARGET(0);

		queue_trb(xhci, ring, more_trbs_coming | need_zero_pkt,
				lower_32_bits(send_addr),
				upper_32_bits(send_addr),
				length_field,
				field);
		td->num_trbs++;
		addr += trb_buff_len;
		sent_len = trb_buff_len;

		while (sg && sent_len >= block_len) {
			/* New sg entry */
			--num_sgs;
			sent_len -= block_len;
			sg = sg_next(sg);
			if (num_sgs != 0 && sg) {
				block_len = sg_dma_len(sg);
				addr = (u64) sg_dma_address(sg);
				addr += sent_len;
			}
		}
		block_len -= sent_len;
		send_addr = addr;
	}

	if (need_zero_pkt) {
		ret = prepare_transfer(xhci, xhci->devs[slot_id],
				       ep_index, urb->stream_id,
				       1, urb, 1, mem_flags);
		urb_priv->td[1].last_trb = ring->enqueue;
		urb_priv->td[1].last_trb_seg = ring->enq_seg;
		field = TRB_TYPE(TRB_NORMAL) | ring->cycle_state | TRB_IOC;
		queue_trb(xhci, ring, 0, 0, 0, TRB_INTR_TARGET(0), field);
		urb_priv->td[1].num_trbs++;
	}

	check_trb_math(urb, enqd_len);
	giveback_first_trb(xhci, slot_id, ep_index, urb->stream_id,
			start_cycle, start_trb);
	return 0;
}

/* Caller must have locked xhci->lock */
int xhci_queue_ctrl_tx(struct xhci_hcd *xhci, gfp_t mem_flags,
		struct urb *urb, int slot_id, unsigned int ep_index)
{
	struct xhci_ring *ep_ring;
	int num_trbs;
	int ret;
	struct usb_ctrlrequest *setup;
	struct xhci_generic_trb *start_trb;
	int start_cycle;
	u32 field;
	struct urb_priv *urb_priv;
	struct xhci_td *td;

	ep_ring = xhci_urb_to_transfer_ring(xhci, urb);
	if (!ep_ring)
		return -EINVAL;

	/*
	 * Need to copy setup packet into setup TRB, so we can't use the setup
	 * DMA address.
	 */
	if (!urb->setup_packet)
		return -EINVAL;

	/* 1 TRB for setup, 1 for status */
	num_trbs = 2;
	/*
	 * Don't need to check if we need additional event data and normal TRBs,
	 * since data in control transfers will never get bigger than 16MB
	 * XXX: can we get a buffer that crosses 64KB boundaries?
	 */
	if (urb->transfer_buffer_length > 0)
		num_trbs++;
	ret = prepare_transfer(xhci, xhci->devs[slot_id],
			ep_index, urb->stream_id,
			num_trbs, urb, 0, mem_flags);
	if (ret < 0)
		return ret;

	urb_priv = urb->hcpriv;
	td = &urb_priv->td[0];
	td->num_trbs = num_trbs;

	/*
	 * Don't give the first TRB to the hardware (by toggling the cycle bit)
	 * until we've finished creating all the other TRBs.  The ring's cycle
	 * state may change as we enqueue the other TRBs, so save it too.
	 */
	start_trb = &ep_ring->enqueue->generic;
	start_cycle = ep_ring->cycle_state;

	/* Queue setup TRB - see section 6.4.1.2.1 */
	/* FIXME better way to translate setup_packet into two u32 fields? */
	setup = (struct usb_ctrlrequest *) urb->setup_packet;
	field = 0;
	field |= TRB_IDT | TRB_TYPE(TRB_SETUP);
	if (start_cycle == 0)
		field |= 0x1;

	/* xHCI 1.0/1.1 6.4.1.2.1: Transfer Type field */
	if ((xhci->hci_version >= 0x100) || (xhci->quirks & XHCI_MTK_HOST)) {
		if (urb->transfer_buffer_length > 0) {
			if (setup->bRequestType & USB_DIR_IN)
				field |= TRB_TX_TYPE(TRB_DATA_IN);
			else
				field |= TRB_TX_TYPE(TRB_DATA_OUT);
		}
	}

	queue_trb(xhci, ep_ring, true,
		  setup->bRequestType | setup->bRequest << 8 | le16_to_cpu(setup->wValue) << 16,
		  le16_to_cpu(setup->wIndex) | le16_to_cpu(setup->wLength) << 16,
		  TRB_LEN(8) | TRB_INTR_TARGET(0),
		  /* Immediate data in pointer */
		  field);

	/* If there's data, queue data TRBs */
	/* Only set interrupt on short packet for IN endpoints */
	if (usb_urb_dir_in(urb))
		field = TRB_ISP | TRB_TYPE(TRB_DATA);
	else
		field = TRB_TYPE(TRB_DATA);

	if (urb->transfer_buffer_length > 0) {
		u32 length_field, remainder;
		u64 addr;

		if (xhci_urb_suitable_for_idt(urb)) {
			memcpy(&addr, urb->transfer_buffer,
			       urb->transfer_buffer_length);
			le64_to_cpus(&addr);
			field |= TRB_IDT;
		} else {
			addr = (u64) urb->transfer_dma;
		}

		remainder = xhci_td_remainder(xhci, 0,
				urb->transfer_buffer_length,
				urb->transfer_buffer_length,
				urb, 1);
		length_field = TRB_LEN(urb->transfer_buffer_length) |
				TRB_TD_SIZE(remainder) |
				TRB_INTR_TARGET(0);
		if (setup->bRequestType & USB_DIR_IN)
			field |= TRB_DIR_IN;
		queue_trb(xhci, ep_ring, true,
				lower_32_bits(addr),
				upper_32_bits(addr),
				length_field,
				field | ep_ring->cycle_state);
	}

	/* Save the DMA address of the last TRB in the TD */
	td->last_trb = ep_ring->enqueue;
	td->last_trb_seg = ep_ring->enq_seg;

	/* Queue status TRB - see Table 7 and sections 4.11.2.2 and 6.4.1.2.3 */
	/* If the device sent data, the status stage is an OUT transfer */
	if (urb->transfer_buffer_length > 0 && setup->bRequestType & USB_DIR_IN)
		field = 0;
	else
		field = TRB_DIR_IN;
	queue_trb(xhci, ep_ring, false,
			0,
			0,
			TRB_INTR_TARGET(0),
			/* Event on completion */
			field | TRB_IOC | TRB_TYPE(TRB_STATUS) | ep_ring->cycle_state);

	giveback_first_trb(xhci, slot_id, ep_index, 0,
			start_cycle, start_trb);
	return 0;
}

/*
 * The transfer burst count field of the isochronous TRB defines the number of
 * bursts that are required to move all packets in this TD.  Only SuperSpeed
 * devices can burst up to bMaxBurst number of packets per service interval.
 * This field is zero based, meaning a value of zero in the field means one
 * burst.  Basically, for everything but SuperSpeed devices, this field will be
 * zero.  Only xHCI 1.0 host controllers support this field.
 */
static unsigned int xhci_get_burst_count(struct xhci_hcd *xhci,
		struct urb *urb, unsigned int total_packet_count)
{
	unsigned int max_burst;

	if (xhci->hci_version < 0x100 || urb->dev->speed < USB_SPEED_SUPER)
		return 0;

	max_burst = urb->ep->ss_ep_comp.bMaxBurst;
	return DIV_ROUND_UP(total_packet_count, max_burst + 1) - 1;
}

/*
 * Returns the number of packets in the last "burst" of packets.  This field is
 * valid for all speeds of devices.  USB 2.0 devices can only do one "burst", so
 * the last burst packet count is equal to the total number of packets in the
 * TD.  SuperSpeed endpoints can have up to 3 bursts.  All but the last burst
 * must contain (bMaxBurst + 1) number of packets, but the last burst can
 * contain 1 to (bMaxBurst + 1) packets.
 */
static unsigned int xhci_get_last_burst_packet_count(struct xhci_hcd *xhci,
		struct urb *urb, unsigned int total_packet_count)
{
	unsigned int max_burst;
	unsigned int residue;

	if (xhci->hci_version < 0x100)
		return 0;

	if (urb->dev->speed >= USB_SPEED_SUPER) {
		/* bMaxBurst is zero based: 0 means 1 packet per burst */
		max_burst = urb->ep->ss_ep_comp.bMaxBurst;
		residue = total_packet_count % (max_burst + 1);
		/* If residue is zero, the last burst contains (max_burst + 1)
		 * number of packets, but the TLBPC field is zero-based.
		 */
		if (residue == 0)
			return max_burst;
		return residue - 1;
	}
	if (total_packet_count == 0)
		return 0;
	return total_packet_count - 1;
}

/*
 * Calculates Frame ID field of the isochronous TRB identifies the
 * target frame that the Interval associated with this Isochronous
 * Transfer Descriptor will start on. Refer to 4.11.2.5 in 1.1 spec.
 *
 * Returns actual frame id on success, negative value on error.
 */
static int xhci_get_isoc_frame_id(struct xhci_hcd *xhci,
		struct urb *urb, int index)
{
	int start_frame, ist, ret = 0;
	int start_frame_id, end_frame_id, current_frame_id;

	if (urb->dev->speed == USB_SPEED_LOW ||
			urb->dev->speed == USB_SPEED_FULL)
		start_frame = urb->start_frame + index * urb->interval;
	else
		start_frame = (urb->start_frame + index * urb->interval) >> 3;

	/* Isochronous Scheduling Threshold (IST, bits 0~3 in HCSPARAMS2):
	 *
	 * If bit [3] of IST is cleared to '0', software can add a TRB no
	 * later than IST[2:0] Microframes before that TRB is scheduled to
	 * be executed.
	 * If bit [3] of IST is set to '1', software can add a TRB no later
	 * than IST[2:0] Frames before that TRB is scheduled to be executed.
	 */
	ist = HCS_IST(xhci->hcs_params2) & 0x7;
	if (HCS_IST(xhci->hcs_params2) & (1 << 3))
		ist <<= 3;

	/* Software shall not schedule an Isoch TD with a Frame ID value that
	 * is less than the Start Frame ID or greater than the End Frame ID,
	 * where:
	 *
	 * End Frame ID = (Current MFINDEX register value + 895 ms.) MOD 2048
	 * Start Frame ID = (Current MFINDEX register value + IST + 1) MOD 2048
	 *
	 * Both the End Frame ID and Start Frame ID values are calculated
	 * in microframes. When software determines the valid Frame ID value;
	 * The End Frame ID value should be rounded down to the nearest Frame
	 * boundary, and the Start Frame ID value should be rounded up to the
	 * nearest Frame boundary.
	 */
	current_frame_id = readl(&xhci->run_regs->microframe_index);
	start_frame_id = roundup(current_frame_id + ist + 1, 8);
	end_frame_id = rounddown(current_frame_id + 895 * 8, 8);

	start_frame &= 0x7ff;
	start_frame_id = (start_frame_id >> 3) & 0x7ff;
	end_frame_id = (end_frame_id >> 3) & 0x7ff;

	xhci_dbg(xhci, "%s: index %d, reg 0x%x start_frame_id 0x%x, end_frame_id 0x%x, start_frame 0x%x\n",
		 __func__, index, readl(&xhci->run_regs->microframe_index),
		 start_frame_id, end_frame_id, start_frame);

	if (start_frame_id < end_frame_id) {
		if (start_frame > end_frame_id ||
				start_frame < start_frame_id)
			ret = -EINVAL;
	} else if (start_frame_id > end_frame_id) {
		if ((start_frame > end_frame_id &&
				start_frame < start_frame_id))
			ret = -EINVAL;
	} else {
			ret = -EINVAL;
	}

	if (index == 0) {
		if (ret == -EINVAL || start_frame == start_frame_id) {
			start_frame = start_frame_id + 1;
			if (urb->dev->speed == USB_SPEED_LOW ||
					urb->dev->speed == USB_SPEED_FULL)
				urb->start_frame = start_frame;
			else
				urb->start_frame = start_frame << 3;
			ret = 0;
		}
	}

	if (ret) {
		xhci_warn(xhci, "Frame ID %d (reg %d, index %d) beyond range (%d, %d)\n",
				start_frame, current_frame_id, index,
				start_frame_id, end_frame_id);
		xhci_warn(xhci, "Ignore frame ID field, use SIA bit instead\n");
		return ret;
	}

	return start_frame;
}

/* Check if we should generate event interrupt for a TD in an isoc URB */
static bool trb_block_event_intr(struct xhci_hcd *xhci, int num_tds, int i,
				 struct xhci_interrupter *ir)
{
	if (xhci->hci_version < 0x100)
		return false;
	/* always generate an event interrupt for the last TD */
	if (i == num_tds - 1)
		return false;
	/*
	 * If AVOID_BEI is set the host handles full event rings poorly,
	 * generate an event at least every 8th TD to clear the event ring
	 */
	if (i && ir->isoc_bei_interval && xhci->quirks & XHCI_AVOID_BEI)
		return !!(i % ir->isoc_bei_interval);

	return true;
}

/* This is for isoc transfer */
static int xhci_queue_isoc_tx(struct xhci_hcd *xhci, gfp_t mem_flags,
		struct urb *urb, int slot_id, unsigned int ep_index)
{
	struct xhci_interrupter *ir;
	struct xhci_ring *ep_ring;
	struct urb_priv *urb_priv;
	struct xhci_td *td;
	int num_tds, trbs_per_td;
	struct xhci_generic_trb *start_trb;
	bool first_trb;
	int start_cycle;
	u32 field, length_field;
	int running_total, trb_buff_len, td_len, td_remain_len, ret;
	u64 start_addr, addr;
	int i, j;
	bool more_trbs_coming;
	struct xhci_virt_ep *xep;
	int frame_id;

	xep = &xhci->devs[slot_id]->eps[ep_index];
	ep_ring = xhci->devs[slot_id]->eps[ep_index].ring;
	ir = xhci->interrupters[0];

	num_tds = urb->number_of_packets;
	if (num_tds < 1) {
		xhci_dbg(xhci, "Isoc URB with zero packets?\n");
		return -EINVAL;
	}
	start_addr = (u64) urb->transfer_dma;
	start_trb = &ep_ring->enqueue->generic;
	start_cycle = ep_ring->cycle_state;

	urb_priv = urb->hcpriv;
	/* Queue the TRBs for each TD, even if they are zero-length */
	for (i = 0; i < num_tds; i++) {
		unsigned int total_pkt_count, max_pkt;
		unsigned int burst_count, last_burst_pkt_count;
		u32 sia_frame_id;

		first_trb = true;
		running_total = 0;
		addr = start_addr + urb->iso_frame_desc[i].offset;
		td_len = urb->iso_frame_desc[i].length;
		td_remain_len = td_len;
		max_pkt = usb_endpoint_maxp(&urb->ep->desc);
		total_pkt_count = DIV_ROUND_UP(td_len, max_pkt);

		/* A zero-length transfer still involves at least one packet. */
		if (total_pkt_count == 0)
			total_pkt_count++;
		burst_count = xhci_get_burst_count(xhci, urb, total_pkt_count);
		last_burst_pkt_count = xhci_get_last_burst_packet_count(xhci,
							urb, total_pkt_count);

		trbs_per_td = count_isoc_trbs_needed(urb, i);

		ret = prepare_transfer(xhci, xhci->devs[slot_id], ep_index,
				urb->stream_id, trbs_per_td, urb, i, mem_flags);
		if (ret < 0) {
			if (i == 0)
				return ret;
			goto cleanup;
		}
		td = &urb_priv->td[i];
		td->num_trbs = trbs_per_td;
		/* use SIA as default, if frame id is used overwrite it */
		sia_frame_id = TRB_SIA;
		if (!(urb->transfer_flags & URB_ISO_ASAP) &&
		    HCC_CFC(xhci->hcc_params)) {
			frame_id = xhci_get_isoc_frame_id(xhci, urb, i);
			if (frame_id >= 0)
				sia_frame_id = TRB_FRAME_ID(frame_id);
		}
		/*
		 * Set isoc specific data for the first TRB in a TD.
		 * Prevent HW from getting the TRBs by keeping the cycle state
		 * inverted in the first TDs isoc TRB.
		 */
		field = TRB_TYPE(TRB_ISOC) |
			TRB_TLBPC(last_burst_pkt_count) |
			sia_frame_id |
			(i ? ep_ring->cycle_state : !start_cycle);

		/* xhci 1.1 with ETE uses TD_Size field for TBC, old is Rsvdz */
		if (!xep->use_extended_tbc)
			field |= TRB_TBC(burst_count);

		/* fill the rest of the TRB fields, and remaining normal TRBs */
		for (j = 0; j < trbs_per_td; j++) {
			u32 remainder = 0;

			/* only first TRB is isoc, overwrite otherwise */
			if (!first_trb)
				field = TRB_TYPE(TRB_NORMAL) |
					ep_ring->cycle_state;

			/* Only set interrupt on short packet for IN EPs */
			if (usb_urb_dir_in(urb))
				field |= TRB_ISP;

			/* Set the chain bit for all except the last TRB  */
			if (j < trbs_per_td - 1) {
				more_trbs_coming = true;
				field |= TRB_CHAIN;
			} else {
				more_trbs_coming = false;
				td->last_trb = ep_ring->enqueue;
				td->last_trb_seg = ep_ring->enq_seg;
				field |= TRB_IOC;
				if (trb_block_event_intr(xhci, num_tds, i, ir))
					field |= TRB_BEI;
			}
			/* Calculate TRB length */
			trb_buff_len = TRB_BUFF_LEN_UP_TO_BOUNDARY(addr);
			if (trb_buff_len > td_remain_len)
				trb_buff_len = td_remain_len;

			/* Set the TRB length, TD size, & interrupter fields. */
			remainder = xhci_td_remainder(xhci, running_total,
						   trb_buff_len, td_len,
						   urb, more_trbs_coming);

			length_field = TRB_LEN(trb_buff_len) |
				TRB_INTR_TARGET(0);

			/* xhci 1.1 with ETE uses TD Size field for TBC */
			if (first_trb && xep->use_extended_tbc)
				length_field |= TRB_TD_SIZE_TBC(burst_count);
			else
				length_field |= TRB_TD_SIZE(remainder);
			first_trb = false;

			queue_trb(xhci, ep_ring, more_trbs_coming,
				lower_32_bits(addr),
				upper_32_bits(addr),
				length_field,
				field);
			running_total += trb_buff_len;

			addr += trb_buff_len;
			td_remain_len -= trb_buff_len;
		}

		/* Check TD length */
		if (running_total != td_len) {
			xhci_err(xhci, "ISOC TD length unmatch\n");
			ret = -EINVAL;
			goto cleanup;
		}
	}

	/* store the next frame id */
	if (HCC_CFC(xhci->hcc_params))
		xep->next_frame_id = urb->start_frame + num_tds * urb->interval;

	if (xhci_to_hcd(xhci)->self.bandwidth_isoc_reqs == 0) {
		if (xhci->quirks & XHCI_AMD_PLL_FIX)
			usb_amd_quirk_pll_disable();
	}
	xhci_to_hcd(xhci)->self.bandwidth_isoc_reqs++;

	giveback_first_trb(xhci, slot_id, ep_index, urb->stream_id,
			start_cycle, start_trb);
	return 0;
cleanup:
	/* Clean up a partially enqueued isoc transfer. */

	for (i--; i >= 0; i--)
		list_del_init(&urb_priv->td[i].td_list);

	/* Use the first TD as a temporary variable to turn the TDs we've queued
	 * into No-ops with a software-owned cycle bit. That way the hardware
	 * won't accidentally start executing bogus TDs when we partially
	 * overwrite them.  td->first_trb and td->start_seg are already set.
	 */
	urb_priv->td[0].last_trb = ep_ring->enqueue;
	/* Every TRB except the first & last will have its cycle bit flipped. */
	td_to_noop(xhci, ep_ring, &urb_priv->td[0], true);

	/* Reset the ring enqueue back to the first TRB and its cycle bit. */
	ep_ring->enqueue = urb_priv->td[0].first_trb;
	ep_ring->enq_seg = urb_priv->td[0].start_seg;
	ep_ring->cycle_state = start_cycle;
	usb_hcd_unlink_urb_from_ep(bus_to_hcd(urb->dev->bus), urb);
	return ret;
}

/*
 * Check transfer ring to guarantee there is enough room for the urb.
 * Update ISO URB start_frame and interval.
 * Update interval as xhci_queue_intr_tx does. Use xhci frame_index to
 * update urb->start_frame if URB_ISO_ASAP is set in transfer_flags or
 * Contiguous Frame ID is not supported by HC.
 */
int xhci_queue_isoc_tx_prepare(struct xhci_hcd *xhci, gfp_t mem_flags,
		struct urb *urb, int slot_id, unsigned int ep_index)
{
	struct xhci_virt_device *xdev;
	struct xhci_ring *ep_ring;
	struct xhci_ep_ctx *ep_ctx;
	int start_frame;
	int num_tds, num_trbs, i;
	int ret;
	struct xhci_virt_ep *xep;
	int ist;

	xdev = xhci->devs[slot_id];
	xep = &xhci->devs[slot_id]->eps[ep_index];
	ep_ring = xdev->eps[ep_index].ring;
	ep_ctx = xhci_get_ep_ctx(xhci, xdev->out_ctx, ep_index);

	num_trbs = 0;
	num_tds = urb->number_of_packets;
	for (i = 0; i < num_tds; i++)
		num_trbs += count_isoc_trbs_needed(urb, i);

	/* Check the ring to guarantee there is enough room for the whole urb.
	 * Do not insert any td of the urb to the ring if the check failed.
	 */
	ret = prepare_ring(xhci, ep_ring, GET_EP_CTX_STATE(ep_ctx),
			   num_trbs, mem_flags);
	if (ret)
		return ret;

	/*
	 * Check interval value. This should be done before we start to
	 * calculate the start frame value.
	 */
	check_interval(xhci, urb, ep_ctx);

	/* Calculate the start frame and put it in urb->start_frame. */
	if (HCC_CFC(xhci->hcc_params) && !list_empty(&ep_ring->td_list)) {
		if (GET_EP_CTX_STATE(ep_ctx) ==	EP_STATE_RUNNING) {
			urb->start_frame = xep->next_frame_id;
			goto skip_start_over;
		}
	}

	start_frame = readl(&xhci->run_regs->microframe_index);
	start_frame &= 0x3fff;
	/*
	 * Round up to the next frame and consider the time before trb really
	 * gets scheduled by hardare.
	 */
	ist = HCS_IST(xhci->hcs_params2) & 0x7;
	if (HCS_IST(xhci->hcs_params2) & (1 << 3))
		ist <<= 3;
	start_frame += ist + XHCI_CFC_DELAY;
	start_frame = roundup(start_frame, 8);

	/*
	 * Round up to the next ESIT (Endpoint Service Interval Time) if ESIT
	 * is greate than 8 microframes.
	 */
	if (urb->dev->speed == USB_SPEED_LOW ||
			urb->dev->speed == USB_SPEED_FULL) {
		start_frame = roundup(start_frame, urb->interval << 3);
		urb->start_frame = start_frame >> 3;
	} else {
		start_frame = roundup(start_frame, urb->interval);
		urb->start_frame = start_frame;
	}

skip_start_over:

	return xhci_queue_isoc_tx(xhci, mem_flags, urb, slot_id, ep_index);
}

/****		Command Ring Operations		****/

/* Generic function for queueing a command TRB on the command ring.
 * Check to make sure there's room on the command ring for one command TRB.
 * Also check that there's room reserved for commands that must not fail.
 * If this is a command that must not fail, meaning command_must_succeed = TRUE,
 * then only check for the number of reserved spots.
 * Don't decrement xhci->cmd_ring_reserved_trbs after we've queued the TRB
 * because the command event handler may want to resubmit a failed command.
 */
static int queue_command(struct xhci_hcd *xhci, struct xhci_command *cmd,
			 u32 field1, u32 field2,
			 u32 field3, u32 field4, bool command_must_succeed)
{
	int reserved_trbs = xhci->cmd_ring_reserved_trbs;
	int ret;

	if ((xhci->xhc_state & XHCI_STATE_DYING) ||
		(xhci->xhc_state & XHCI_STATE_HALTED)) {
		xhci_dbg(xhci, "xHCI dying or halted, can't queue_command\n");
		return -ESHUTDOWN;
	}

	if (!command_must_succeed)
		reserved_trbs++;

	ret = prepare_ring(xhci, xhci->cmd_ring, EP_STATE_RUNNING,
			reserved_trbs, GFP_ATOMIC);
	if (ret < 0) {
		xhci_err(xhci, "ERR: No room for command on command ring\n");
		if (command_must_succeed)
			xhci_err(xhci, "ERR: Reserved TRB counting for "
					"unfailable commands failed.\n");
		return ret;
	}

	cmd->command_trb = xhci->cmd_ring->enqueue;

	/* if there are no other commands queued we start the timeout timer */
	if (list_empty(&xhci->cmd_list)) {
		xhci->current_cmd = cmd;
		xhci_mod_cmd_timer(xhci);
	}

	list_add_tail(&cmd->cmd_list, &xhci->cmd_list);

	queue_trb(xhci, xhci->cmd_ring, false, field1, field2, field3,
			field4 | xhci->cmd_ring->cycle_state);
	return 0;
}

/* Queue a slot enable or disable request on the command ring */
int xhci_queue_slot_control(struct xhci_hcd *xhci, struct xhci_command *cmd,
		u32 trb_type, u32 slot_id)
{
	return queue_command(xhci, cmd, 0, 0, 0,
			TRB_TYPE(trb_type) | SLOT_ID_FOR_TRB(slot_id), false);
}

/* Queue an address device command TRB */
int xhci_queue_address_device(struct xhci_hcd *xhci, struct xhci_command *cmd,
		dma_addr_t in_ctx_ptr, u32 slot_id, enum xhci_setup_dev setup)
{
	return queue_command(xhci, cmd, lower_32_bits(in_ctx_ptr),
			upper_32_bits(in_ctx_ptr), 0,
			TRB_TYPE(TRB_ADDR_DEV) | SLOT_ID_FOR_TRB(slot_id)
			| (setup == SETUP_CONTEXT_ONLY ? TRB_BSR : 0), false);
}

int xhci_queue_vendor_command(struct xhci_hcd *xhci, struct xhci_command *cmd,
		u32 field1, u32 field2, u32 field3, u32 field4)
{
	return queue_command(xhci, cmd, field1, field2, field3, field4, false);
}

/* Queue a reset device command TRB */
int xhci_queue_reset_device(struct xhci_hcd *xhci, struct xhci_command *cmd,
		u32 slot_id)
{
	return queue_command(xhci, cmd, 0, 0, 0,
			TRB_TYPE(TRB_RESET_DEV) | SLOT_ID_FOR_TRB(slot_id),
			false);
}

/* Queue a configure endpoint command TRB */
int xhci_queue_configure_endpoint(struct xhci_hcd *xhci,
		struct xhci_command *cmd, dma_addr_t in_ctx_ptr,
		u32 slot_id, bool command_must_succeed)
{
	return queue_command(xhci, cmd, lower_32_bits(in_ctx_ptr),
			upper_32_bits(in_ctx_ptr), 0,
			TRB_TYPE(TRB_CONFIG_EP) | SLOT_ID_FOR_TRB(slot_id),
			command_must_succeed);
}

/* Queue an evaluate context command TRB */
int xhci_queue_evaluate_context(struct xhci_hcd *xhci, struct xhci_command *cmd,
		dma_addr_t in_ctx_ptr, u32 slot_id, bool command_must_succeed)
{
	return queue_command(xhci, cmd, lower_32_bits(in_ctx_ptr),
			upper_32_bits(in_ctx_ptr), 0,
			TRB_TYPE(TRB_EVAL_CONTEXT) | SLOT_ID_FOR_TRB(slot_id),
			command_must_succeed);
}

/*
 * Suspend is set to indicate "Stop Endpoint Command" is being issued to stop
 * activity on an endpoint that is about to be suspended.
 */
int xhci_queue_stop_endpoint(struct xhci_hcd *xhci, struct xhci_command *cmd,
			     int slot_id, unsigned int ep_index, int suspend)
{
	u32 trb_slot_id = SLOT_ID_FOR_TRB(slot_id);
	u32 trb_ep_index = EP_ID_FOR_TRB(ep_index);
	u32 type = TRB_TYPE(TRB_STOP_RING);
	u32 trb_suspend = SUSPEND_PORT_FOR_TRB(suspend);

	return queue_command(xhci, cmd, 0, 0, 0,
			trb_slot_id | trb_ep_index | type | trb_suspend, false);
}

int xhci_queue_reset_ep(struct xhci_hcd *xhci, struct xhci_command *cmd,
			int slot_id, unsigned int ep_index,
			enum xhci_ep_reset_type reset_type)
{
	u32 trb_slot_id = SLOT_ID_FOR_TRB(slot_id);
	u32 trb_ep_index = EP_ID_FOR_TRB(ep_index);
	u32 type = TRB_TYPE(TRB_RESET_EP);

	if (reset_type == EP_SOFT_RESET)
		type |= TRB_TSP;

	return queue_command(xhci, cmd, 0, 0, 0,
			trb_slot_id | trb_ep_index | type, false);
}<|MERGE_RESOLUTION|>--- conflicted
+++ resolved
@@ -3133,11 +3133,7 @@
 irqreturn_t xhci_irq(struct usb_hcd *hcd)
 {
 	struct xhci_hcd *xhci = hcd_to_xhci(hcd);
-<<<<<<< HEAD
-	irqreturn_t ret = IRQ_NONE;
-=======
 	irqreturn_t ret = IRQ_HANDLED;
->>>>>>> f34bf546
 	u32 status;
 
 	spin_lock(&xhci->lock);
@@ -3171,10 +3167,6 @@
 	 */
 	status |= STS_EINT;
 	writel(status, &xhci->op_regs->status);
-<<<<<<< HEAD
-	ret = IRQ_HANDLED;
-=======
->>>>>>> f34bf546
 
 	/* This is the handler of the primary interrupter */
 	xhci_handle_events(xhci, xhci->interrupters[0]);

--- conflicted
+++ resolved
@@ -172,12 +172,7 @@
 		__field(void *, vdev)
 		__field(unsigned long long, out_ctx)
 		__field(unsigned long long, in_ctx)
-<<<<<<< HEAD
-		__field(int, hcd_portnum)
-		__field(int, hw_portnum)
-=======
 		__field(int, slot_id)
->>>>>>> f34bf546
 		__field(u16, current_mel)
 
 	),
@@ -185,22 +180,12 @@
 		__entry->vdev = vdev;
 		__entry->in_ctx = (unsigned long long) vdev->in_ctx->dma;
 		__entry->out_ctx = (unsigned long long) vdev->out_ctx->dma;
-<<<<<<< HEAD
-		__entry->hcd_portnum = (int) vdev->rhub_port->hcd_portnum;
-		__entry->hw_portnum = (int) vdev->rhub_port->hw_portnum;
-		__entry->current_mel = (u16) vdev->current_mel;
-		),
-	TP_printk("vdev %p ctx %llx | %llx hcd_portnum %d hw_portnum %d current_mel %d",
-		__entry->vdev, __entry->in_ctx, __entry->out_ctx,
-		__entry->hcd_portnum, __entry->hw_portnum, __entry->current_mel
-=======
 		__entry->slot_id = (int) vdev->slot_id;
 		__entry->current_mel = (u16) vdev->current_mel;
 		),
 	TP_printk("vdev %p slot %d ctx %llx | %llx current_mel %d",
 		__entry->vdev, __entry->slot_id, __entry->in_ctx,
 		__entry->out_ctx, __entry->current_mel
->>>>>>> f34bf546
 	)
 );
 

--- conflicted
+++ resolved
@@ -65,11 +65,7 @@
 
 	struct phy_status_rpt *pPhyStaRpt = (struct phy_status_rpt *)pPhyStatus;
 
-<<<<<<< HEAD
-	isCCKrate = ((pPktinfo->Rate >= DESC92C_RATE1M) && (pPktinfo->Rate <= DESC92C_RATE11M)) ? true : false;
-=======
 	isCCKrate = pPktinfo->Rate >= DESC92C_RATE1M && pPktinfo->Rate <= DESC92C_RATE11M;
->>>>>>> 88084a3d
 
 	if (isCCKrate) {
 		u8 cck_agc_rpt;

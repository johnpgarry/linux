--- conflicted
+++ resolved
@@ -512,14 +512,8 @@
 		return 0;
 
 	/* handle gyroscope timestamp and FIFO data parsing */
-<<<<<<< HEAD
-=======
-	ts = &gyro_st->ts;
-	inv_sensors_timestamp_interrupt(ts, st->fifo.period, st->fifo.nb.total,
-					st->fifo.nb.gyro, st->timestamp.gyro);
->>>>>>> 80721776
 	if (st->fifo.nb.gyro > 0) {
-		ts = iio_priv(st->indio_gyro);
+		ts = &gyro_st->ts;
 		inv_sensors_timestamp_interrupt(ts, st->fifo.nb.gyro,
 						st->timestamp.gyro);
 		ret = inv_icm42600_gyro_parse_fifo(st->indio_gyro);
@@ -528,14 +522,8 @@
 	}
 
 	/* handle accelerometer timestamp and FIFO data parsing */
-<<<<<<< HEAD
-=======
-	ts = &accel_st->ts;
-	inv_sensors_timestamp_interrupt(ts, st->fifo.period, st->fifo.nb.total,
-					st->fifo.nb.accel, st->timestamp.accel);
->>>>>>> 80721776
 	if (st->fifo.nb.accel > 0) {
-		ts = iio_priv(st->indio_accel);
+		ts = &accel_st->ts;
 		inv_sensors_timestamp_interrupt(ts, st->fifo.nb.accel,
 						st->timestamp.accel);
 		ret = inv_icm42600_accel_parse_fifo(st->indio_accel);
@@ -566,30 +554,16 @@
 		return 0;
 
 	if (st->fifo.nb.gyro > 0) {
-<<<<<<< HEAD
-		ts = iio_priv(st->indio_gyro);
+		ts = &gyro_st->ts;
 		inv_sensors_timestamp_interrupt(ts, st->fifo.nb.gyro, gyro_ts);
-=======
-		ts = &gyro_st->ts;
-		inv_sensors_timestamp_interrupt(ts, st->fifo.period,
-						st->fifo.nb.total, st->fifo.nb.gyro,
-						gyro_ts);
->>>>>>> 80721776
 		ret = inv_icm42600_gyro_parse_fifo(st->indio_gyro);
 		if (ret)
 			return ret;
 	}
 
 	if (st->fifo.nb.accel > 0) {
-<<<<<<< HEAD
-		ts = iio_priv(st->indio_accel);
+		ts = &accel_st->ts;
 		inv_sensors_timestamp_interrupt(ts, st->fifo.nb.accel, accel_ts);
-=======
-		ts = &accel_st->ts;
-		inv_sensors_timestamp_interrupt(ts, st->fifo.period,
-						st->fifo.nb.total, st->fifo.nb.accel,
-						accel_ts);
->>>>>>> 80721776
 		ret = inv_icm42600_accel_parse_fifo(st->indio_accel);
 		if (ret)
 			return ret;

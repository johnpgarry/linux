// SPDX-License-Identifier: GPL-2.0
/*
 * ACRN: Memory mapping management
 *
 * Copyright (C) 2020 Intel Corporation. All rights reserved.
 *
 * Authors:
 *	Fei Li <lei1.li@intel.com>
 *	Shuo Liu <shuo.a.liu@intel.com>
 */

#include <linux/io.h>
#include <linux/mm.h>
#include <linux/slab.h>
#include <linux/vmalloc.h>

#include "acrn_drv.h"

static int modify_region(struct acrn_vm *vm, struct vm_memory_region_op *region)
{
	struct vm_memory_region_batch *regions;
	int ret;

	regions = kzalloc(sizeof(*regions), GFP_KERNEL);
	if (!regions)
		return -ENOMEM;

	regions->vmid = vm->vmid;
	regions->regions_num = 1;
	regions->regions_gpa = virt_to_phys(region);

	ret = hcall_set_memory_regions(virt_to_phys(regions));
	if (ret < 0)
		dev_dbg(acrn_dev.this_device,
			"Failed to set memory region for VM[%u]!\n", vm->vmid);

	kfree(regions);
	return ret;
}

/**
 * acrn_mm_region_add() - Set up the EPT mapping of a memory region.
 * @vm:			User VM.
 * @user_gpa:		A GPA of User VM.
 * @service_gpa:	A GPA of Service VM.
 * @size:		Size of the region.
 * @mem_type:		Combination of ACRN_MEM_TYPE_*.
 * @mem_access_right:	Combination of ACRN_MEM_ACCESS_*.
 *
 * Return: 0 on success, <0 on error.
 */
int acrn_mm_region_add(struct acrn_vm *vm, u64 user_gpa, u64 service_gpa,
		       u64 size, u32 mem_type, u32 mem_access_right)
{
	struct vm_memory_region_op *region;
	int ret = 0;

	region = kzalloc(sizeof(*region), GFP_KERNEL);
	if (!region)
		return -ENOMEM;

	region->type = ACRN_MEM_REGION_ADD;
	region->user_vm_pa = user_gpa;
	region->service_vm_pa = service_gpa;
	region->size = size;
	region->attr = ((mem_type & ACRN_MEM_TYPE_MASK) |
			(mem_access_right & ACRN_MEM_ACCESS_RIGHT_MASK));
	ret = modify_region(vm, region);

	dev_dbg(acrn_dev.this_device,
		"%s: user-GPA[%pK] service-GPA[%pK] size[0x%llx].\n",
		__func__, (void *)user_gpa, (void *)service_gpa, size);
	kfree(region);
	return ret;
}

/**
 * acrn_mm_region_del() - Del the EPT mapping of a memory region.
 * @vm:		User VM.
 * @user_gpa:	A GPA of the User VM.
 * @size:	Size of the region.
 *
 * Return: 0 on success, <0 for error.
 */
int acrn_mm_region_del(struct acrn_vm *vm, u64 user_gpa, u64 size)
{
	struct vm_memory_region_op *region;
	int ret = 0;

	region = kzalloc(sizeof(*region), GFP_KERNEL);
	if (!region)
		return -ENOMEM;

	region->type = ACRN_MEM_REGION_DEL;
	region->user_vm_pa = user_gpa;
	region->service_vm_pa = 0UL;
	region->size = size;
	region->attr = 0U;

	ret = modify_region(vm, region);

	dev_dbg(acrn_dev.this_device, "%s: user-GPA[%pK] size[0x%llx].\n",
		__func__, (void *)user_gpa, size);
	kfree(region);
	return ret;
}

int acrn_vm_memseg_map(struct acrn_vm *vm, struct acrn_vm_memmap *memmap)
{
	int ret;

	if (memmap->type == ACRN_MEMMAP_RAM)
		return acrn_vm_ram_map(vm, memmap);

	if (memmap->type != ACRN_MEMMAP_MMIO) {
		dev_dbg(acrn_dev.this_device,
			"Invalid memmap type: %u\n", memmap->type);
		return -EINVAL;
	}

	ret = acrn_mm_region_add(vm, memmap->user_vm_pa,
				 memmap->service_vm_pa, memmap->len,
				 ACRN_MEM_TYPE_UC, memmap->attr);
	if (ret < 0)
		dev_dbg(acrn_dev.this_device,
			"Add memory region failed, VM[%u]!\n", vm->vmid);

	return ret;
}

int acrn_vm_memseg_unmap(struct acrn_vm *vm, struct acrn_vm_memmap *memmap)
{
	int ret;

	if (memmap->type != ACRN_MEMMAP_MMIO) {
		dev_dbg(acrn_dev.this_device,
			"Invalid memmap type: %u\n", memmap->type);
		return -EINVAL;
	}

	ret = acrn_mm_region_del(vm, memmap->user_vm_pa, memmap->len);
	if (ret < 0)
		dev_dbg(acrn_dev.this_device,
			"Del memory region failed, VM[%u]!\n", vm->vmid);

	return ret;
}

/**
 * acrn_vm_ram_map() - Create a RAM EPT mapping of User VM.
 * @vm:		The User VM pointer
 * @memmap:	Info of the EPT mapping
 *
 * Return: 0 on success, <0 for error.
 */
int acrn_vm_ram_map(struct acrn_vm *vm, struct acrn_vm_memmap *memmap)
{
	struct vm_memory_region_batch *regions_info;
	int nr_pages, i, order, nr_regions = 0;
	struct vm_memory_mapping *region_mapping;
	struct vm_memory_region_op *vm_region;
	struct page **pages = NULL, *page;
	void *remap_vaddr;
	int ret, pinned;
	u64 user_vm_pa;
	struct vm_area_struct *vma;

	if (!vm || !memmap)
		return -EINVAL;

	/* Get the page number of the map region */
	nr_pages = memmap->len >> PAGE_SHIFT;
	if (!nr_pages)
		return -EINVAL;

	mmap_read_lock(current->mm);
	vma = vma_lookup(current->mm, memmap->vma_base);
	if (vma && ((vma->vm_flags & VM_PFNMAP) != 0)) {
<<<<<<< HEAD
		spinlock_t *ptl;
=======
		unsigned long start_pfn, cur_pfn;
		spinlock_t *ptl;
		bool writable;
>>>>>>> 3c2a0d2f
		pte_t *ptep;

		if ((memmap->vma_base + memmap->len) > vma->vm_end) {
			mmap_read_unlock(current->mm);
			return -EINVAL;
		}

<<<<<<< HEAD
		ret = follow_pte(vma->vm_mm, memmap->vma_base, &ptep, &ptl);
		if (ret < 0) {
			mmap_read_unlock(current->mm);
=======
		for (i = 0; i < nr_pages; i++) {
			ret = follow_pte(vma, memmap->vma_base + i * PAGE_SIZE,
					 &ptep, &ptl);
			if (ret)
				break;

			cur_pfn = pte_pfn(ptep_get(ptep));
			if (i == 0)
				start_pfn = cur_pfn;
			writable = !!pte_write(ptep_get(ptep));
			pte_unmap_unlock(ptep, ptl);

			/* Disallow write access if the PTE is not writable. */
			if (!writable &&
			    (memmap->attr & ACRN_MEM_ACCESS_WRITE)) {
				ret = -EFAULT;
				break;
			}

			/* Disallow refcounted pages. */
			if (pfn_valid(cur_pfn) &&
			    !PageReserved(pfn_to_page(cur_pfn))) {
				ret = -EFAULT;
				break;
			}

			/* Disallow non-contiguous ranges. */
			if (cur_pfn != start_pfn + i) {
				ret = -EINVAL;
				break;
			}
		}
		mmap_read_unlock(current->mm);

		if (ret) {
>>>>>>> 3c2a0d2f
			dev_dbg(acrn_dev.this_device,
				"Failed to lookup PFN at VMA:%pK.\n", (void *)memmap->vma_base);
			return ret;
		}
		pfn = pte_pfn(ptep_get(ptep));
		pte_unmap_unlock(ptep, ptl);
		mmap_read_unlock(current->mm);

		return acrn_mm_region_add(vm, memmap->user_vm_pa,
			 PFN_PHYS(start_pfn), memmap->len,
			 ACRN_MEM_TYPE_WB, memmap->attr);
	}
	mmap_read_unlock(current->mm);

	pages = vzalloc(array_size(nr_pages, sizeof(*pages)));
	if (!pages)
		return -ENOMEM;

	/* Lock the pages of user memory map region */
	pinned = pin_user_pages_fast(memmap->vma_base,
				     nr_pages, FOLL_WRITE | FOLL_LONGTERM,
				     pages);
	if (pinned < 0) {
		ret = pinned;
		goto free_pages;
	} else if (pinned != nr_pages) {
		ret = -EFAULT;
		goto put_pages;
	}

	/* Create a kernel map for the map region */
	remap_vaddr = vmap(pages, nr_pages, VM_MAP, PAGE_KERNEL);
	if (!remap_vaddr) {
		ret = -ENOMEM;
		goto put_pages;
	}

	/* Record Service VM va <-> User VM pa mapping */
	mutex_lock(&vm->regions_mapping_lock);
	region_mapping = &vm->regions_mapping[vm->regions_mapping_count];
	if (vm->regions_mapping_count < ACRN_MEM_MAPPING_MAX) {
		region_mapping->pages = pages;
		region_mapping->npages = nr_pages;
		region_mapping->size = memmap->len;
		region_mapping->service_vm_va = remap_vaddr;
		region_mapping->user_vm_pa = memmap->user_vm_pa;
		vm->regions_mapping_count++;
	} else {
		dev_warn(acrn_dev.this_device,
			"Run out of memory mapping slots!\n");
		ret = -ENOMEM;
		mutex_unlock(&vm->regions_mapping_lock);
		goto unmap_no_count;
	}
	mutex_unlock(&vm->regions_mapping_lock);

	/* Calculate count of vm_memory_region_op */
	for (i = 0; i < nr_pages; i += 1 << order) {
		page = pages[i];
		VM_BUG_ON_PAGE(PageTail(page), page);
		order = compound_order(page);
		nr_regions++;
	}

	/* Prepare the vm_memory_region_batch */
	regions_info = kzalloc(struct_size(regions_info, regions_op,
					   nr_regions), GFP_KERNEL);
	if (!regions_info) {
		ret = -ENOMEM;
		goto unmap_kernel_map;
	}
	regions_info->regions_num = nr_regions;

	/* Fill each vm_memory_region_op */
	vm_region = regions_info->regions_op;
	regions_info->vmid = vm->vmid;
	regions_info->regions_gpa = virt_to_phys(vm_region);
	user_vm_pa = memmap->user_vm_pa;
	for (i = 0; i < nr_pages; i += 1 << order) {
		u32 region_size;

		page = pages[i];
		VM_BUG_ON_PAGE(PageTail(page), page);
		order = compound_order(page);
		region_size = PAGE_SIZE << order;
		vm_region->type = ACRN_MEM_REGION_ADD;
		vm_region->user_vm_pa = user_vm_pa;
		vm_region->service_vm_pa = page_to_phys(page);
		vm_region->size = region_size;
		vm_region->attr = (ACRN_MEM_TYPE_WB & ACRN_MEM_TYPE_MASK) |
				  (memmap->attr & ACRN_MEM_ACCESS_RIGHT_MASK);

		vm_region++;
		user_vm_pa += region_size;
	}

	/* Inform the ACRN Hypervisor to set up EPT mappings */
	ret = hcall_set_memory_regions(virt_to_phys(regions_info));
	if (ret < 0) {
		dev_dbg(acrn_dev.this_device,
			"Failed to set regions, VM[%u]!\n", vm->vmid);
		goto unset_region;
	}
	kfree(regions_info);

	dev_dbg(acrn_dev.this_device,
		"%s: VM[%u] service-GVA[%pK] user-GPA[%pK] size[0x%llx]\n",
		__func__, vm->vmid,
		remap_vaddr, (void *)memmap->user_vm_pa, memmap->len);
	return ret;

unset_region:
	kfree(regions_info);
unmap_kernel_map:
	mutex_lock(&vm->regions_mapping_lock);
	vm->regions_mapping_count--;
	mutex_unlock(&vm->regions_mapping_lock);
unmap_no_count:
	vunmap(remap_vaddr);
put_pages:
	for (i = 0; i < pinned; i++)
		unpin_user_page(pages[i]);
free_pages:
	vfree(pages);
	return ret;
}

/**
 * acrn_vm_all_ram_unmap() - Destroy a RAM EPT mapping of User VM.
 * @vm:	The User VM
 */
void acrn_vm_all_ram_unmap(struct acrn_vm *vm)
{
	struct vm_memory_mapping *region_mapping;
	int i, j;

	mutex_lock(&vm->regions_mapping_lock);
	for (i = 0; i < vm->regions_mapping_count; i++) {
		region_mapping = &vm->regions_mapping[i];
		vunmap(region_mapping->service_vm_va);
		for (j = 0; j < region_mapping->npages; j++)
			unpin_user_page(region_mapping->pages[j]);
		vfree(region_mapping->pages);
	}
	mutex_unlock(&vm->regions_mapping_lock);
}<|MERGE_RESOLUTION|>--- conflicted
+++ resolved
@@ -176,13 +176,9 @@
 	mmap_read_lock(current->mm);
 	vma = vma_lookup(current->mm, memmap->vma_base);
 	if (vma && ((vma->vm_flags & VM_PFNMAP) != 0)) {
-<<<<<<< HEAD
-		spinlock_t *ptl;
-=======
 		unsigned long start_pfn, cur_pfn;
 		spinlock_t *ptl;
 		bool writable;
->>>>>>> 3c2a0d2f
 		pte_t *ptep;
 
 		if ((memmap->vma_base + memmap->len) > vma->vm_end) {
@@ -190,11 +186,6 @@
 			return -EINVAL;
 		}
 
-<<<<<<< HEAD
-		ret = follow_pte(vma->vm_mm, memmap->vma_base, &ptep, &ptl);
-		if (ret < 0) {
-			mmap_read_unlock(current->mm);
-=======
 		for (i = 0; i < nr_pages; i++) {
 			ret = follow_pte(vma, memmap->vma_base + i * PAGE_SIZE,
 					 &ptep, &ptl);
@@ -230,14 +221,10 @@
 		mmap_read_unlock(current->mm);
 
 		if (ret) {
->>>>>>> 3c2a0d2f
 			dev_dbg(acrn_dev.this_device,
 				"Failed to lookup PFN at VMA:%pK.\n", (void *)memmap->vma_base);
 			return ret;
 		}
-		pfn = pte_pfn(ptep_get(ptep));
-		pte_unmap_unlock(ptep, ptl);
-		mmap_read_unlock(current->mm);
 
 		return acrn_mm_region_add(vm, memmap->user_vm_pa,
 			 PFN_PHYS(start_pfn), memmap->len,

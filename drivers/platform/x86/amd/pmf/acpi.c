// SPDX-License-Identifier: GPL-2.0
/*
 * AMD Platform Management Framework Driver
 *
 * Copyright (c) 2022, Advanced Micro Devices, Inc.
 * All Rights Reserved.
 *
 * Author: Shyam Sundar S K <Shyam-sundar.S-k@amd.com>
 */

#include <linux/acpi.h>
#include "pmf.h"

#define APMF_CQL_NOTIFICATION  2
#define APMF_AMT_NOTIFICATION  3

static union acpi_object *apmf_if_call(struct amd_pmf_dev *pdev, int fn, struct acpi_buffer *param)
{
	struct acpi_buffer buffer = { ACPI_ALLOCATE_BUFFER, NULL };
	acpi_handle ahandle = ACPI_HANDLE(pdev->dev);
	struct acpi_object_list apmf_if_arg_list;
	union acpi_object apmf_if_args[2];
	acpi_status status;

	apmf_if_arg_list.count = 2;
	apmf_if_arg_list.pointer = &apmf_if_args[0];

	apmf_if_args[0].type = ACPI_TYPE_INTEGER;
	apmf_if_args[0].integer.value = fn;

	if (param) {
		apmf_if_args[1].type = ACPI_TYPE_BUFFER;
		apmf_if_args[1].buffer.length = param->length;
		apmf_if_args[1].buffer.pointer = param->pointer;
	} else {
		apmf_if_args[1].type = ACPI_TYPE_INTEGER;
		apmf_if_args[1].integer.value = 0;
	}

	status = acpi_evaluate_object(ahandle, "APMF", &apmf_if_arg_list, &buffer);
	if (ACPI_FAILURE(status)) {
		dev_err(pdev->dev, "APMF method:%d call failed\n", fn);
		kfree(buffer.pointer);
		return NULL;
	}

	return buffer.pointer;
}

static int apmf_if_call_store_buffer(struct amd_pmf_dev *pdev, int fn, void *dest, size_t out_sz)
{
	union acpi_object *info;
	size_t size;
	int err = 0;

	info = apmf_if_call(pdev, fn, NULL);
	if (!info)
		return -EIO;

	if (info->type != ACPI_TYPE_BUFFER) {
		dev_err(pdev->dev, "object is not a buffer\n");
		err = -EINVAL;
		goto out;
	}

	if (info->buffer.length < 2) {
		dev_err(pdev->dev, "buffer too small\n");
		err = -EINVAL;
		goto out;
	}

	size = *(u16 *)info->buffer.pointer;
	if (info->buffer.length < size) {
		dev_err(pdev->dev, "buffer smaller then headersize %u < %zu\n",
			info->buffer.length, size);
		err = -EINVAL;
		goto out;
	}

	if (size < out_sz) {
		dev_err(pdev->dev, "buffer too small %zu\n", size);
		err = -EINVAL;
		goto out;
	}

	memcpy(dest, info->buffer.pointer, out_sz);

out:
	kfree(info);
	return err;
}

static union acpi_object *apts_if_call(struct amd_pmf_dev *pdev, u32 state_index)
{
	struct acpi_buffer buffer = { ACPI_ALLOCATE_BUFFER, NULL };
	acpi_handle ahandle = ACPI_HANDLE(pdev->dev);
	struct acpi_object_list apts_if_arg_list;
	union acpi_object apts_if_args[3];
	acpi_status status;

	apts_if_arg_list.count = 3;
	apts_if_arg_list.pointer = &apts_if_args[0];

	apts_if_args[0].type = ACPI_TYPE_INTEGER;
	apts_if_args[0].integer.value = 1;
	apts_if_args[1].type = ACPI_TYPE_INTEGER;
	apts_if_args[1].integer.value = state_index;
	apts_if_args[2].type = ACPI_TYPE_INTEGER;
	apts_if_args[2].integer.value = 0;

	status = acpi_evaluate_object(ahandle, "APTS", &apts_if_arg_list, &buffer);
	if (ACPI_FAILURE(status)) {
		dev_err(pdev->dev, "APTS state_idx:%u call failed\n", state_index);
		kfree(buffer.pointer);
		return NULL;
	}

	return buffer.pointer;
}

static int apts_if_call_store_buffer(struct amd_pmf_dev *pdev,
				     u32 index, void *data, size_t out_sz)
{
	union acpi_object *info;
	size_t size;
	int err = 0;

	info = apts_if_call(pdev, index);
	if (!info)
		return -EIO;

	if (info->type != ACPI_TYPE_BUFFER) {
		dev_err(pdev->dev, "object is not a buffer\n");
		err = -EINVAL;
		goto out;
	}

	size = *(u16 *)info->buffer.pointer;
	if (info->buffer.length < size) {
		dev_err(pdev->dev, "buffer smaller than header size %u < %zu\n",
			info->buffer.length, size);
		err = -EINVAL;
		goto out;
	}

	if (size < out_sz) {
		dev_err(pdev->dev, "buffer too small %zu\n", size);
		err = -EINVAL;
		goto out;
	}

	memcpy(data, info->buffer.pointer, out_sz);
out:
	kfree(info);
	return err;
}

int is_apmf_func_supported(struct amd_pmf_dev *pdev, unsigned long index)
{
	/* If bit-n is set, that indicates function n+1 is supported */
	return !!(pdev->supported_func & BIT(index - 1));
}

int apts_get_static_slider_granular_v2(struct amd_pmf_dev *pdev,
				       struct amd_pmf_apts_granular_output *data, u32 apts_idx)
{
	if (!is_apmf_func_supported(pdev, APMF_FUNC_STATIC_SLIDER_GRANULAR))
		return -EINVAL;

	return apts_if_call_store_buffer(pdev, apts_idx, data, sizeof(*data));
}

int apmf_get_static_slider_granular_v2(struct amd_pmf_dev *pdev,
				       struct apmf_static_slider_granular_output_v2 *data)
{
	if (!is_apmf_func_supported(pdev, APMF_FUNC_STATIC_SLIDER_GRANULAR))
		return -EINVAL;

	return apmf_if_call_store_buffer(pdev, APMF_FUNC_STATIC_SLIDER_GRANULAR,
					 data, sizeof(*data));
}

int apmf_get_static_slider_granular(struct amd_pmf_dev *pdev,
				    struct apmf_static_slider_granular_output *data)
{
	if (!is_apmf_func_supported(pdev, APMF_FUNC_STATIC_SLIDER_GRANULAR))
		return -EINVAL;

	return apmf_if_call_store_buffer(pdev, APMF_FUNC_STATIC_SLIDER_GRANULAR,
									 data, sizeof(*data));
}

int apmf_os_power_slider_update(struct amd_pmf_dev *pdev, u8 event)
{
	struct os_power_slider args;
	struct acpi_buffer params;
	union acpi_object *info;

	args.size = sizeof(args);
	args.slider_event = event;

	params.length = sizeof(args);
	params.pointer = (void *)&args;

	info = apmf_if_call(pdev, APMF_FUNC_OS_POWER_SLIDER_UPDATE, &params);
	if (!info)
		return -EIO;

	kfree(info);
	return 0;
}

static void apmf_sbios_heartbeat_notify(struct work_struct *work)
{
	struct amd_pmf_dev *dev = container_of(work, struct amd_pmf_dev, heart_beat.work);
	union acpi_object *info;

	dev_dbg(dev->dev, "Sending heartbeat to SBIOS\n");
	info = apmf_if_call(dev, APMF_FUNC_SBIOS_HEARTBEAT, NULL);
	if (!info)
		return;

	schedule_delayed_work(&dev->heart_beat, msecs_to_jiffies(dev->hb_interval * 1000));
	kfree(info);
}

int amd_pmf_notify_sbios_heartbeat_event_v2(struct amd_pmf_dev *dev, u8 flag)
{
	struct sbios_hb_event_v2 args = { };
	struct acpi_buffer params;
	union acpi_object *info;

	args.size = sizeof(args);

	switch (flag) {
	case ON_LOAD:
		args.load = 1;
		break;
	case ON_UNLOAD:
		args.unload = 1;
		break;
	case ON_SUSPEND:
		args.suspend = 1;
		break;
	case ON_RESUME:
		args.resume = 1;
		break;
	default:
		dev_dbg(dev->dev, "Failed to send v2 heartbeat event, flag:0x%x\n", flag);
		return -EINVAL;
	}

	params.length = sizeof(args);
	params.pointer = &args;

	info = apmf_if_call(dev, APMF_FUNC_SBIOS_HEARTBEAT_V2, &params);
	if (!info)
		return -EIO;

	kfree(info);
	return 0;
}

int apmf_update_fan_idx(struct amd_pmf_dev *pdev, bool manual, u32 idx)
{
	union acpi_object *info;
	struct apmf_fan_idx args;
	struct acpi_buffer params;

	args.size = sizeof(args);
	args.fan_ctl_mode = manual;
	args.fan_ctl_idx = idx;

	params.length = sizeof(args);
	params.pointer = (void *)&args;

	info = apmf_if_call(pdev, APMF_FUNC_SET_FAN_IDX, &params);
	if (!info)
		return -EIO;

	kfree(info);
	return 0;
}

int apmf_get_auto_mode_def(struct amd_pmf_dev *pdev, struct apmf_auto_mode *data)
{
	return apmf_if_call_store_buffer(pdev, APMF_FUNC_AUTO_MODE, data, sizeof(*data));
}

int apmf_get_sbios_requests_v2(struct amd_pmf_dev *pdev, struct apmf_sbios_req_v2 *req)
{
	return apmf_if_call_store_buffer(pdev, APMF_FUNC_SBIOS_REQUESTS, req, sizeof(*req));
}

int apmf_get_sbios_requests(struct amd_pmf_dev *pdev, struct apmf_sbios_req *req)
{
	return apmf_if_call_store_buffer(pdev, APMF_FUNC_SBIOS_REQUESTS,
									 req, sizeof(*req));
}

static void apmf_event_handler(acpi_handle handle, u32 event, void *data)
{
	struct amd_pmf_dev *pmf_dev = data;
	struct apmf_sbios_req req;
	int ret;

	mutex_lock(&pmf_dev->update_mutex);
	ret = apmf_get_sbios_requests(pmf_dev, &req);
	if (ret) {
		dev_err(pmf_dev->dev, "Failed to get SBIOS requests:%d\n", ret);
		goto out;
	}

	if (req.pending_req & BIT(APMF_AMT_NOTIFICATION)) {
		dev_dbg(pmf_dev->dev, "AMT is supported and notifications %s\n",
			req.amt_event ? "Enabled" : "Disabled");
		pmf_dev->amt_enabled = !!req.amt_event;

		if (pmf_dev->amt_enabled)
			amd_pmf_handle_amt(pmf_dev);
		else
			amd_pmf_reset_amt(pmf_dev);
	}

	if (req.pending_req & BIT(APMF_CQL_NOTIFICATION)) {
		dev_dbg(pmf_dev->dev, "CQL is supported and notifications %s\n",
			req.cql_event ? "Enabled" : "Disabled");

		/* update the target mode information */
		if (pmf_dev->amt_enabled)
			amd_pmf_update_2_cql(pmf_dev, req.cql_event);
	}
out:
	mutex_unlock(&pmf_dev->update_mutex);
}

static int apmf_if_verify_interface(struct amd_pmf_dev *pdev)
{
	struct apmf_verify_interface output;
	int err;

	err = apmf_if_call_store_buffer(pdev, APMF_FUNC_VERIFY_INTERFACE, &output, sizeof(output));
	if (err)
		return err;

<<<<<<< HEAD
	pdev->supported_func = output.supported_functions;
=======
	/* only set if not already set by a quirk */
	if (!pdev->supported_func)
		pdev->supported_func = output.supported_functions;

>>>>>>> f34bf546
	dev_dbg(pdev->dev, "supported functions:0x%x notifications:0x%x version:%u\n",
		output.supported_functions, output.notification_mask, output.version);

	pdev->pmf_if_version = output.version;

	return 0;
}

static int apmf_get_system_params(struct amd_pmf_dev *dev)
{
	struct apmf_system_params params;
	int err;

	if (!is_apmf_func_supported(dev, APMF_FUNC_GET_SYS_PARAMS))
		return -EINVAL;

	err = apmf_if_call_store_buffer(dev, APMF_FUNC_GET_SYS_PARAMS, &params, sizeof(params));
	if (err)
		return err;

	dev_dbg(dev->dev, "system params mask:0x%x flags:0x%x cmd_code:0x%x heartbeat:%d\n",
		params.valid_mask,
		params.flags,
		params.command_code,
		params.heartbeat_int);
	params.flags = params.flags & params.valid_mask;
	dev->hb_interval = params.heartbeat_int;

	return 0;
}

int apmf_get_dyn_slider_def_ac(struct amd_pmf_dev *pdev, struct apmf_dyn_slider_output *data)
{
	return apmf_if_call_store_buffer(pdev, APMF_FUNC_DYN_SLIDER_AC, data, sizeof(*data));
}

int apmf_get_dyn_slider_def_dc(struct amd_pmf_dev *pdev, struct apmf_dyn_slider_output *data)
{
	return apmf_if_call_store_buffer(pdev, APMF_FUNC_DYN_SLIDER_DC, data, sizeof(*data));
}

int apmf_install_handler(struct amd_pmf_dev *pmf_dev)
{
	acpi_handle ahandle = ACPI_HANDLE(pmf_dev->dev);
	acpi_status status;

	/* Install the APMF Notify handler */
	if (is_apmf_func_supported(pmf_dev, APMF_FUNC_AUTO_MODE) &&
	    is_apmf_func_supported(pmf_dev, APMF_FUNC_SBIOS_REQUESTS)) {
		status = acpi_install_notify_handler(ahandle, ACPI_ALL_NOTIFY,
						     apmf_event_handler, pmf_dev);
		if (ACPI_FAILURE(status)) {
			dev_err(pmf_dev->dev, "failed to install notify handler\n");
			return -ENODEV;
		}

		/* Call the handler once manually to catch up with possibly missed notifies. */
		apmf_event_handler(ahandle, 0, pmf_dev);
	}

	return 0;
}

static acpi_status apmf_walk_resources(struct acpi_resource *res, void *data)
{
	struct amd_pmf_dev *dev = data;

	switch (res->type) {
	case ACPI_RESOURCE_TYPE_ADDRESS64:
		dev->policy_addr = res->data.address64.address.minimum;
		dev->policy_sz = res->data.address64.address.address_length;
		break;
	case ACPI_RESOURCE_TYPE_FIXED_MEMORY32:
		dev->policy_addr = res->data.fixed_memory32.address;
		dev->policy_sz = res->data.fixed_memory32.address_length;
		break;
	}

	if (!dev->policy_addr || dev->policy_sz > POLICY_BUF_MAX_SZ || dev->policy_sz == 0) {
		pr_err("Incorrect Policy params, possibly a SBIOS bug\n");
		return AE_ERROR;
	}

	return AE_OK;
}

int apmf_check_smart_pc(struct amd_pmf_dev *pmf_dev)
{
	acpi_handle ahandle = ACPI_HANDLE(pmf_dev->dev);
	acpi_status status;

	status = acpi_walk_resources(ahandle, METHOD_NAME__CRS, apmf_walk_resources, pmf_dev);
	if (ACPI_FAILURE(status)) {
		dev_dbg(pmf_dev->dev, "acpi_walk_resources failed :%d\n", status);
		return -EINVAL;
	}

	return 0;
}

void apmf_acpi_deinit(struct amd_pmf_dev *pmf_dev)
{
	acpi_handle ahandle = ACPI_HANDLE(pmf_dev->dev);

	if (pmf_dev->hb_interval && pmf_dev->pmf_if_version == PMF_IF_V1)
		cancel_delayed_work_sync(&pmf_dev->heart_beat);

	if (is_apmf_func_supported(pmf_dev, APMF_FUNC_AUTO_MODE) &&
	    is_apmf_func_supported(pmf_dev, APMF_FUNC_SBIOS_REQUESTS))
		acpi_remove_notify_handler(ahandle, ACPI_ALL_NOTIFY, apmf_event_handler);
}

int apmf_acpi_init(struct amd_pmf_dev *pmf_dev)
{
	int ret;

	ret = apmf_if_verify_interface(pmf_dev);
	if (ret) {
		dev_err(pmf_dev->dev, "APMF verify interface failed :%d\n", ret);
		goto out;
	}

	ret = apmf_get_system_params(pmf_dev);
	if (ret) {
		dev_dbg(pmf_dev->dev, "APMF apmf_get_system_params failed :%d\n", ret);
		goto out;
	}

	if (pmf_dev->hb_interval && pmf_dev->pmf_if_version == PMF_IF_V1) {
		/* send heartbeats only if the interval is not zero */
		INIT_DELAYED_WORK(&pmf_dev->heart_beat, apmf_sbios_heartbeat_notify);
		schedule_delayed_work(&pmf_dev->heart_beat, 0);
	}

out:
	return ret;
}<|MERGE_RESOLUTION|>--- conflicted
+++ resolved
@@ -343,14 +343,10 @@
 	if (err)
 		return err;
 
-<<<<<<< HEAD
-	pdev->supported_func = output.supported_functions;
-=======
 	/* only set if not already set by a quirk */
 	if (!pdev->supported_func)
 		pdev->supported_func = output.supported_functions;
 
->>>>>>> f34bf546
 	dev_dbg(pdev->dev, "supported functions:0x%x notifications:0x%x version:%u\n",
 		output.supported_functions, output.notification_mask, output.version);
 

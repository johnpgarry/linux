--- conflicted
+++ resolved
@@ -114,25 +114,15 @@
 
 	/* C10-75 */
 	if (mw->access & IB_ZERO_BASED) {
-<<<<<<< HEAD
-		if (unlikely(wqe->wr.wr.mw.length > mr->length)) {
-=======
 		if (unlikely(wqe->wr.wr.mw.length > mr->ibmr.length)) {
->>>>>>> 7365df19
 			pr_err_once(
 				"attempt to bind a ZB MW outside of the MR\n");
 			return -EINVAL;
 		}
 	} else {
-<<<<<<< HEAD
-		if (unlikely((wqe->wr.wr.mw.addr < mr->iova) ||
-			     ((wqe->wr.wr.mw.addr + wqe->wr.wr.mw.length) >
-			      (mr->iova + mr->length)))) {
-=======
 		if (unlikely((wqe->wr.wr.mw.addr < mr->ibmr.iova) ||
 			     ((wqe->wr.wr.mw.addr + wqe->wr.wr.mw.length) >
 			      (mr->ibmr.iova + mr->ibmr.length)))) {
->>>>>>> 7365df19
 			pr_err_once(
 				"attempt to bind a VA MW outside of the MR\n");
 			return -EINVAL;

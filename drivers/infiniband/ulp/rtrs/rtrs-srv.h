/* SPDX-License-Identifier: GPL-2.0-or-later */
/*
 * RDMA Transport Layer
 *
 * Copyright (c) 2014 - 2018 ProfitBricks GmbH. All rights reserved.
 * Copyright (c) 2018 - 2019 1&1 IONOS Cloud GmbH. All rights reserved.
 * Copyright (c) 2019 - 2020 1&1 IONOS SE. All rights reserved.
 */

#ifndef RTRS_SRV_H
#define RTRS_SRV_H

#include <linux/device.h>
#include <linux/refcount.h>
#include "rtrs-pri.h"

/*
 * enum rtrs_srv_state - Server states.
 */
enum rtrs_srv_state {
	RTRS_SRV_CONNECTING,
	RTRS_SRV_CONNECTED,
	RTRS_SRV_CLOSING,
	RTRS_SRV_CLOSED,
};

/* stats for Read and write operation.
 * see Documentation/ABI/testing/sysfs-class-rtrs-server for details
 */
struct rtrs_srv_stats_rdma_stats {
	struct {
		atomic64_t	cnt;
		atomic64_t	size_total;
	} dir[2];
};

struct rtrs_srv_stats {
	struct kobject				kobj_stats;
	struct rtrs_srv_stats_rdma_stats	rdma_stats;
	struct rtrs_srv_sess			*sess;
};

struct rtrs_srv_con {
	struct rtrs_con		c;
	struct list_head	rsp_wr_wait_list;
	spinlock_t		rsp_wr_wait_lock;
};

/* IO context in rtrs_srv, each io has one */
struct rtrs_srv_op {
	struct rtrs_srv_con		*con;
	u32				msg_id;
	u8				dir;
	struct rtrs_msg_rdma_read	*rd_msg;
	struct ib_rdma_wr		tx_wr;
	struct ib_sge			tx_sg;
	struct list_head		wait_list;
	int				status;
};

/*
 * server side memory region context, when always_invalidate=Y, we need
 * queue_depth of memory region to invalidate each memory region.
 */
struct rtrs_srv_mr {
	struct ib_mr	*mr;
	struct sg_table	sgt;
	struct ib_cqe	inv_cqe;	/* only for always_invalidate=true */
	u32		msg_id;		/* only for always_invalidate=true */
	u32		msg_off;	/* only for always_invalidate=true */
	struct rtrs_iu	*iu;		/* send buffer for new rkey msg */
};

struct rtrs_srv_sess {
	struct rtrs_sess	s;
	struct rtrs_srv	*srv;
	struct work_struct	close_work;
	enum rtrs_srv_state	state;
	spinlock_t		state_lock;
	int			cur_cq_vector;
	struct rtrs_srv_op	**ops_ids;
	struct percpu_ref       ids_inflight_ref;
	struct completion       complete_done;
	struct rtrs_srv_mr	*mrs;
	unsigned int		mrs_num;
	dma_addr_t		*dma_addr;
	bool			established;
	unsigned int		mem_bits;
	struct kobject		kobj;
	struct rtrs_srv_stats	*stats;
};

struct rtrs_srv {
	struct list_head	paths_list;
	int			paths_up;
	struct mutex		paths_ev_mutex;
	size_t			paths_num;
	struct mutex		paths_mutex;
	uuid_t			paths_uuid;
	refcount_t		refcount;
	struct rtrs_srv_ctx	*ctx;
	struct list_head	ctx_list;
	void			*priv;
	size_t			queue_depth;
	struct page		**chunks;
	struct device		dev;
	unsigned int		dev_ref;
	struct kobject		*kobj_paths;
};

struct rtrs_srv_ctx {
	struct rtrs_srv_ops ops;
	struct rdma_cm_id *cm_id_ip;
	struct rdma_cm_id *cm_id_ib;
	struct mutex srv_mutex;
	struct list_head srv_list;
};

struct rtrs_srv_ib_ctx {
	struct rtrs_srv_ctx	*srv_ctx;
	u16			port;
	struct mutex            ib_dev_mutex;
	int			ib_dev_count;
};

extern struct class *rtrs_dev_class;

void close_sess(struct rtrs_srv_sess *sess);

static inline void rtrs_srv_update_rdma_stats(struct rtrs_srv_stats *s,
					      size_t size, int d)
{
	atomic64_inc(&s->rdma_stats.dir[d].cnt);
	atomic64_add(size, &s->rdma_stats.dir[d].size_total);
}

/* functions which are implemented in rtrs-srv-stats.c */
int rtrs_srv_reset_rdma_stats(struct rtrs_srv_stats *stats, bool enable);
<<<<<<< HEAD
ssize_t rtrs_srv_stats_rdma_to_str(struct rtrs_srv_stats *stats,
				    char *page, size_t len);
=======
ssize_t rtrs_srv_stats_rdma_to_str(struct rtrs_srv_stats *stats, char *page);
>>>>>>> df0cc57e
int rtrs_srv_reset_all_stats(struct rtrs_srv_stats *stats, bool enable);
ssize_t rtrs_srv_reset_all_help(struct rtrs_srv_stats *stats,
				 char *page, size_t len);

/* functions which are implemented in rtrs-srv-sysfs.c */
int rtrs_srv_create_sess_files(struct rtrs_srv_sess *sess);
void rtrs_srv_destroy_sess_files(struct rtrs_srv_sess *sess);

#endif /* RTRS_SRV_H */<|MERGE_RESOLUTION|>--- conflicted
+++ resolved
@@ -136,12 +136,7 @@
 
 /* functions which are implemented in rtrs-srv-stats.c */
 int rtrs_srv_reset_rdma_stats(struct rtrs_srv_stats *stats, bool enable);
-<<<<<<< HEAD
-ssize_t rtrs_srv_stats_rdma_to_str(struct rtrs_srv_stats *stats,
-				    char *page, size_t len);
-=======
 ssize_t rtrs_srv_stats_rdma_to_str(struct rtrs_srv_stats *stats, char *page);
->>>>>>> df0cc57e
 int rtrs_srv_reset_all_stats(struct rtrs_srv_stats *stats, bool enable);
 ssize_t rtrs_srv_reset_all_help(struct rtrs_srv_stats *stats,
 				 char *page, size_t len);

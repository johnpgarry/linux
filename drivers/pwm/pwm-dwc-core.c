// SPDX-License-Identifier: GPL-2.0
/*
 * DesignWare PWM Controller driver core
 *
 * Copyright (C) 2018-2020 Intel Corporation
 *
 * Author: Felipe Balbi (Intel)
 * Author: Jarkko Nikula <jarkko.nikula@linux.intel.com>
 * Author: Raymond Tan <raymond.tan@intel.com>
 */

#define DEFAULT_SYMBOL_NAMESPACE dwc_pwm

#include <linux/bitops.h>
#include <linux/export.h>
#include <linux/kernel.h>
#include <linux/module.h>
#include <linux/pci.h>
#include <linux/pm_runtime.h>
#include <linux/pwm.h>

#include "pwm-dwc.h"

static void __dwc_pwm_set_enable(struct dwc_pwm *dwc, int pwm, int enabled)
{
	u32 reg;

	reg = dwc_pwm_readl(dwc, DWC_TIM_CTRL(pwm));

	if (enabled)
		reg |= DWC_TIM_CTRL_EN;
	else
		reg &= ~DWC_TIM_CTRL_EN;

	dwc_pwm_writel(dwc, reg, DWC_TIM_CTRL(pwm));
}

static int __dwc_pwm_configure_timer(struct dwc_pwm *dwc,
				     struct pwm_device *pwm,
				     const struct pwm_state *state)
{
	u64 tmp;
	u32 ctrl;
	u32 high;
	u32 low;

	/*
	 * Calculate width of low and high period in terms of input clock
	 * periods and check are the result within HW limits between 1 and
	 * 2^32 periods.
	 */
	tmp = DIV_ROUND_CLOSEST_ULL(state->duty_cycle, dwc->clk_ns);
	if (tmp < 1 || tmp > (1ULL << 32))
		return -ERANGE;
	low = tmp - 1;

	tmp = DIV_ROUND_CLOSEST_ULL(state->period - state->duty_cycle,
				    dwc->clk_ns);
	if (tmp < 1 || tmp > (1ULL << 32))
		return -ERANGE;
	high = tmp - 1;

	/*
	 * Specification says timer usage flow is to disable timer, then
	 * program it followed by enable. It also says Load Count is loaded
	 * into timer after it is enabled - either after a disable or
	 * a reset. Based on measurements it happens also without disable
	 * whenever Load Count is updated. But follow the specification.
	 */
	__dwc_pwm_set_enable(dwc, pwm->hwpwm, false);

	/*
	 * Write Load Count and Load Count 2 registers. Former defines the
	 * width of low period and latter the width of high period in terms
	 * multiple of input clock periods:
	 * Width = ((Count + 1) * input clock period).
	 */
	dwc_pwm_writel(dwc, low, DWC_TIM_LD_CNT(pwm->hwpwm));
	dwc_pwm_writel(dwc, high, DWC_TIM_LD_CNT2(pwm->hwpwm));

	/*
	 * Set user-defined mode, timer reloads from Load Count registers
	 * when it counts down to 0.
	 * Set PWM mode, it makes output to toggle and width of low and high
	 * periods are set by Load Count registers.
	 */
	ctrl = DWC_TIM_CTRL_MODE_USER | DWC_TIM_CTRL_PWM;
	dwc_pwm_writel(dwc, ctrl, DWC_TIM_CTRL(pwm->hwpwm));

	/*
	 * Enable timer. Output starts from low period.
	 */
	__dwc_pwm_set_enable(dwc, pwm->hwpwm, state->enabled);

	return 0;
}

static int dwc_pwm_apply(struct pwm_chip *chip, struct pwm_device *pwm,
			 const struct pwm_state *state)
{
	struct dwc_pwm *dwc = to_dwc_pwm(chip);

	if (state->polarity != PWM_POLARITY_INVERSED)
		return -EINVAL;

	if (state->enabled) {
		if (!pwm->state.enabled)
			pm_runtime_get_sync(pwmchip_parent(chip));
		return __dwc_pwm_configure_timer(dwc, pwm, state);
	} else {
		if (pwm->state.enabled) {
			__dwc_pwm_set_enable(dwc, pwm->hwpwm, false);
			pm_runtime_put_sync(pwmchip_parent(chip));
		}
	}

	return 0;
}

static int dwc_pwm_get_state(struct pwm_chip *chip, struct pwm_device *pwm,
			     struct pwm_state *state)
{
	struct dwc_pwm *dwc = to_dwc_pwm(chip);
	u64 duty, period;
	u32 ctrl, ld, ld2;

	pm_runtime_get_sync(pwmchip_parent(chip));

	ctrl = dwc_pwm_readl(dwc, DWC_TIM_CTRL(pwm->hwpwm));
	ld = dwc_pwm_readl(dwc, DWC_TIM_LD_CNT(pwm->hwpwm));
	ld2 = dwc_pwm_readl(dwc, DWC_TIM_LD_CNT2(pwm->hwpwm));

	state->enabled = !!(ctrl & DWC_TIM_CTRL_EN);

	/*
	 * If we're not in PWM, technically the output is a 50-50
	 * based on the timer load-count only.
	 */
	if (ctrl & DWC_TIM_CTRL_PWM) {
		duty = (ld + 1) * dwc->clk_ns;
		period = (ld2 + 1)  * dwc->clk_ns;
		period += duty;
	} else {
		duty = (ld + 1) * dwc->clk_ns;
		period = duty * 2;
	}

	state->polarity = PWM_POLARITY_INVERSED;
	state->period = period;
	state->duty_cycle = duty;

	pm_runtime_put_sync(pwmchip_parent(chip));

	return 0;
}

static const struct pwm_ops dwc_pwm_ops = {
	.apply = dwc_pwm_apply,
	.get_state = dwc_pwm_get_state,
};

struct pwm_chip *dwc_pwm_alloc(struct device *dev)
{
	struct pwm_chip *chip;
	struct dwc_pwm *dwc;

	chip = devm_pwmchip_alloc(dev, DWC_TIMERS_TOTAL, sizeof(*dwc));
	if (IS_ERR(chip))
		return chip;
	dwc = to_dwc_pwm(chip);

	dwc->clk_ns = 10;
	chip->ops = &dwc_pwm_ops;

<<<<<<< HEAD
	dev_set_drvdata(dev, chip);
=======
>>>>>>> f34bf546
	return chip;
}
EXPORT_SYMBOL_GPL(dwc_pwm_alloc);

MODULE_AUTHOR("Felipe Balbi (Intel)");
MODULE_AUTHOR("Jarkko Nikula <jarkko.nikula@linux.intel.com>");
MODULE_AUTHOR("Raymond Tan <raymond.tan@intel.com>");
MODULE_DESCRIPTION("DesignWare PWM Controller");
MODULE_LICENSE("GPL");<|MERGE_RESOLUTION|>--- conflicted
+++ resolved
@@ -172,10 +172,6 @@
 	dwc->clk_ns = 10;
 	chip->ops = &dwc_pwm_ops;
 
-<<<<<<< HEAD
-	dev_set_drvdata(dev, chip);
-=======
->>>>>>> f34bf546
 	return chip;
 }
 EXPORT_SYMBOL_GPL(dwc_pwm_alloc);

--- conflicted
+++ resolved
@@ -31,33 +31,15 @@
 	.size = 0x1000,
 };
 
-<<<<<<< HEAD
-static int dwc_pwm_init_one(struct device *dev, void __iomem *base, unsigned int offset)
-=======
 static int dwc_pwm_init_one(struct device *dev, struct dwc_pwm_drvdata *ddata, unsigned int idx)
->>>>>>> f34bf546
 {
 	struct pwm_chip *chip;
 	struct dwc_pwm *dwc;
+	int ret;
 
 	chip = dwc_pwm_alloc(dev);
 	if (IS_ERR(chip))
 		return PTR_ERR(chip);
-<<<<<<< HEAD
-
-	dwc = to_dwc_pwm(chip);
-	dwc->base = base + offset;
-
-	return devm_pwmchip_add(dev, chip);
-}
-
-static int dwc_pwm_probe(struct pci_dev *pci, const struct pci_device_id *id)
-{
-	const struct dwc_pwm_info *info;
-	struct device *dev = &pci->dev;
-	int i, ret;
-
-=======
 
 	dwc = to_dwc_pwm(chip);
 	dwc->base = ddata->io_base + (ddata->info->size * idx);
@@ -78,7 +60,6 @@
 	unsigned int idx;
 	int ret;
 
->>>>>>> f34bf546
 	ret = pcim_enable_device(pci);
 	if (ret)
 		return dev_err_probe(dev, ret, "Failed to enable device\n");
@@ -90,18 +71,6 @@
 		return dev_err_probe(dev, ret, "Failed to iomap PCI BAR\n");
 
 	info = (const struct dwc_pwm_info *)id->driver_data;
-<<<<<<< HEAD
-
-	for (i = 0; i < info->nr; i++) {
-		/*
-		 * No need to check for pcim_iomap_table() failure,
-		 * pcim_iomap_regions() already does it for us.
-		 */
-		ret = dwc_pwm_init_one(dev, pcim_iomap_table(pci)[0], i * info->size);
-		if (ret)
-			return ret;
-	}
-=======
 	ddata = devm_kzalloc(dev, struct_size(ddata, chips, info->nr), GFP_KERNEL);
 	if (!ddata)
 		return -ENOMEM;
@@ -120,7 +89,6 @@
 	}
 
 	dev_set_drvdata(dev, ddata);
->>>>>>> f34bf546
 
 	pm_runtime_put(dev);
 	pm_runtime_allow(dev);
@@ -136,17 +104,6 @@
 
 static int dwc_pwm_suspend(struct device *dev)
 {
-<<<<<<< HEAD
-	struct pwm_chip *chip = dev_get_drvdata(dev);
-	struct dwc_pwm *dwc = to_dwc_pwm(chip);
-	int i;
-
-	for (i = 0; i < DWC_TIMERS_TOTAL; i++) {
-		if (chip->pwms[i].state.enabled) {
-			dev_err(dev, "PWM %u in use by consumer (%s)\n",
-				i, chip->pwms[i].label);
-			return -EBUSY;
-=======
 	struct dwc_pwm_drvdata *ddata = dev_get_drvdata(dev);
 	unsigned int idx;
 
@@ -164,7 +121,6 @@
 			dwc->ctx[i].cnt = dwc_pwm_readl(dwc, DWC_TIM_LD_CNT(i));
 			dwc->ctx[i].cnt2 = dwc_pwm_readl(dwc, DWC_TIM_LD_CNT2(i));
 			dwc->ctx[i].ctrl = dwc_pwm_readl(dwc, DWC_TIM_CTRL(i));
->>>>>>> f34bf546
 		}
 	}
 
@@ -173,16 +129,6 @@
 
 static int dwc_pwm_resume(struct device *dev)
 {
-<<<<<<< HEAD
-	struct pwm_chip *chip = dev_get_drvdata(dev);
-	struct dwc_pwm *dwc = to_dwc_pwm(chip);
-	int i;
-
-	for (i = 0; i < DWC_TIMERS_TOTAL; i++) {
-		dwc_pwm_writel(dwc, dwc->ctx[i].cnt, DWC_TIM_LD_CNT(i));
-		dwc_pwm_writel(dwc, dwc->ctx[i].cnt2, DWC_TIM_LD_CNT2(i));
-		dwc_pwm_writel(dwc, dwc->ctx[i].ctrl, DWC_TIM_CTRL(i));
-=======
 	struct dwc_pwm_drvdata *ddata = dev_get_drvdata(dev);
 	unsigned int idx;
 
@@ -196,7 +142,6 @@
 			dwc_pwm_writel(dwc, dwc->ctx[i].cnt2, DWC_TIM_LD_CNT2(i));
 			dwc_pwm_writel(dwc, dwc->ctx[i].ctrl, DWC_TIM_CTRL(i));
 		}
->>>>>>> f34bf546
 	}
 
 	return 0;

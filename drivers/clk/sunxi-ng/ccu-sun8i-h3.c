// SPDX-License-Identifier: GPL-2.0-only
/*
 * Copyright (c) 2016 Maxime Ripard. All rights reserved.
 */

#include <linux/clk-provider.h>
#include <linux/io.h>
#include <linux/module.h>
#include <linux/of_device.h>
#include <linux/platform_device.h>

#include "ccu_common.h"
#include "ccu_reset.h"

#include "ccu_div.h"
#include "ccu_gate.h"
#include "ccu_mp.h"
#include "ccu_mult.h"
#include "ccu_nk.h"
#include "ccu_nkm.h"
#include "ccu_nkmp.h"
#include "ccu_nm.h"
#include "ccu_phase.h"
#include "ccu_sdm.h"

#include "ccu-sun8i-h3.h"

static SUNXI_CCU_NKMP_WITH_GATE_LOCK(pll_cpux_clk, "pll-cpux",
				     "osc24M", 0x000,
				     8, 5,	/* N */
				     4, 2,	/* K */
				     0, 2,	/* M */
				     16, 2,	/* P */
				     BIT(31),	/* gate */
				     BIT(28),	/* lock */
				     CLK_SET_RATE_UNGATE);

/*
 * The Audio PLL is supposed to have 4 outputs: 3 fixed factors from
 * the base (2x, 4x and 8x), and one variable divider (the one true
 * pll audio).
 *
 * With sigma-delta modulation for fractional-N on the audio PLL,
 * we have to use specific dividers. This means the variable divider
 * can no longer be used, as the audio codec requests the exact clock
 * rates we support through this mechanism. So we now hard code the
 * variable divider to 1. This means the clock rates will no longer
 * match the clock names.
 */
#define SUN8I_H3_PLL_AUDIO_REG	0x008

static struct ccu_sdm_setting pll_audio_sdm_table[] = {
	{ .rate = 22579200, .pattern = 0xc0010d84, .m = 8, .n = 7 },
	{ .rate = 24576000, .pattern = 0xc000ac02, .m = 14, .n = 14 },
};

static SUNXI_CCU_NM_WITH_SDM_GATE_LOCK(pll_audio_base_clk, "pll-audio-base",
				       "osc24M", 0x008,
				       8, 7,	/* N */
				       0, 5,	/* M */
				       pll_audio_sdm_table, BIT(24),
				       0x284, BIT(31),
				       BIT(31),	/* gate */
				       BIT(28),	/* lock */
				       CLK_SET_RATE_UNGATE);

static SUNXI_CCU_NM_WITH_FRAC_GATE_LOCK_MIN_MAX(pll_video_clk, "pll-video",
						"osc24M", 0x0010,
						192000000, /* Minimum rate */
						912000000, /* Maximum rate */
						8, 7,      /* N */
						0, 4,	   /* M */
						BIT(24),   /* frac enable */
						BIT(25),   /* frac select */
						270000000, /* frac rate 0 */
						297000000, /* frac rate 1 */
						BIT(31),   /* gate */
						BIT(28),   /* lock */
						CLK_SET_RATE_UNGATE);

static SUNXI_CCU_NM_WITH_FRAC_GATE_LOCK(pll_ve_clk, "pll-ve",
					"osc24M", 0x0018,
					8, 7,		/* N */
					0, 4,		/* M */
					BIT(24),	/* frac enable */
					BIT(25),	/* frac select */
					270000000,	/* frac rate 0 */
					297000000,	/* frac rate 1 */
					BIT(31),	/* gate */
					BIT(28),	/* lock */
					CLK_SET_RATE_UNGATE);

static SUNXI_CCU_NKM_WITH_GATE_LOCK(pll_ddr_clk, "pll-ddr",
				    "osc24M", 0x020,
				    8, 5,	/* N */
				    4, 2,	/* K */
				    0, 2,	/* M */
				    BIT(31),	/* gate */
				    BIT(28),	/* lock */
				    CLK_SET_RATE_UNGATE);

static SUNXI_CCU_NK_WITH_GATE_LOCK_POSTDIV(pll_periph0_clk, "pll-periph0",
					   "osc24M", 0x028,
					   8, 5,	/* N */
					   4, 2,	/* K */
					   BIT(31),	/* gate */
					   BIT(28),	/* lock */
					   2,		/* post-div */
					   CLK_SET_RATE_UNGATE);

static SUNXI_CCU_NM_WITH_FRAC_GATE_LOCK(pll_gpu_clk, "pll-gpu",
					"osc24M", 0x0038,
					8, 7,		/* N */
					0, 4,		/* M */
					BIT(24),	/* frac enable */
					BIT(25),	/* frac select */
					270000000,	/* frac rate 0 */
					297000000,	/* frac rate 1 */
					BIT(31),	/* gate */
					BIT(28),	/* lock */
					CLK_SET_RATE_UNGATE);

static SUNXI_CCU_NK_WITH_GATE_LOCK_POSTDIV(pll_periph1_clk, "pll-periph1",
					   "osc24M", 0x044,
					   8, 5,	/* N */
					   4, 2,	/* K */
					   BIT(31),	/* gate */
					   BIT(28),	/* lock */
					   2,		/* post-div */
					   CLK_SET_RATE_UNGATE);

static SUNXI_CCU_NM_WITH_FRAC_GATE_LOCK(pll_de_clk, "pll-de",
					"osc24M", 0x0048,
					8, 7,		/* N */
					0, 4,		/* M */
					BIT(24),	/* frac enable */
					BIT(25),	/* frac select */
					270000000,	/* frac rate 0 */
					297000000,	/* frac rate 1 */
					BIT(31),	/* gate */
					BIT(28),	/* lock */
					CLK_SET_RATE_UNGATE);

static const char * const cpux_parents[] = { "osc32k", "osc24M",
					     "pll-cpux" , "pll-cpux" };
static SUNXI_CCU_MUX(cpux_clk, "cpux", cpux_parents,
		     0x050, 16, 2, CLK_IS_CRITICAL | CLK_SET_RATE_PARENT);

static SUNXI_CCU_M(axi_clk, "axi", "cpux", 0x050, 0, 2, 0);

static const char * const ahb1_parents[] = { "osc32k", "osc24M",
					     "axi" , "pll-periph0" };
static const struct ccu_mux_var_prediv ahb1_predivs[] = {
	{ .index = 3, .shift = 6, .width = 2 },
};
static struct ccu_div ahb1_clk = {
	.div		= _SUNXI_CCU_DIV_FLAGS(4, 2, CLK_DIVIDER_POWER_OF_TWO),

	.mux		= {
		.shift	= 12,
		.width	= 2,

		.var_predivs	= ahb1_predivs,
		.n_var_predivs	= ARRAY_SIZE(ahb1_predivs),
	},

	.common		= {
		.reg		= 0x054,
		.features	= CCU_FEATURE_VARIABLE_PREDIV,
		.hw.init	= CLK_HW_INIT_PARENTS("ahb1",
						      ahb1_parents,
						      &ccu_div_ops,
						      0),
	},
};

static struct clk_div_table apb1_div_table[] = {
	{ .val = 0, .div = 2 },
	{ .val = 1, .div = 2 },
	{ .val = 2, .div = 4 },
	{ .val = 3, .div = 8 },
	{ /* Sentinel */ },
};
static SUNXI_CCU_DIV_TABLE(apb1_clk, "apb1", "ahb1",
			   0x054, 8, 2, apb1_div_table, 0);

static const char * const apb2_parents[] = { "osc32k", "osc24M",
					     "pll-periph0" , "pll-periph0" };
static SUNXI_CCU_MP_WITH_MUX(apb2_clk, "apb2", apb2_parents, 0x058,
			     0, 5,	/* M */
			     16, 2,	/* P */
			     24, 2,	/* mux */
			     0);

static const char * const ahb2_parents[] = { "ahb1" , "pll-periph0" };
static const struct ccu_mux_fixed_prediv ahb2_fixed_predivs[] = {
	{ .index = 1, .div = 2 },
};
static struct ccu_mux ahb2_clk = {
	.mux		= {
		.shift	= 0,
		.width	= 1,
		.fixed_predivs	= ahb2_fixed_predivs,
		.n_predivs	= ARRAY_SIZE(ahb2_fixed_predivs),
	},

	.common		= {
		.reg		= 0x05c,
		.features	= CCU_FEATURE_FIXED_PREDIV,
		.hw.init	= CLK_HW_INIT_PARENTS("ahb2",
						      ahb2_parents,
						      &ccu_mux_ops,
						      0),
	},
};

static SUNXI_CCU_GATE(bus_ce_clk,	"bus-ce",	"ahb1",
		      0x060, BIT(5), 0);
static SUNXI_CCU_GATE(bus_dma_clk,	"bus-dma",	"ahb1",
		      0x060, BIT(6), 0);
static SUNXI_CCU_GATE(bus_mmc0_clk,	"bus-mmc0",	"ahb1",
		      0x060, BIT(8), 0);
static SUNXI_CCU_GATE(bus_mmc1_clk,	"bus-mmc1",	"ahb1",
		      0x060, BIT(9), 0);
static SUNXI_CCU_GATE(bus_mmc2_clk,	"bus-mmc2",	"ahb1",
		      0x060, BIT(10), 0);
static SUNXI_CCU_GATE(bus_nand_clk,	"bus-nand",	"ahb1",
		      0x060, BIT(13), 0);
static SUNXI_CCU_GATE(bus_dram_clk,	"bus-dram",	"ahb1",
		      0x060, BIT(14), 0);
static SUNXI_CCU_GATE(bus_emac_clk,	"bus-emac",	"ahb2",
		      0x060, BIT(17), 0);
static SUNXI_CCU_GATE(bus_ts_clk,	"bus-ts",	"ahb1",
		      0x060, BIT(18), 0);
static SUNXI_CCU_GATE(bus_hstimer_clk,	"bus-hstimer",	"ahb1",
		      0x060, BIT(19), 0);
static SUNXI_CCU_GATE(bus_spi0_clk,	"bus-spi0",	"ahb1",
		      0x060, BIT(20), 0);
static SUNXI_CCU_GATE(bus_spi1_clk,	"bus-spi1",	"ahb1",
		      0x060, BIT(21), 0);
static SUNXI_CCU_GATE(bus_otg_clk,	"bus-otg",	"ahb1",
		      0x060, BIT(23), 0);
static SUNXI_CCU_GATE(bus_ehci0_clk,	"bus-ehci0",	"ahb1",
		      0x060, BIT(24), 0);
static SUNXI_CCU_GATE(bus_ehci1_clk,	"bus-ehci1",	"ahb2",
		      0x060, BIT(25), 0);
static SUNXI_CCU_GATE(bus_ehci2_clk,	"bus-ehci2",	"ahb2",
		      0x060, BIT(26), 0);
static SUNXI_CCU_GATE(bus_ehci3_clk,	"bus-ehci3",	"ahb2",
		      0x060, BIT(27), 0);
static SUNXI_CCU_GATE(bus_ohci0_clk,	"bus-ohci0",	"ahb1",
		      0x060, BIT(28), 0);
static SUNXI_CCU_GATE(bus_ohci1_clk,	"bus-ohci1",	"ahb2",
		      0x060, BIT(29), 0);
static SUNXI_CCU_GATE(bus_ohci2_clk,	"bus-ohci2",	"ahb2",
		      0x060, BIT(30), 0);
static SUNXI_CCU_GATE(bus_ohci3_clk,	"bus-ohci3",	"ahb2",
		      0x060, BIT(31), 0);

static SUNXI_CCU_GATE(bus_ve_clk,	"bus-ve",	"ahb1",
		      0x064, BIT(0), 0);
static SUNXI_CCU_GATE(bus_tcon0_clk,	"bus-tcon0",	"ahb1",
		      0x064, BIT(3), 0);
static SUNXI_CCU_GATE(bus_tcon1_clk,	"bus-tcon1",	"ahb1",
		      0x064, BIT(4), 0);
static SUNXI_CCU_GATE(bus_deinterlace_clk,	"bus-deinterlace",	"ahb1",
		      0x064, BIT(5), 0);
static SUNXI_CCU_GATE(bus_csi_clk,	"bus-csi",	"ahb1",
		      0x064, BIT(8), 0);
static SUNXI_CCU_GATE(bus_tve_clk,	"bus-tve",	"ahb1",
		      0x064, BIT(9), 0);
static SUNXI_CCU_GATE(bus_hdmi_clk,	"bus-hdmi",	"ahb1",
		      0x064, BIT(11), 0);
static SUNXI_CCU_GATE(bus_de_clk,	"bus-de",	"ahb1",
		      0x064, BIT(12), 0);
static SUNXI_CCU_GATE(bus_gpu_clk,	"bus-gpu",	"ahb1",
		      0x064, BIT(20), 0);
static SUNXI_CCU_GATE(bus_msgbox_clk,	"bus-msgbox",	"ahb1",
		      0x064, BIT(21), 0);
static SUNXI_CCU_GATE(bus_spinlock_clk,	"bus-spinlock",	"ahb1",
		      0x064, BIT(22), 0);

static SUNXI_CCU_GATE(bus_codec_clk,	"bus-codec",	"apb1",
		      0x068, BIT(0), 0);
static SUNXI_CCU_GATE(bus_spdif_clk,	"bus-spdif",	"apb1",
		      0x068, BIT(1), 0);
static SUNXI_CCU_GATE(bus_pio_clk,	"bus-pio",	"apb1",
		      0x068, BIT(5), 0);
static SUNXI_CCU_GATE(bus_ths_clk,	"bus-ths",	"apb1",
		      0x068, BIT(8), 0);
static SUNXI_CCU_GATE(bus_i2s0_clk,	"bus-i2s0",	"apb1",
		      0x068, BIT(12), 0);
static SUNXI_CCU_GATE(bus_i2s1_clk,	"bus-i2s1",	"apb1",
		      0x068, BIT(13), 0);
static SUNXI_CCU_GATE(bus_i2s2_clk,	"bus-i2s2",	"apb1",
		      0x068, BIT(14), 0);

static SUNXI_CCU_GATE(bus_i2c0_clk,	"bus-i2c0",	"apb2",
		      0x06c, BIT(0), 0);
static SUNXI_CCU_GATE(bus_i2c1_clk,	"bus-i2c1",	"apb2",
		      0x06c, BIT(1), 0);
static SUNXI_CCU_GATE(bus_i2c2_clk,	"bus-i2c2",	"apb2",
		      0x06c, BIT(2), 0);
static SUNXI_CCU_GATE(bus_uart0_clk,	"bus-uart0",	"apb2",
		      0x06c, BIT(16), 0);
static SUNXI_CCU_GATE(bus_uart1_clk,	"bus-uart1",	"apb2",
		      0x06c, BIT(17), 0);
static SUNXI_CCU_GATE(bus_uart2_clk,	"bus-uart2",	"apb2",
		      0x06c, BIT(18), 0);
static SUNXI_CCU_GATE(bus_uart3_clk,	"bus-uart3",	"apb2",
		      0x06c, BIT(19), 0);
static SUNXI_CCU_GATE(bus_scr0_clk,	"bus-scr0",	"apb2",
		      0x06c, BIT(20), 0);
static SUNXI_CCU_GATE(bus_scr1_clk,	"bus-scr1",	"apb2",
		      0x06c, BIT(21), 0);

static SUNXI_CCU_GATE(bus_ephy_clk,	"bus-ephy",	"ahb1",
		      0x070, BIT(0), 0);
static SUNXI_CCU_GATE(bus_dbg_clk,	"bus-dbg",	"ahb1",
		      0x070, BIT(7), 0);

static struct clk_div_table ths_div_table[] = {
	{ .val = 0, .div = 1 },
	{ .val = 1, .div = 2 },
	{ .val = 2, .div = 4 },
	{ .val = 3, .div = 6 },
	{ /* Sentinel */ },
};
static SUNXI_CCU_DIV_TABLE_WITH_GATE(ths_clk, "ths", "osc24M",
				     0x074, 0, 2, ths_div_table, BIT(31), 0);

static const char * const mod0_default_parents[] = { "osc24M", "pll-periph0",
						     "pll-periph1" };
static SUNXI_CCU_MP_WITH_MUX_GATE(nand_clk, "nand", mod0_default_parents, 0x080,
				  0, 4,		/* M */
				  16, 2,	/* P */
				  24, 2,	/* mux */
				  BIT(31),	/* gate */
				  0);

static SUNXI_CCU_MP_WITH_MUX_GATE(mmc0_clk, "mmc0", mod0_default_parents, 0x088,
				  0, 4,		/* M */
				  16, 2,	/* P */
				  24, 2,	/* mux */
				  BIT(31),	/* gate */
				  0);

static SUNXI_CCU_PHASE(mmc0_sample_clk, "mmc0_sample", "mmc0",
		       0x088, 20, 3, 0);
static SUNXI_CCU_PHASE(mmc0_output_clk, "mmc0_output", "mmc0",
		       0x088, 8, 3, 0);

static SUNXI_CCU_MP_WITH_MUX_GATE(mmc1_clk, "mmc1", mod0_default_parents, 0x08c,
				  0, 4,		/* M */
				  16, 2,	/* P */
				  24, 2,	/* mux */
				  BIT(31),	/* gate */
				  0);

static SUNXI_CCU_PHASE(mmc1_sample_clk, "mmc1_sample", "mmc1",
		       0x08c, 20, 3, 0);
static SUNXI_CCU_PHASE(mmc1_output_clk, "mmc1_output", "mmc1",
		       0x08c, 8, 3, 0);

static SUNXI_CCU_MP_WITH_MUX_GATE(mmc2_clk, "mmc2", mod0_default_parents, 0x090,
				  0, 4,		/* M */
				  16, 2,	/* P */
				  24, 2,	/* mux */
				  BIT(31),	/* gate */
				  0);

static SUNXI_CCU_PHASE(mmc2_sample_clk, "mmc2_sample", "mmc2",
		       0x090, 20, 3, 0);
static SUNXI_CCU_PHASE(mmc2_output_clk, "mmc2_output", "mmc2",
		       0x090, 8, 3, 0);

static const char * const ts_parents[] = { "osc24M", "pll-periph0", };
static SUNXI_CCU_MP_WITH_MUX_GATE(ts_clk, "ts", ts_parents, 0x098,
				  0, 4,		/* M */
				  16, 2,	/* P */
				  24, 2,	/* mux */
				  BIT(31),	/* gate */
				  0);

static SUNXI_CCU_MP_WITH_MUX_GATE(ce_clk, "ce", mod0_default_parents, 0x09c,
				  0, 4,		/* M */
				  16, 2,	/* P */
				  24, 2,	/* mux */
				  BIT(31),	/* gate */
				  0);

static SUNXI_CCU_MP_WITH_MUX_GATE(spi0_clk, "spi0", mod0_default_parents, 0x0a0,
				  0, 4,		/* M */
				  16, 2,	/* P */
				  24, 2,	/* mux */
				  BIT(31),	/* gate */
				  0);

static SUNXI_CCU_MP_WITH_MUX_GATE(spi1_clk, "spi1", mod0_default_parents, 0x0a4,
				  0, 4,		/* M */
				  16, 2,	/* P */
				  24, 2,	/* mux */
				  BIT(31),	/* gate */
				  0);

static const char * const i2s_parents[] = { "pll-audio-8x", "pll-audio-4x",
					    "pll-audio-2x", "pll-audio" };
static SUNXI_CCU_MUX_WITH_GATE(i2s0_clk, "i2s0", i2s_parents,
			       0x0b0, 16, 2, BIT(31), CLK_SET_RATE_PARENT);

static SUNXI_CCU_MUX_WITH_GATE(i2s1_clk, "i2s1", i2s_parents,
			       0x0b4, 16, 2, BIT(31), CLK_SET_RATE_PARENT);

static SUNXI_CCU_MUX_WITH_GATE(i2s2_clk, "i2s2", i2s_parents,
			       0x0b8, 16, 2, BIT(31), CLK_SET_RATE_PARENT);

static SUNXI_CCU_M_WITH_GATE(spdif_clk, "spdif", "pll-audio",
			     0x0c0, 0, 4, BIT(31), CLK_SET_RATE_PARENT);

static SUNXI_CCU_GATE(usb_phy0_clk,	"usb-phy0",	"osc24M",
		      0x0cc, BIT(8), 0);
static SUNXI_CCU_GATE(usb_phy1_clk,	"usb-phy1",	"osc24M",
		      0x0cc, BIT(9), 0);
static SUNXI_CCU_GATE(usb_phy2_clk,	"usb-phy2",	"osc24M",
		      0x0cc, BIT(10), 0);
static SUNXI_CCU_GATE(usb_phy3_clk,	"usb-phy3",	"osc24M",
		      0x0cc, BIT(11), 0);
static SUNXI_CCU_GATE(usb_ohci0_clk,	"usb-ohci0",	"osc24M",
		      0x0cc, BIT(16), 0);
static SUNXI_CCU_GATE(usb_ohci1_clk,	"usb-ohci1",	"osc24M",
		      0x0cc, BIT(17), 0);
static SUNXI_CCU_GATE(usb_ohci2_clk,	"usb-ohci2",	"osc24M",
		      0x0cc, BIT(18), 0);
static SUNXI_CCU_GATE(usb_ohci3_clk,	"usb-ohci3",	"osc24M",
		      0x0cc, BIT(19), 0);

static const char * const dram_parents[] = { "pll-ddr", "pll-periph0-2x" };
static SUNXI_CCU_M_WITH_MUX(dram_clk, "dram", dram_parents,
			    0x0f4, 0, 4, 20, 2, CLK_IS_CRITICAL);

static SUNXI_CCU_GATE(dram_ve_clk,	"dram-ve",	"dram",
		      0x100, BIT(0), 0);
static SUNXI_CCU_GATE(dram_csi_clk,	"dram-csi",	"dram",
		      0x100, BIT(1), 0);
static SUNXI_CCU_GATE(dram_deinterlace_clk,	"dram-deinterlace",	"dram",
		      0x100, BIT(2), 0);
static SUNXI_CCU_GATE(dram_ts_clk,	"dram-ts",	"dram",
		      0x100, BIT(3), 0);

static const char * const de_parents[] = { "pll-periph0-2x", "pll-de" };
static SUNXI_CCU_M_WITH_MUX_GATE(de_clk, "de", de_parents,
				 0x104, 0, 4, 24, 3, BIT(31),
				 CLK_SET_RATE_PARENT);

static const char * const tcon_parents[] = { "pll-video" };
static SUNXI_CCU_M_WITH_MUX_GATE(tcon_clk, "tcon", tcon_parents,
				 0x118, 0, 4, 24, 3, BIT(31),
				 CLK_SET_RATE_PARENT);

static const char * const tve_parents[] = { "pll-de", "pll-periph1" };
static SUNXI_CCU_M_WITH_MUX_GATE(tve_clk, "tve", tve_parents,
				 0x120, 0, 4, 24, 3, BIT(31), 0);

static const char * const deinterlace_parents[] = { "pll-periph0", "pll-periph1" };
static SUNXI_CCU_M_WITH_MUX_GATE(deinterlace_clk, "deinterlace", deinterlace_parents,
				 0x124, 0, 4, 24, 3, BIT(31), 0);

static SUNXI_CCU_GATE(csi_misc_clk,	"csi-misc",	"osc24M",
		      0x130, BIT(31), 0);

static const char * const csi_sclk_parents[] = { "pll-periph0", "pll-periph1" };
static SUNXI_CCU_M_WITH_MUX_GATE(csi_sclk_clk, "csi-sclk", csi_sclk_parents,
				 0x134, 16, 4, 24, 3, BIT(31), 0);

static const char * const csi_mclk_parents[] = { "osc24M", "pll-video", "pll-periph1" };
static SUNXI_CCU_M_WITH_MUX_GATE(csi_mclk_clk, "csi-mclk", csi_mclk_parents,
				 0x134, 0, 5, 8, 3, BIT(15), 0);

static SUNXI_CCU_M_WITH_GATE(ve_clk, "ve", "pll-ve",
			     0x13c, 16, 3, BIT(31), CLK_SET_RATE_PARENT);

static SUNXI_CCU_GATE(ac_dig_clk,	"ac-dig",	"pll-audio",
		      0x140, BIT(31), CLK_SET_RATE_PARENT);
static SUNXI_CCU_GATE(avs_clk,		"avs",		"osc24M",
		      0x144, BIT(31), 0);

static const char * const hdmi_parents[] = { "pll-video" };
static SUNXI_CCU_M_WITH_MUX_GATE(hdmi_clk, "hdmi", hdmi_parents,
				 0x150, 0, 4, 24, 2, BIT(31),
				 CLK_SET_RATE_PARENT);

static SUNXI_CCU_GATE(hdmi_ddc_clk,	"hdmi-ddc",	"osc24M",
		      0x154, BIT(31), 0);

static const char * const mbus_parents[] = { "osc24M", "pll-periph0-2x", "pll-ddr" };
static SUNXI_CCU_M_WITH_MUX_GATE(mbus_clk, "mbus", mbus_parents,
				 0x15c, 0, 3, 24, 2, BIT(31), CLK_IS_CRITICAL);

static SUNXI_CCU_M_WITH_GATE(gpu_clk, "gpu", "pll-gpu",
			     0x1a0, 0, 3, BIT(31), CLK_SET_RATE_PARENT);

static struct ccu_common *sun8i_h3_ccu_clks[] = {
	&pll_cpux_clk.common,
	&pll_audio_base_clk.common,
	&pll_video_clk.common,
	&pll_ve_clk.common,
	&pll_ddr_clk.common,
	&pll_periph0_clk.common,
	&pll_gpu_clk.common,
	&pll_periph1_clk.common,
	&pll_de_clk.common,
	&cpux_clk.common,
	&axi_clk.common,
	&ahb1_clk.common,
	&apb1_clk.common,
	&apb2_clk.common,
	&ahb2_clk.common,
	&bus_ce_clk.common,
	&bus_dma_clk.common,
	&bus_mmc0_clk.common,
	&bus_mmc1_clk.common,
	&bus_mmc2_clk.common,
	&bus_nand_clk.common,
	&bus_dram_clk.common,
	&bus_emac_clk.common,
	&bus_ts_clk.common,
	&bus_hstimer_clk.common,
	&bus_spi0_clk.common,
	&bus_spi1_clk.common,
	&bus_otg_clk.common,
	&bus_ehci0_clk.common,
	&bus_ehci1_clk.common,
	&bus_ehci2_clk.common,
	&bus_ehci3_clk.common,
	&bus_ohci0_clk.common,
	&bus_ohci1_clk.common,
	&bus_ohci2_clk.common,
	&bus_ohci3_clk.common,
	&bus_ve_clk.common,
	&bus_tcon0_clk.common,
	&bus_tcon1_clk.common,
	&bus_deinterlace_clk.common,
	&bus_csi_clk.common,
	&bus_tve_clk.common,
	&bus_hdmi_clk.common,
	&bus_de_clk.common,
	&bus_gpu_clk.common,
	&bus_msgbox_clk.common,
	&bus_spinlock_clk.common,
	&bus_codec_clk.common,
	&bus_spdif_clk.common,
	&bus_pio_clk.common,
	&bus_ths_clk.common,
	&bus_i2s0_clk.common,
	&bus_i2s1_clk.common,
	&bus_i2s2_clk.common,
	&bus_i2c0_clk.common,
	&bus_i2c1_clk.common,
	&bus_i2c2_clk.common,
	&bus_uart0_clk.common,
	&bus_uart1_clk.common,
	&bus_uart2_clk.common,
	&bus_uart3_clk.common,
	&bus_scr0_clk.common,
	&bus_ephy_clk.common,
	&bus_dbg_clk.common,
	&ths_clk.common,
	&nand_clk.common,
	&mmc0_clk.common,
	&mmc0_sample_clk.common,
	&mmc0_output_clk.common,
	&mmc1_clk.common,
	&mmc1_sample_clk.common,
	&mmc1_output_clk.common,
	&mmc2_clk.common,
	&mmc2_sample_clk.common,
	&mmc2_output_clk.common,
	&ts_clk.common,
	&ce_clk.common,
	&spi0_clk.common,
	&spi1_clk.common,
	&i2s0_clk.common,
	&i2s1_clk.common,
	&i2s2_clk.common,
	&spdif_clk.common,
	&usb_phy0_clk.common,
	&usb_phy1_clk.common,
	&usb_phy2_clk.common,
	&usb_phy3_clk.common,
	&usb_ohci0_clk.common,
	&usb_ohci1_clk.common,
	&usb_ohci2_clk.common,
	&usb_ohci3_clk.common,
	&dram_clk.common,
	&dram_ve_clk.common,
	&dram_csi_clk.common,
	&dram_deinterlace_clk.common,
	&dram_ts_clk.common,
	&de_clk.common,
	&tcon_clk.common,
	&tve_clk.common,
	&deinterlace_clk.common,
	&csi_misc_clk.common,
	&csi_sclk_clk.common,
	&csi_mclk_clk.common,
	&ve_clk.common,
	&ac_dig_clk.common,
	&avs_clk.common,
	&hdmi_clk.common,
	&hdmi_ddc_clk.common,
	&mbus_clk.common,
	&gpu_clk.common,
};

static struct ccu_common *sun50i_h5_ccu_clks[] = {
	&pll_cpux_clk.common,
	&pll_audio_base_clk.common,
	&pll_video_clk.common,
	&pll_ve_clk.common,
	&pll_ddr_clk.common,
	&pll_periph0_clk.common,
	&pll_gpu_clk.common,
	&pll_periph1_clk.common,
	&pll_de_clk.common,
	&cpux_clk.common,
	&axi_clk.common,
	&ahb1_clk.common,
	&apb1_clk.common,
	&apb2_clk.common,
	&ahb2_clk.common,
	&bus_ce_clk.common,
	&bus_dma_clk.common,
	&bus_mmc0_clk.common,
	&bus_mmc1_clk.common,
	&bus_mmc2_clk.common,
	&bus_nand_clk.common,
	&bus_dram_clk.common,
	&bus_emac_clk.common,
	&bus_ts_clk.common,
	&bus_hstimer_clk.common,
	&bus_spi0_clk.common,
	&bus_spi1_clk.common,
	&bus_otg_clk.common,
	&bus_ehci0_clk.common,
	&bus_ehci1_clk.common,
	&bus_ehci2_clk.common,
	&bus_ehci3_clk.common,
	&bus_ohci0_clk.common,
	&bus_ohci1_clk.common,
	&bus_ohci2_clk.common,
	&bus_ohci3_clk.common,
	&bus_ve_clk.common,
	&bus_tcon0_clk.common,
	&bus_tcon1_clk.common,
	&bus_deinterlace_clk.common,
	&bus_csi_clk.common,
	&bus_tve_clk.common,
	&bus_hdmi_clk.common,
	&bus_de_clk.common,
	&bus_gpu_clk.common,
	&bus_msgbox_clk.common,
	&bus_spinlock_clk.common,
	&bus_codec_clk.common,
	&bus_spdif_clk.common,
	&bus_pio_clk.common,
	&bus_ths_clk.common,
	&bus_i2s0_clk.common,
	&bus_i2s1_clk.common,
	&bus_i2s2_clk.common,
	&bus_i2c0_clk.common,
	&bus_i2c1_clk.common,
	&bus_i2c2_clk.common,
	&bus_uart0_clk.common,
	&bus_uart1_clk.common,
	&bus_uart2_clk.common,
	&bus_uart3_clk.common,
	&bus_scr0_clk.common,
	&bus_scr1_clk.common,
	&bus_ephy_clk.common,
	&bus_dbg_clk.common,
	&ths_clk.common,
	&nand_clk.common,
	&mmc0_clk.common,
	&mmc1_clk.common,
	&mmc2_clk.common,
	&ts_clk.common,
	&ce_clk.common,
	&spi0_clk.common,
	&spi1_clk.common,
	&i2s0_clk.common,
	&i2s1_clk.common,
	&i2s2_clk.common,
	&spdif_clk.common,
	&usb_phy0_clk.common,
	&usb_phy1_clk.common,
	&usb_phy2_clk.common,
	&usb_phy3_clk.common,
	&usb_ohci0_clk.common,
	&usb_ohci1_clk.common,
	&usb_ohci2_clk.common,
	&usb_ohci3_clk.common,
	&dram_clk.common,
	&dram_ve_clk.common,
	&dram_csi_clk.common,
	&dram_deinterlace_clk.common,
	&dram_ts_clk.common,
	&de_clk.common,
	&tcon_clk.common,
	&tve_clk.common,
	&deinterlace_clk.common,
	&csi_misc_clk.common,
	&csi_sclk_clk.common,
	&csi_mclk_clk.common,
	&ve_clk.common,
	&ac_dig_clk.common,
	&avs_clk.common,
	&hdmi_clk.common,
	&hdmi_ddc_clk.common,
	&mbus_clk.common,
	&gpu_clk.common,
};

static const struct clk_hw *clk_parent_pll_audio[] = {
	&pll_audio_base_clk.common.hw
};

/* We hardcode the divider to 1 for now */
static CLK_FIXED_FACTOR_HWS(pll_audio_clk, "pll-audio",
			    clk_parent_pll_audio,
			    1, 1, CLK_SET_RATE_PARENT);
static CLK_FIXED_FACTOR_HWS(pll_audio_2x_clk, "pll-audio-2x",
			    clk_parent_pll_audio,
			    2, 1, CLK_SET_RATE_PARENT);
static CLK_FIXED_FACTOR_HWS(pll_audio_4x_clk, "pll-audio-4x",
			    clk_parent_pll_audio,
			    1, 1, CLK_SET_RATE_PARENT);
static CLK_FIXED_FACTOR_HWS(pll_audio_8x_clk, "pll-audio-8x",
			    clk_parent_pll_audio,
			    1, 2, CLK_SET_RATE_PARENT);
static CLK_FIXED_FACTOR_HW(pll_periph0_2x_clk, "pll-periph0-2x",
			   &pll_periph0_clk.common.hw,
			   1, 2, 0);

static struct clk_hw_onecell_data sun8i_h3_hw_clks = {
	.hws	= {
		[CLK_PLL_CPUX]		= &pll_cpux_clk.common.hw,
		[CLK_PLL_AUDIO_BASE]	= &pll_audio_base_clk.common.hw,
		[CLK_PLL_AUDIO]		= &pll_audio_clk.hw,
		[CLK_PLL_AUDIO_2X]	= &pll_audio_2x_clk.hw,
		[CLK_PLL_AUDIO_4X]	= &pll_audio_4x_clk.hw,
		[CLK_PLL_AUDIO_8X]	= &pll_audio_8x_clk.hw,
		[CLK_PLL_VIDEO]		= &pll_video_clk.common.hw,
		[CLK_PLL_VE]		= &pll_ve_clk.common.hw,
		[CLK_PLL_DDR]		= &pll_ddr_clk.common.hw,
		[CLK_PLL_PERIPH0]	= &pll_periph0_clk.common.hw,
		[CLK_PLL_PERIPH0_2X]	= &pll_periph0_2x_clk.hw,
		[CLK_PLL_GPU]		= &pll_gpu_clk.common.hw,
		[CLK_PLL_PERIPH1]	= &pll_periph1_clk.common.hw,
		[CLK_PLL_DE]		= &pll_de_clk.common.hw,
		[CLK_CPUX]		= &cpux_clk.common.hw,
		[CLK_AXI]		= &axi_clk.common.hw,
		[CLK_AHB1]		= &ahb1_clk.common.hw,
		[CLK_APB1]		= &apb1_clk.common.hw,
		[CLK_APB2]		= &apb2_clk.common.hw,
		[CLK_AHB2]		= &ahb2_clk.common.hw,
		[CLK_BUS_CE]		= &bus_ce_clk.common.hw,
		[CLK_BUS_DMA]		= &bus_dma_clk.common.hw,
		[CLK_BUS_MMC0]		= &bus_mmc0_clk.common.hw,
		[CLK_BUS_MMC1]		= &bus_mmc1_clk.common.hw,
		[CLK_BUS_MMC2]		= &bus_mmc2_clk.common.hw,
		[CLK_BUS_NAND]		= &bus_nand_clk.common.hw,
		[CLK_BUS_DRAM]		= &bus_dram_clk.common.hw,
		[CLK_BUS_EMAC]		= &bus_emac_clk.common.hw,
		[CLK_BUS_TS]		= &bus_ts_clk.common.hw,
		[CLK_BUS_HSTIMER]	= &bus_hstimer_clk.common.hw,
		[CLK_BUS_SPI0]		= &bus_spi0_clk.common.hw,
		[CLK_BUS_SPI1]		= &bus_spi1_clk.common.hw,
		[CLK_BUS_OTG]		= &bus_otg_clk.common.hw,
		[CLK_BUS_EHCI0]		= &bus_ehci0_clk.common.hw,
		[CLK_BUS_EHCI1]		= &bus_ehci1_clk.common.hw,
		[CLK_BUS_EHCI2]		= &bus_ehci2_clk.common.hw,
		[CLK_BUS_EHCI3]		= &bus_ehci3_clk.common.hw,
		[CLK_BUS_OHCI0]		= &bus_ohci0_clk.common.hw,
		[CLK_BUS_OHCI1]		= &bus_ohci1_clk.common.hw,
		[CLK_BUS_OHCI2]		= &bus_ohci2_clk.common.hw,
		[CLK_BUS_OHCI3]		= &bus_ohci3_clk.common.hw,
		[CLK_BUS_VE]		= &bus_ve_clk.common.hw,
		[CLK_BUS_TCON0]		= &bus_tcon0_clk.common.hw,
		[CLK_BUS_TCON1]		= &bus_tcon1_clk.common.hw,
		[CLK_BUS_DEINTERLACE]	= &bus_deinterlace_clk.common.hw,
		[CLK_BUS_CSI]		= &bus_csi_clk.common.hw,
		[CLK_BUS_TVE]		= &bus_tve_clk.common.hw,
		[CLK_BUS_HDMI]		= &bus_hdmi_clk.common.hw,
		[CLK_BUS_DE]		= &bus_de_clk.common.hw,
		[CLK_BUS_GPU]		= &bus_gpu_clk.common.hw,
		[CLK_BUS_MSGBOX]	= &bus_msgbox_clk.common.hw,
		[CLK_BUS_SPINLOCK]	= &bus_spinlock_clk.common.hw,
		[CLK_BUS_CODEC]		= &bus_codec_clk.common.hw,
		[CLK_BUS_SPDIF]		= &bus_spdif_clk.common.hw,
		[CLK_BUS_PIO]		= &bus_pio_clk.common.hw,
		[CLK_BUS_THS]		= &bus_ths_clk.common.hw,
		[CLK_BUS_I2S0]		= &bus_i2s0_clk.common.hw,
		[CLK_BUS_I2S1]		= &bus_i2s1_clk.common.hw,
		[CLK_BUS_I2S2]		= &bus_i2s2_clk.common.hw,
		[CLK_BUS_I2C0]		= &bus_i2c0_clk.common.hw,
		[CLK_BUS_I2C1]		= &bus_i2c1_clk.common.hw,
		[CLK_BUS_I2C2]		= &bus_i2c2_clk.common.hw,
		[CLK_BUS_UART0]		= &bus_uart0_clk.common.hw,
		[CLK_BUS_UART1]		= &bus_uart1_clk.common.hw,
		[CLK_BUS_UART2]		= &bus_uart2_clk.common.hw,
		[CLK_BUS_UART3]		= &bus_uart3_clk.common.hw,
		[CLK_BUS_SCR0]		= &bus_scr0_clk.common.hw,
		[CLK_BUS_EPHY]		= &bus_ephy_clk.common.hw,
		[CLK_BUS_DBG]		= &bus_dbg_clk.common.hw,
		[CLK_THS]		= &ths_clk.common.hw,
		[CLK_NAND]		= &nand_clk.common.hw,
		[CLK_MMC0]		= &mmc0_clk.common.hw,
		[CLK_MMC0_SAMPLE]	= &mmc0_sample_clk.common.hw,
		[CLK_MMC0_OUTPUT]	= &mmc0_output_clk.common.hw,
		[CLK_MMC1]		= &mmc1_clk.common.hw,
		[CLK_MMC1_SAMPLE]	= &mmc1_sample_clk.common.hw,
		[CLK_MMC1_OUTPUT]	= &mmc1_output_clk.common.hw,
		[CLK_MMC2]		= &mmc2_clk.common.hw,
		[CLK_MMC2_SAMPLE]	= &mmc2_sample_clk.common.hw,
		[CLK_MMC2_OUTPUT]	= &mmc2_output_clk.common.hw,
		[CLK_TS]		= &ts_clk.common.hw,
		[CLK_CE]		= &ce_clk.common.hw,
		[CLK_SPI0]		= &spi0_clk.common.hw,
		[CLK_SPI1]		= &spi1_clk.common.hw,
		[CLK_I2S0]		= &i2s0_clk.common.hw,
		[CLK_I2S1]		= &i2s1_clk.common.hw,
		[CLK_I2S2]		= &i2s2_clk.common.hw,
		[CLK_SPDIF]		= &spdif_clk.common.hw,
		[CLK_USB_PHY0]		= &usb_phy0_clk.common.hw,
		[CLK_USB_PHY1]		= &usb_phy1_clk.common.hw,
		[CLK_USB_PHY2]		= &usb_phy2_clk.common.hw,
		[CLK_USB_PHY3]		= &usb_phy3_clk.common.hw,
		[CLK_USB_OHCI0]		= &usb_ohci0_clk.common.hw,
		[CLK_USB_OHCI1]		= &usb_ohci1_clk.common.hw,
		[CLK_USB_OHCI2]		= &usb_ohci2_clk.common.hw,
		[CLK_USB_OHCI3]		= &usb_ohci3_clk.common.hw,
		[CLK_DRAM]		= &dram_clk.common.hw,
		[CLK_DRAM_VE]		= &dram_ve_clk.common.hw,
		[CLK_DRAM_CSI]		= &dram_csi_clk.common.hw,
		[CLK_DRAM_DEINTERLACE]	= &dram_deinterlace_clk.common.hw,
		[CLK_DRAM_TS]		= &dram_ts_clk.common.hw,
		[CLK_DE]		= &de_clk.common.hw,
		[CLK_TCON0]		= &tcon_clk.common.hw,
		[CLK_TVE]		= &tve_clk.common.hw,
		[CLK_DEINTERLACE]	= &deinterlace_clk.common.hw,
		[CLK_CSI_MISC]		= &csi_misc_clk.common.hw,
		[CLK_CSI_SCLK]		= &csi_sclk_clk.common.hw,
		[CLK_CSI_MCLK]		= &csi_mclk_clk.common.hw,
		[CLK_VE]		= &ve_clk.common.hw,
		[CLK_AC_DIG]		= &ac_dig_clk.common.hw,
		[CLK_AVS]		= &avs_clk.common.hw,
		[CLK_HDMI]		= &hdmi_clk.common.hw,
		[CLK_HDMI_DDC]		= &hdmi_ddc_clk.common.hw,
		[CLK_MBUS]		= &mbus_clk.common.hw,
		[CLK_GPU]		= &gpu_clk.common.hw,
	},
	.num	= CLK_NUMBER_H3,
};

static struct clk_hw_onecell_data sun50i_h5_hw_clks = {
	.hws	= {
		[CLK_PLL_CPUX]		= &pll_cpux_clk.common.hw,
		[CLK_PLL_AUDIO_BASE]	= &pll_audio_base_clk.common.hw,
		[CLK_PLL_AUDIO]		= &pll_audio_clk.hw,
		[CLK_PLL_AUDIO_2X]	= &pll_audio_2x_clk.hw,
		[CLK_PLL_AUDIO_4X]	= &pll_audio_4x_clk.hw,
		[CLK_PLL_AUDIO_8X]	= &pll_audio_8x_clk.hw,
		[CLK_PLL_VIDEO]		= &pll_video_clk.common.hw,
		[CLK_PLL_VE]		= &pll_ve_clk.common.hw,
		[CLK_PLL_DDR]		= &pll_ddr_clk.common.hw,
		[CLK_PLL_PERIPH0]	= &pll_periph0_clk.common.hw,
		[CLK_PLL_PERIPH0_2X]	= &pll_periph0_2x_clk.hw,
		[CLK_PLL_GPU]		= &pll_gpu_clk.common.hw,
		[CLK_PLL_PERIPH1]	= &pll_periph1_clk.common.hw,
		[CLK_PLL_DE]		= &pll_de_clk.common.hw,
		[CLK_CPUX]		= &cpux_clk.common.hw,
		[CLK_AXI]		= &axi_clk.common.hw,
		[CLK_AHB1]		= &ahb1_clk.common.hw,
		[CLK_APB1]		= &apb1_clk.common.hw,
		[CLK_APB2]		= &apb2_clk.common.hw,
		[CLK_AHB2]		= &ahb2_clk.common.hw,
		[CLK_BUS_CE]		= &bus_ce_clk.common.hw,
		[CLK_BUS_DMA]		= &bus_dma_clk.common.hw,
		[CLK_BUS_MMC0]		= &bus_mmc0_clk.common.hw,
		[CLK_BUS_MMC1]		= &bus_mmc1_clk.common.hw,
		[CLK_BUS_MMC2]		= &bus_mmc2_clk.common.hw,
		[CLK_BUS_NAND]		= &bus_nand_clk.common.hw,
		[CLK_BUS_DRAM]		= &bus_dram_clk.common.hw,
		[CLK_BUS_EMAC]		= &bus_emac_clk.common.hw,
		[CLK_BUS_TS]		= &bus_ts_clk.common.hw,
		[CLK_BUS_HSTIMER]	= &bus_hstimer_clk.common.hw,
		[CLK_BUS_SPI0]		= &bus_spi0_clk.common.hw,
		[CLK_BUS_SPI1]		= &bus_spi1_clk.common.hw,
		[CLK_BUS_OTG]		= &bus_otg_clk.common.hw,
		[CLK_BUS_EHCI0]		= &bus_ehci0_clk.common.hw,
		[CLK_BUS_EHCI1]		= &bus_ehci1_clk.common.hw,
		[CLK_BUS_EHCI2]		= &bus_ehci2_clk.common.hw,
		[CLK_BUS_EHCI3]		= &bus_ehci3_clk.common.hw,
		[CLK_BUS_OHCI0]		= &bus_ohci0_clk.common.hw,
		[CLK_BUS_OHCI1]		= &bus_ohci1_clk.common.hw,
		[CLK_BUS_OHCI2]		= &bus_ohci2_clk.common.hw,
		[CLK_BUS_OHCI3]		= &bus_ohci3_clk.common.hw,
		[CLK_BUS_VE]		= &bus_ve_clk.common.hw,
		[CLK_BUS_TCON0]		= &bus_tcon0_clk.common.hw,
		[CLK_BUS_TCON1]		= &bus_tcon1_clk.common.hw,
		[CLK_BUS_DEINTERLACE]	= &bus_deinterlace_clk.common.hw,
		[CLK_BUS_CSI]		= &bus_csi_clk.common.hw,
		[CLK_BUS_TVE]		= &bus_tve_clk.common.hw,
		[CLK_BUS_HDMI]		= &bus_hdmi_clk.common.hw,
		[CLK_BUS_DE]		= &bus_de_clk.common.hw,
		[CLK_BUS_GPU]		= &bus_gpu_clk.common.hw,
		[CLK_BUS_MSGBOX]	= &bus_msgbox_clk.common.hw,
		[CLK_BUS_SPINLOCK]	= &bus_spinlock_clk.common.hw,
		[CLK_BUS_CODEC]		= &bus_codec_clk.common.hw,
		[CLK_BUS_SPDIF]		= &bus_spdif_clk.common.hw,
		[CLK_BUS_PIO]		= &bus_pio_clk.common.hw,
		[CLK_BUS_THS]		= &bus_ths_clk.common.hw,
		[CLK_BUS_I2S0]		= &bus_i2s0_clk.common.hw,
		[CLK_BUS_I2S1]		= &bus_i2s1_clk.common.hw,
		[CLK_BUS_I2S2]		= &bus_i2s2_clk.common.hw,
		[CLK_BUS_I2C0]		= &bus_i2c0_clk.common.hw,
		[CLK_BUS_I2C1]		= &bus_i2c1_clk.common.hw,
		[CLK_BUS_I2C2]		= &bus_i2c2_clk.common.hw,
		[CLK_BUS_UART0]		= &bus_uart0_clk.common.hw,
		[CLK_BUS_UART1]		= &bus_uart1_clk.common.hw,
		[CLK_BUS_UART2]		= &bus_uart2_clk.common.hw,
		[CLK_BUS_UART3]		= &bus_uart3_clk.common.hw,
		[CLK_BUS_SCR0]		= &bus_scr0_clk.common.hw,
		[CLK_BUS_SCR1]		= &bus_scr1_clk.common.hw,
		[CLK_BUS_EPHY]		= &bus_ephy_clk.common.hw,
		[CLK_BUS_DBG]		= &bus_dbg_clk.common.hw,
		[CLK_THS]		= &ths_clk.common.hw,
		[CLK_NAND]		= &nand_clk.common.hw,
		[CLK_MMC0]		= &mmc0_clk.common.hw,
		[CLK_MMC1]		= &mmc1_clk.common.hw,
		[CLK_MMC2]		= &mmc2_clk.common.hw,
		[CLK_TS]		= &ts_clk.common.hw,
		[CLK_CE]		= &ce_clk.common.hw,
		[CLK_SPI0]		= &spi0_clk.common.hw,
		[CLK_SPI1]		= &spi1_clk.common.hw,
		[CLK_I2S0]		= &i2s0_clk.common.hw,
		[CLK_I2S1]		= &i2s1_clk.common.hw,
		[CLK_I2S2]		= &i2s2_clk.common.hw,
		[CLK_SPDIF]		= &spdif_clk.common.hw,
		[CLK_USB_PHY0]		= &usb_phy0_clk.common.hw,
		[CLK_USB_PHY1]		= &usb_phy1_clk.common.hw,
		[CLK_USB_PHY2]		= &usb_phy2_clk.common.hw,
		[CLK_USB_PHY3]		= &usb_phy3_clk.common.hw,
		[CLK_USB_OHCI0]		= &usb_ohci0_clk.common.hw,
		[CLK_USB_OHCI1]		= &usb_ohci1_clk.common.hw,
		[CLK_USB_OHCI2]		= &usb_ohci2_clk.common.hw,
		[CLK_USB_OHCI3]		= &usb_ohci3_clk.common.hw,
		[CLK_DRAM]		= &dram_clk.common.hw,
		[CLK_DRAM_VE]		= &dram_ve_clk.common.hw,
		[CLK_DRAM_CSI]		= &dram_csi_clk.common.hw,
		[CLK_DRAM_DEINTERLACE]	= &dram_deinterlace_clk.common.hw,
		[CLK_DRAM_TS]		= &dram_ts_clk.common.hw,
		[CLK_DE]		= &de_clk.common.hw,
		[CLK_TCON0]		= &tcon_clk.common.hw,
		[CLK_TVE]		= &tve_clk.common.hw,
		[CLK_DEINTERLACE]	= &deinterlace_clk.common.hw,
		[CLK_CSI_MISC]		= &csi_misc_clk.common.hw,
		[CLK_CSI_SCLK]		= &csi_sclk_clk.common.hw,
		[CLK_CSI_MCLK]		= &csi_mclk_clk.common.hw,
		[CLK_VE]		= &ve_clk.common.hw,
		[CLK_AC_DIG]		= &ac_dig_clk.common.hw,
		[CLK_AVS]		= &avs_clk.common.hw,
		[CLK_HDMI]		= &hdmi_clk.common.hw,
		[CLK_HDMI_DDC]		= &hdmi_ddc_clk.common.hw,
		[CLK_MBUS]		= &mbus_clk.common.hw,
		[CLK_GPU]		= &gpu_clk.common.hw,
	},
	.num	= CLK_NUMBER_H5,
};

static struct ccu_reset_map sun8i_h3_ccu_resets[] = {
	[RST_USB_PHY0]		=  { 0x0cc, BIT(0) },
	[RST_USB_PHY1]		=  { 0x0cc, BIT(1) },
	[RST_USB_PHY2]		=  { 0x0cc, BIT(2) },
	[RST_USB_PHY3]		=  { 0x0cc, BIT(3) },

	[RST_MBUS]		=  { 0x0fc, BIT(31) },

	[RST_BUS_CE]		=  { 0x2c0, BIT(5) },
	[RST_BUS_DMA]		=  { 0x2c0, BIT(6) },
	[RST_BUS_MMC0]		=  { 0x2c0, BIT(8) },
	[RST_BUS_MMC1]		=  { 0x2c0, BIT(9) },
	[RST_BUS_MMC2]		=  { 0x2c0, BIT(10) },
	[RST_BUS_NAND]		=  { 0x2c0, BIT(13) },
	[RST_BUS_DRAM]		=  { 0x2c0, BIT(14) },
	[RST_BUS_EMAC]		=  { 0x2c0, BIT(17) },
	[RST_BUS_TS]		=  { 0x2c0, BIT(18) },
	[RST_BUS_HSTIMER]	=  { 0x2c0, BIT(19) },
	[RST_BUS_SPI0]		=  { 0x2c0, BIT(20) },
	[RST_BUS_SPI1]		=  { 0x2c0, BIT(21) },
	[RST_BUS_OTG]		=  { 0x2c0, BIT(23) },
	[RST_BUS_EHCI0]		=  { 0x2c0, BIT(24) },
	[RST_BUS_EHCI1]		=  { 0x2c0, BIT(25) },
	[RST_BUS_EHCI2]		=  { 0x2c0, BIT(26) },
	[RST_BUS_EHCI3]		=  { 0x2c0, BIT(27) },
	[RST_BUS_OHCI0]		=  { 0x2c0, BIT(28) },
	[RST_BUS_OHCI1]		=  { 0x2c0, BIT(29) },
	[RST_BUS_OHCI2]		=  { 0x2c0, BIT(30) },
	[RST_BUS_OHCI3]		=  { 0x2c0, BIT(31) },

	[RST_BUS_VE]		=  { 0x2c4, BIT(0) },
	[RST_BUS_TCON0]		=  { 0x2c4, BIT(3) },
	[RST_BUS_TCON1]		=  { 0x2c4, BIT(4) },
	[RST_BUS_DEINTERLACE]	=  { 0x2c4, BIT(5) },
	[RST_BUS_CSI]		=  { 0x2c4, BIT(8) },
	[RST_BUS_TVE]		=  { 0x2c4, BIT(9) },
	[RST_BUS_HDMI0]		=  { 0x2c4, BIT(10) },
	[RST_BUS_HDMI1]		=  { 0x2c4, BIT(11) },
	[RST_BUS_DE]		=  { 0x2c4, BIT(12) },
	[RST_BUS_GPU]		=  { 0x2c4, BIT(20) },
	[RST_BUS_MSGBOX]	=  { 0x2c4, BIT(21) },
	[RST_BUS_SPINLOCK]	=  { 0x2c4, BIT(22) },
	[RST_BUS_DBG]		=  { 0x2c4, BIT(31) },

	[RST_BUS_EPHY]		=  { 0x2c8, BIT(2) },

	[RST_BUS_CODEC]		=  { 0x2d0, BIT(0) },
	[RST_BUS_SPDIF]		=  { 0x2d0, BIT(1) },
	[RST_BUS_THS]		=  { 0x2d0, BIT(8) },
	[RST_BUS_I2S0]		=  { 0x2d0, BIT(12) },
	[RST_BUS_I2S1]		=  { 0x2d0, BIT(13) },
	[RST_BUS_I2S2]		=  { 0x2d0, BIT(14) },

	[RST_BUS_I2C0]		=  { 0x2d8, BIT(0) },
	[RST_BUS_I2C1]		=  { 0x2d8, BIT(1) },
	[RST_BUS_I2C2]		=  { 0x2d8, BIT(2) },
	[RST_BUS_UART0]		=  { 0x2d8, BIT(16) },
	[RST_BUS_UART1]		=  { 0x2d8, BIT(17) },
	[RST_BUS_UART2]		=  { 0x2d8, BIT(18) },
	[RST_BUS_UART3]		=  { 0x2d8, BIT(19) },
	[RST_BUS_SCR0]		=  { 0x2d8, BIT(20) },
};

static struct ccu_reset_map sun50i_h5_ccu_resets[] = {
	[RST_USB_PHY0]		=  { 0x0cc, BIT(0) },
	[RST_USB_PHY1]		=  { 0x0cc, BIT(1) },
	[RST_USB_PHY2]		=  { 0x0cc, BIT(2) },
	[RST_USB_PHY3]		=  { 0x0cc, BIT(3) },

	[RST_MBUS]		=  { 0x0fc, BIT(31) },

	[RST_BUS_CE]		=  { 0x2c0, BIT(5) },
	[RST_BUS_DMA]		=  { 0x2c0, BIT(6) },
	[RST_BUS_MMC0]		=  { 0x2c0, BIT(8) },
	[RST_BUS_MMC1]		=  { 0x2c0, BIT(9) },
	[RST_BUS_MMC2]		=  { 0x2c0, BIT(10) },
	[RST_BUS_NAND]		=  { 0x2c0, BIT(13) },
	[RST_BUS_DRAM]		=  { 0x2c0, BIT(14) },
	[RST_BUS_EMAC]		=  { 0x2c0, BIT(17) },
	[RST_BUS_TS]		=  { 0x2c0, BIT(18) },
	[RST_BUS_HSTIMER]	=  { 0x2c0, BIT(19) },
	[RST_BUS_SPI0]		=  { 0x2c0, BIT(20) },
	[RST_BUS_SPI1]		=  { 0x2c0, BIT(21) },
	[RST_BUS_OTG]		=  { 0x2c0, BIT(23) },
	[RST_BUS_EHCI0]		=  { 0x2c0, BIT(24) },
	[RST_BUS_EHCI1]		=  { 0x2c0, BIT(25) },
	[RST_BUS_EHCI2]		=  { 0x2c0, BIT(26) },
	[RST_BUS_EHCI3]		=  { 0x2c0, BIT(27) },
	[RST_BUS_OHCI0]		=  { 0x2c0, BIT(28) },
	[RST_BUS_OHCI1]		=  { 0x2c0, BIT(29) },
	[RST_BUS_OHCI2]		=  { 0x2c0, BIT(30) },
	[RST_BUS_OHCI3]		=  { 0x2c0, BIT(31) },

	[RST_BUS_VE]		=  { 0x2c4, BIT(0) },
	[RST_BUS_TCON0]		=  { 0x2c4, BIT(3) },
	[RST_BUS_TCON1]		=  { 0x2c4, BIT(4) },
	[RST_BUS_DEINTERLACE]	=  { 0x2c4, BIT(5) },
	[RST_BUS_CSI]		=  { 0x2c4, BIT(8) },
	[RST_BUS_TVE]		=  { 0x2c4, BIT(9) },
	[RST_BUS_HDMI0]		=  { 0x2c4, BIT(10) },
	[RST_BUS_HDMI1]		=  { 0x2c4, BIT(11) },
	[RST_BUS_DE]		=  { 0x2c4, BIT(12) },
	[RST_BUS_GPU]		=  { 0x2c4, BIT(20) },
	[RST_BUS_MSGBOX]	=  { 0x2c4, BIT(21) },
	[RST_BUS_SPINLOCK]	=  { 0x2c4, BIT(22) },
	[RST_BUS_DBG]		=  { 0x2c4, BIT(31) },

	[RST_BUS_EPHY]		=  { 0x2c8, BIT(2) },

	[RST_BUS_CODEC]		=  { 0x2d0, BIT(0) },
	[RST_BUS_SPDIF]		=  { 0x2d0, BIT(1) },
	[RST_BUS_THS]		=  { 0x2d0, BIT(8) },
	[RST_BUS_I2S0]		=  { 0x2d0, BIT(12) },
	[RST_BUS_I2S1]		=  { 0x2d0, BIT(13) },
	[RST_BUS_I2S2]		=  { 0x2d0, BIT(14) },

	[RST_BUS_I2C0]		=  { 0x2d8, BIT(0) },
	[RST_BUS_I2C1]		=  { 0x2d8, BIT(1) },
	[RST_BUS_I2C2]		=  { 0x2d8, BIT(2) },
	[RST_BUS_UART0]		=  { 0x2d8, BIT(16) },
	[RST_BUS_UART1]		=  { 0x2d8, BIT(17) },
	[RST_BUS_UART2]		=  { 0x2d8, BIT(18) },
	[RST_BUS_UART3]		=  { 0x2d8, BIT(19) },
	[RST_BUS_SCR0]		=  { 0x2d8, BIT(20) },
	[RST_BUS_SCR1]		=  { 0x2d8, BIT(20) },
};

static const struct sunxi_ccu_desc sun8i_h3_ccu_desc = {
	.ccu_clks	= sun8i_h3_ccu_clks,
	.num_ccu_clks	= ARRAY_SIZE(sun8i_h3_ccu_clks),

	.hw_clks	= &sun8i_h3_hw_clks,

	.resets		= sun8i_h3_ccu_resets,
	.num_resets	= ARRAY_SIZE(sun8i_h3_ccu_resets),
};

static const struct sunxi_ccu_desc sun50i_h5_ccu_desc = {
	.ccu_clks	= sun50i_h5_ccu_clks,
	.num_ccu_clks	= ARRAY_SIZE(sun50i_h5_ccu_clks),

	.hw_clks	= &sun50i_h5_hw_clks,

	.resets		= sun50i_h5_ccu_resets,
	.num_resets	= ARRAY_SIZE(sun50i_h5_ccu_resets),
};

static struct ccu_pll_nb sun8i_h3_pll_cpu_nb = {
	.common	= &pll_cpux_clk.common,
	/* copy from pll_cpux_clk */
	.enable	= BIT(31),
	.lock	= BIT(28),
};

static struct ccu_mux_nb sun8i_h3_cpu_nb = {
	.common		= &cpux_clk.common,
	.cm		= &cpux_clk.mux,
	.delay_us	= 1, /* > 8 clock cycles at 24 MHz */
	.bypass_index	= 1, /* index of 24 MHz oscillator */
};

static int sun8i_h3_ccu_probe(struct platform_device *pdev)
{
	const struct sunxi_ccu_desc *desc;
	void __iomem *reg;
	int ret;
	u32 val;

	desc = of_device_get_match_data(&pdev->dev);
	if (!desc)
		return -EINVAL;

	reg = devm_platform_ioremap_resource(pdev, 0);
	if (IS_ERR(reg))
		return PTR_ERR(reg);

	/* Force the PLL-Audio-1x divider to 1 */
	val = readl(reg + SUN8I_H3_PLL_AUDIO_REG);
	val &= ~GENMASK(19, 16);
	writel(val | (0 << 16), reg + SUN8I_H3_PLL_AUDIO_REG);

<<<<<<< HEAD
	of_sunxi_ccu_probe(node, reg, desc);
=======
	ret = devm_sunxi_ccu_probe(&pdev->dev, reg, desc);
	if (ret)
		return ret;
>>>>>>> 754e0b0e

	/* Gate then ungate PLL CPU after any rate changes */
	ccu_pll_notifier_register(&sun8i_h3_pll_cpu_nb);

	/* Reparent CPU during PLL CPU rate changes */
	ccu_mux_notifier_register(pll_cpux_clk.common.hw.clk,
				  &sun8i_h3_cpu_nb);

	return 0;
}

static const struct of_device_id sun8i_h3_ccu_ids[] = {
	{
		.compatible = "allwinner,sun8i-h3-ccu",
		.data = &sun8i_h3_ccu_desc,
	},
	{
		.compatible = "allwinner,sun50i-h5-ccu",
		.data = &sun50i_h5_ccu_desc,
	},
	{ }
};

static struct platform_driver sun8i_h3_ccu_driver = {
	.probe	= sun8i_h3_ccu_probe,
	.driver	= {
		.name			= "sun8i-h3-ccu",
		.suppress_bind_attrs	= true,
		.of_match_table		= sun8i_h3_ccu_ids,
	},
};
module_platform_driver(sun8i_h3_ccu_driver);

MODULE_IMPORT_NS(SUNXI_CCU);
MODULE_LICENSE("GPL");<|MERGE_RESOLUTION|>--- conflicted
+++ resolved
@@ -1159,13 +1159,9 @@
 	val &= ~GENMASK(19, 16);
 	writel(val | (0 << 16), reg + SUN8I_H3_PLL_AUDIO_REG);
 
-<<<<<<< HEAD
-	of_sunxi_ccu_probe(node, reg, desc);
-=======
 	ret = devm_sunxi_ccu_probe(&pdev->dev, reg, desc);
 	if (ret)
 		return ret;
->>>>>>> 754e0b0e
 
 	/* Gate then ungate PLL CPU after any rate changes */
 	ccu_pll_notifier_register(&sun8i_h3_pll_cpu_nb);

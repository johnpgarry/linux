// SPDX-License-Identifier: GPL-2.0-only
/*
 * Copyright (c) 2023, Intel Corporation.
 * Intel Visual Sensing Controller Transport Layer Linux driver
 */

#include <linux/acpi.h>
#include <linux/cleanup.h>
#include <linux/crc32.h>
#include <linux/delay.h>
#include <linux/device.h>
#include <linux/interrupt.h>
#include <linux/iopoll.h>
#include <linux/irq.h>
#include <linux/irqreturn.h>
#include <linux/module.h>
#include <linux/mutex.h>
#include <linux/platform_device.h>
#include <linux/spi/spi.h>
#include <linux/types.h>

#include "vsc-tp.h"

#define VSC_TP_RESET_PIN_TOGGLE_INTERVAL_MS	20
#define VSC_TP_ROM_BOOTUP_DELAY_MS		10
#define VSC_TP_ROM_XFER_POLL_TIMEOUT_US		(500 * USEC_PER_MSEC)
#define VSC_TP_ROM_XFER_POLL_DELAY_US		(20 * USEC_PER_MSEC)
#define VSC_TP_WAIT_FW_POLL_TIMEOUT		(2 * HZ)
#define VSC_TP_WAIT_FW_POLL_DELAY_US		(20 * USEC_PER_MSEC)
#define VSC_TP_MAX_XFER_COUNT			5

#define VSC_TP_PACKET_SYNC			0x31
#define VSC_TP_CRC_SIZE				sizeof(u32)
#define VSC_TP_MAX_MSG_SIZE			2048
/* SPI xfer timeout size */
#define VSC_TP_XFER_TIMEOUT_BYTES		700
#define VSC_TP_PACKET_PADDING_SIZE		1
#define VSC_TP_PACKET_SIZE(pkt) \
	(sizeof(struct vsc_tp_packet) + le16_to_cpu((pkt)->len) + VSC_TP_CRC_SIZE)
#define VSC_TP_MAX_PACKET_SIZE \
	(sizeof(struct vsc_tp_packet) + VSC_TP_MAX_MSG_SIZE + VSC_TP_CRC_SIZE)
#define VSC_TP_MAX_XFER_SIZE \
	(VSC_TP_MAX_PACKET_SIZE + VSC_TP_XFER_TIMEOUT_BYTES)
#define VSC_TP_NEXT_XFER_LEN(len, offset) \
	(len + sizeof(struct vsc_tp_packet) + VSC_TP_CRC_SIZE - offset + VSC_TP_PACKET_PADDING_SIZE)

struct vsc_tp_packet {
	__u8 sync;
	__u8 cmd;
	__le16 len;
	__le32 seq;
	__u8 buf[] __counted_by(len);
};

struct vsc_tp {
	/* do the actual data transfer */
	struct spi_device *spi;

	/* bind with mei framework */
	struct platform_device *pdev;

	struct gpio_desc *wakeuphost;
	struct gpio_desc *resetfw;
	struct gpio_desc *wakeupfw;

	/* command sequence number */
	u32 seq;

	/* command buffer */
	void *tx_buf;
	void *rx_buf;

	atomic_t assert_cnt;
	wait_queue_head_t xfer_wait;

	vsc_tp_event_cb_t event_notify;
	void *event_notify_context;

	/* used to protect command download */
	struct mutex mutex;
};

/* GPIO resources */
static const struct acpi_gpio_params wakeuphost_gpio = { 0, 0, false };
static const struct acpi_gpio_params wakeuphostint_gpio = { 1, 0, false };
static const struct acpi_gpio_params resetfw_gpio = { 2, 0, false };
static const struct acpi_gpio_params wakeupfw = { 3, 0, false };

static const struct acpi_gpio_mapping vsc_tp_acpi_gpios[] = {
	{ "wakeuphost-gpios", &wakeuphost_gpio, 1 },
	{ "wakeuphostint-gpios", &wakeuphostint_gpio, 1 },
	{ "resetfw-gpios", &resetfw_gpio, 1 },
	{ "wakeupfw-gpios", &wakeupfw, 1 },
	{}
};

static irqreturn_t vsc_tp_isr(int irq, void *data)
{
	struct vsc_tp *tp = data;

	atomic_inc(&tp->assert_cnt);

	wake_up(&tp->xfer_wait);

	return IRQ_WAKE_THREAD;
}

static irqreturn_t vsc_tp_thread_isr(int irq, void *data)
{
	struct vsc_tp *tp = data;

	if (tp->event_notify)
		tp->event_notify(tp->event_notify_context);

	return IRQ_HANDLED;
}

/* wakeup firmware and wait for response */
static int vsc_tp_wakeup_request(struct vsc_tp *tp)
{
	int ret;

	gpiod_set_value_cansleep(tp->wakeupfw, 0);

	ret = wait_event_timeout(tp->xfer_wait,
				 atomic_read(&tp->assert_cnt),
				 VSC_TP_WAIT_FW_POLL_TIMEOUT);
	if (!ret)
		return -ETIMEDOUT;

	return read_poll_timeout(gpiod_get_value_cansleep, ret, ret,
				 VSC_TP_WAIT_FW_POLL_DELAY_US,
				 VSC_TP_WAIT_FW_POLL_TIMEOUT, false,
				 tp->wakeuphost);
}

static void vsc_tp_wakeup_release(struct vsc_tp *tp)
{
	atomic_dec_if_positive(&tp->assert_cnt);

	gpiod_set_value_cansleep(tp->wakeupfw, 1);
}

static int vsc_tp_dev_xfer(struct vsc_tp *tp, void *obuf, void *ibuf, size_t len)
{
	struct spi_message msg = { 0 };
	struct spi_transfer xfer = {
		.tx_buf = obuf,
		.rx_buf = ibuf,
		.len = len,
	};

	spi_message_init_with_transfers(&msg, &xfer, 1);

	return spi_sync_locked(tp->spi, &msg);
}

static int vsc_tp_xfer_helper(struct vsc_tp *tp, struct vsc_tp_packet *pkt,
			      void *ibuf, u16 ilen)
{
	int ret, offset = 0, cpy_len, src_len, dst_len = sizeof(struct vsc_tp_packet);
	int next_xfer_len = VSC_TP_PACKET_SIZE(pkt) + VSC_TP_XFER_TIMEOUT_BYTES;
	u8 *src, *crc_src, *rx_buf = tp->rx_buf;
	int count_down = VSC_TP_MAX_XFER_COUNT;
	u32 recv_crc = 0, crc = ~0;
	struct vsc_tp_packet ack;
	u8 *dst = (u8 *)&ack;
	bool synced = false;

	do {
		ret = vsc_tp_dev_xfer(tp, pkt, rx_buf, next_xfer_len);
		if (ret)
			return ret;
		memset(pkt, 0, VSC_TP_MAX_XFER_SIZE);

		if (synced) {
			src = rx_buf;
			src_len = next_xfer_len;
		} else {
			src = memchr(rx_buf, VSC_TP_PACKET_SYNC, next_xfer_len);
			if (!src)
				continue;
			synced = true;
			src_len = next_xfer_len - (src - rx_buf);
		}

		/* traverse received data */
		while (src_len > 0) {
			cpy_len = min(src_len, dst_len);
			memcpy(dst, src, cpy_len);
			crc_src = src;
			src += cpy_len;
			src_len -= cpy_len;
			dst += cpy_len;
			dst_len -= cpy_len;

			if (offset < sizeof(ack)) {
				offset += cpy_len;
				crc = crc32(crc, crc_src, cpy_len);

				if (!src_len)
					continue;

				if (le16_to_cpu(ack.len)) {
					dst = ibuf;
					dst_len = min(ilen, le16_to_cpu(ack.len));
				} else {
					dst = (u8 *)&recv_crc;
					dst_len = sizeof(recv_crc);
				}
			} else if (offset < sizeof(ack) + le16_to_cpu(ack.len)) {
				offset += cpy_len;
				crc = crc32(crc, crc_src, cpy_len);

				if (src_len) {
					int remain = sizeof(ack) + le16_to_cpu(ack.len) - offset;

					cpy_len = min(src_len, remain);
					offset += cpy_len;
					crc = crc32(crc, src, cpy_len);
					src += cpy_len;
					src_len -= cpy_len;
					if (src_len) {
						dst = (u8 *)&recv_crc;
						dst_len = sizeof(recv_crc);
						continue;
					}
				}
				next_xfer_len = VSC_TP_NEXT_XFER_LEN(le16_to_cpu(ack.len), offset);
			} else if (offset < sizeof(ack) + le16_to_cpu(ack.len) + VSC_TP_CRC_SIZE) {
				offset += cpy_len;

				if (src_len) {
					/* terminate the traverse */
					next_xfer_len = 0;
					break;
				}
				next_xfer_len = VSC_TP_NEXT_XFER_LEN(le16_to_cpu(ack.len), offset);
			}
		}
	} while (next_xfer_len > 0 && --count_down);

	if (next_xfer_len > 0)
		return -EAGAIN;

	if (~recv_crc != crc || le32_to_cpu(ack.seq) != tp->seq) {
		dev_err(&tp->spi->dev, "recv crc or seq error\n");
		return -EINVAL;
	}

	if (ack.cmd == VSC_TP_CMD_ACK || ack.cmd == VSC_TP_CMD_NACK ||
	    ack.cmd == VSC_TP_CMD_BUSY) {
		dev_err(&tp->spi->dev, "recv cmd ack error\n");
		return -EAGAIN;
	}

	return min(le16_to_cpu(ack.len), ilen);
}

/**
 * vsc_tp_xfer - transfer data to firmware
 * @tp: vsc_tp device handle
 * @cmd: the command to be sent to the device
 * @obuf: the tx buffer to be sent to the device
 * @olen: the length of tx buffer
 * @ibuf: the rx buffer to receive from the device
 * @ilen: the length of rx buffer
 * Return: the length of received data in case of success,
 *	otherwise negative value
 */
int vsc_tp_xfer(struct vsc_tp *tp, u8 cmd, const void *obuf, size_t olen,
		void *ibuf, size_t ilen)
{
	struct vsc_tp_packet *pkt = tp->tx_buf;
	u32 crc;
	int ret;

	if (!obuf || !ibuf || olen > VSC_TP_MAX_MSG_SIZE)
		return -EINVAL;

	guard(mutex)(&tp->mutex);

	pkt->sync = VSC_TP_PACKET_SYNC;
	pkt->cmd = cmd;
	pkt->len = cpu_to_le16(olen);
	pkt->seq = cpu_to_le32(++tp->seq);
	memcpy(pkt->buf, obuf, olen);

	crc = ~crc32(~0, (u8 *)pkt, sizeof(pkt) + olen);
	memcpy(pkt->buf + olen, &crc, sizeof(crc));

	ret = vsc_tp_wakeup_request(tp);
	if (unlikely(ret))
		dev_err(&tp->spi->dev, "wakeup firmware failed ret: %d\n", ret);
	else
		ret = vsc_tp_xfer_helper(tp, pkt, ibuf, ilen);

	vsc_tp_wakeup_release(tp);

	return ret;
}
EXPORT_SYMBOL_NS_GPL(vsc_tp_xfer, VSC_TP);

/**
 * vsc_tp_rom_xfer - transfer data to rom code
 * @tp: vsc_tp device handle
 * @obuf: the data buffer to be sent to the device
 * @ibuf: the buffer to receive data from the device
 * @len: the length of tx buffer and rx buffer
 * Return: 0 in case of success, negative value in case of error
 */
int vsc_tp_rom_xfer(struct vsc_tp *tp, const void *obuf, void *ibuf, size_t len)
{
	size_t words = len / sizeof(__be32);
	int ret;

	if (len % sizeof(__be32) || len > VSC_TP_MAX_MSG_SIZE)
		return -EINVAL;

	guard(mutex)(&tp->mutex);

	/* rom xfer is big endian */
	cpu_to_be32_array(tp->tx_buf, obuf, words);

	ret = read_poll_timeout(gpiod_get_value_cansleep, ret,
				!ret, VSC_TP_ROM_XFER_POLL_DELAY_US,
				VSC_TP_ROM_XFER_POLL_TIMEOUT_US, false,
				tp->wakeuphost);
	if (ret) {
		dev_err(&tp->spi->dev, "wait rom failed ret: %d\n", ret);
		return ret;
	}

	ret = vsc_tp_dev_xfer(tp, tp->tx_buf, tp->rx_buf, len);
	if (ret)
		return ret;

	if (ibuf)
		cpu_to_be32_array(ibuf, tp->rx_buf, words);

	return ret;
}

/**
 * vsc_tp_reset - reset vsc transport layer
 * @tp: vsc_tp device handle
 */
void vsc_tp_reset(struct vsc_tp *tp)
{
	disable_irq(tp->spi->irq);

	/* toggle reset pin */
	gpiod_set_value_cansleep(tp->resetfw, 0);
	msleep(VSC_TP_RESET_PIN_TOGGLE_INTERVAL_MS);
	gpiod_set_value_cansleep(tp->resetfw, 1);

	/* wait for ROM */
	msleep(VSC_TP_ROM_BOOTUP_DELAY_MS);

	/*
	 * Set default host wakeup pin to non-active
	 * to avoid unexpected host irq interrupt.
	 */
	gpiod_set_value_cansleep(tp->wakeupfw, 1);

	atomic_set(&tp->assert_cnt, 0);

	enable_irq(tp->spi->irq);
}
EXPORT_SYMBOL_NS_GPL(vsc_tp_reset, VSC_TP);

/**
 * vsc_tp_need_read - check if device has data to sent
 * @tp: vsc_tp device handle
 * Return: true if device has data to sent, otherwise false
 */
bool vsc_tp_need_read(struct vsc_tp *tp)
{
	if (!atomic_read(&tp->assert_cnt))
		return false;
	if (!gpiod_get_value_cansleep(tp->wakeuphost))
		return false;
	if (!gpiod_get_value_cansleep(tp->wakeupfw))
		return false;

	return true;
}
EXPORT_SYMBOL_NS_GPL(vsc_tp_need_read, VSC_TP);

/**
 * vsc_tp_register_event_cb - register a callback function to receive event
 * @tp: vsc_tp device handle
 * @event_cb: callback function
 * @context: execution context of event callback
 * Return: 0 in case of success, negative value in case of error
 */
int vsc_tp_register_event_cb(struct vsc_tp *tp, vsc_tp_event_cb_t event_cb,
			    void *context)
{
	tp->event_notify = event_cb;
	tp->event_notify_context = context;

	return 0;
}
EXPORT_SYMBOL_NS_GPL(vsc_tp_register_event_cb, VSC_TP);

/**
 * vsc_tp_request_irq - request irq for vsc_tp device
 * @tp: vsc_tp device handle
 */
int vsc_tp_request_irq(struct vsc_tp *tp)
{
	struct spi_device *spi = tp->spi;
	struct device *dev = &spi->dev;
	int ret;

	irq_set_status_flags(spi->irq, IRQ_DISABLE_UNLAZY);
	ret = request_threaded_irq(spi->irq, vsc_tp_isr, vsc_tp_thread_isr,
				   IRQF_TRIGGER_FALLING | IRQF_ONESHOT,
				   dev_name(dev), tp);
	if (ret)
		return ret;

	return 0;
}
EXPORT_SYMBOL_NS_GPL(vsc_tp_request_irq, VSC_TP);

/**
 * vsc_tp_free_irq - free irq for vsc_tp device
 * @tp: vsc_tp device handle
 */
void vsc_tp_free_irq(struct vsc_tp *tp)
{
	free_irq(tp->spi->irq, tp);
}
EXPORT_SYMBOL_NS_GPL(vsc_tp_free_irq, VSC_TP);

/**
 * vsc_tp_intr_synchronize - synchronize vsc_tp interrupt
 * @tp: vsc_tp device handle
 */
void vsc_tp_intr_synchronize(struct vsc_tp *tp)
{
	synchronize_irq(tp->spi->irq);
}
EXPORT_SYMBOL_NS_GPL(vsc_tp_intr_synchronize, VSC_TP);

/**
 * vsc_tp_intr_enable - enable vsc_tp interrupt
 * @tp: vsc_tp device handle
 */
void vsc_tp_intr_enable(struct vsc_tp *tp)
{
	enable_irq(tp->spi->irq);
}
EXPORT_SYMBOL_NS_GPL(vsc_tp_intr_enable, VSC_TP);

/**
 * vsc_tp_intr_disable - disable vsc_tp interrupt
 * @tp: vsc_tp device handle
 */
void vsc_tp_intr_disable(struct vsc_tp *tp)
{
	disable_irq(tp->spi->irq);
}
EXPORT_SYMBOL_NS_GPL(vsc_tp_intr_disable, VSC_TP);

<<<<<<< HEAD
static irqreturn_t vsc_tp_isr(int irq, void *data)
{
	struct vsc_tp *tp = data;

	atomic_inc(&tp->assert_cnt);

	return IRQ_WAKE_THREAD;
}

static irqreturn_t vsc_tp_thread_isr(int irq, void *data)
{
	struct vsc_tp *tp = data;

	wake_up(&tp->xfer_wait);

	if (tp->event_notify)
		tp->event_notify(tp->event_notify_context);

	return IRQ_HANDLED;
}

=======
>>>>>>> f34bf546
static int vsc_tp_match_any(struct acpi_device *adev, void *data)
{
	struct acpi_device **__adev = data;

	*__adev = adev;

	return 1;
}

static int vsc_tp_probe(struct spi_device *spi)
{
	struct vsc_tp *tp;
	struct platform_device_info pinfo = {
		.name = "intel_vsc",
		.data = &tp,
		.size_data = sizeof(tp),
		.id = PLATFORM_DEVID_NONE,
	};
	struct device *dev = &spi->dev;
	struct platform_device *pdev;
	struct acpi_device *adev;
	int ret;

	tp = devm_kzalloc(dev, sizeof(*tp), GFP_KERNEL);
	if (!tp)
		return -ENOMEM;

	tp->tx_buf = devm_kzalloc(dev, VSC_TP_MAX_XFER_SIZE, GFP_KERNEL);
	if (!tp->tx_buf)
		return -ENOMEM;

	tp->rx_buf = devm_kzalloc(dev, VSC_TP_MAX_XFER_SIZE, GFP_KERNEL);
	if (!tp->rx_buf)
		return -ENOMEM;

	ret = devm_acpi_dev_add_driver_gpios(dev, vsc_tp_acpi_gpios);
	if (ret)
		return ret;

	tp->wakeuphost = devm_gpiod_get(dev, "wakeuphost", GPIOD_IN);
	if (IS_ERR(tp->wakeuphost))
		return PTR_ERR(tp->wakeuphost);

	tp->resetfw = devm_gpiod_get(dev, "resetfw", GPIOD_OUT_HIGH);
	if (IS_ERR(tp->resetfw))
		return PTR_ERR(tp->resetfw);

	tp->wakeupfw = devm_gpiod_get(dev, "wakeupfw", GPIOD_OUT_HIGH);
	if (IS_ERR(tp->wakeupfw))
		return PTR_ERR(tp->wakeupfw);

	atomic_set(&tp->assert_cnt, 0);
	init_waitqueue_head(&tp->xfer_wait);
	tp->spi = spi;

	irq_set_status_flags(spi->irq, IRQ_DISABLE_UNLAZY);
	ret = request_threaded_irq(spi->irq, vsc_tp_isr, vsc_tp_thread_isr,
				   IRQF_TRIGGER_FALLING | IRQF_ONESHOT,
				   dev_name(dev), tp);
	if (ret)
		return ret;

	mutex_init(&tp->mutex);

	/* only one child acpi device */
	ret = acpi_dev_for_each_child(ACPI_COMPANION(dev),
				      vsc_tp_match_any, &adev);
	if (!ret) {
		ret = -ENODEV;
		goto err_destroy_lock;
	}

	pinfo.fwnode = acpi_fwnode_handle(adev);
	pdev = platform_device_register_full(&pinfo);
	if (IS_ERR(pdev)) {
		ret = PTR_ERR(pdev);
		goto err_destroy_lock;
	}

	tp->pdev = pdev;
	spi_set_drvdata(spi, tp);

	return 0;

err_destroy_lock:
	mutex_destroy(&tp->mutex);

	free_irq(spi->irq, tp);

	return ret;
}

static void vsc_tp_remove(struct spi_device *spi)
{
	struct vsc_tp *tp = spi_get_drvdata(spi);

	platform_device_unregister(tp->pdev);

	mutex_destroy(&tp->mutex);

	free_irq(spi->irq, tp);
}

static const struct acpi_device_id vsc_tp_acpi_ids[] = {
	{ "INTC1009" }, /* Raptor Lake */
	{ "INTC1058" }, /* Tiger Lake */
	{ "INTC1094" }, /* Alder Lake */
	{ "INTC10D0" }, /* Meteor Lake */
	{}
};
MODULE_DEVICE_TABLE(acpi, vsc_tp_acpi_ids);

static struct spi_driver vsc_tp_driver = {
	.probe = vsc_tp_probe,
	.remove = vsc_tp_remove,
	.driver = {
		.name = "vsc-tp",
		.acpi_match_table = vsc_tp_acpi_ids,
	},
};
module_spi_driver(vsc_tp_driver);

MODULE_AUTHOR("Wentong Wu <wentong.wu@intel.com>");
MODULE_AUTHOR("Zhifeng Wang <zhifeng.wang@intel.com>");
MODULE_DESCRIPTION("Intel Visual Sensing Controller Transport Layer");
MODULE_LICENSE("GPL");<|MERGE_RESOLUTION|>--- conflicted
+++ resolved
@@ -465,30 +465,6 @@
 }
 EXPORT_SYMBOL_NS_GPL(vsc_tp_intr_disable, VSC_TP);
 
-<<<<<<< HEAD
-static irqreturn_t vsc_tp_isr(int irq, void *data)
-{
-	struct vsc_tp *tp = data;
-
-	atomic_inc(&tp->assert_cnt);
-
-	return IRQ_WAKE_THREAD;
-}
-
-static irqreturn_t vsc_tp_thread_isr(int irq, void *data)
-{
-	struct vsc_tp *tp = data;
-
-	wake_up(&tp->xfer_wait);
-
-	if (tp->event_notify)
-		tp->event_notify(tp->event_notify_context);
-
-	return IRQ_HANDLED;
-}
-
-=======
->>>>>>> f34bf546
 static int vsc_tp_match_any(struct acpi_device *adev, void *data)
 {
 	struct acpi_device **__adev = data;

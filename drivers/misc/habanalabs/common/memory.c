--- conflicted
+++ resolved
@@ -1215,21 +1215,13 @@
 	rc = map_phys_pg_pack(ctx, ret_vaddr, phys_pg_pack);
 	if (rc) {
 		dev_err(hdev->dev, "mapping page pack failed for handle %u\n", handle);
-<<<<<<< HEAD
-		mutex_unlock(&ctx->mmu_lock);
-=======
 		mutex_unlock(&hdev->mmu_lock);
->>>>>>> 7365df19
 		goto map_err;
 	}
 
 	rc = hl_mmu_invalidate_cache_range(hdev, false, *vm_type | MMU_OP_SKIP_LOW_CACHE_INV,
 				ctx->asid, ret_vaddr, phys_pg_pack->total_size);
-<<<<<<< HEAD
-	mutex_unlock(&ctx->mmu_lock);
-=======
 	mutex_unlock(&hdev->mmu_lock);
->>>>>>> 7365df19
 	if (rc)
 		goto map_err;
 
@@ -1507,14 +1499,6 @@
 	if (!lnode)
 		return -ENOMEM;
 
-<<<<<<< HEAD
-	vma->vm_ops = &hw_block_vm_ops;
-	vma->vm_private_data = lnode;
-
-	hl_ctx_get(ctx);
-
-=======
->>>>>>> 7365df19
 	rc = hdev->asic_funcs->hw_block_mmap(hdev, vma, block_id, block_size);
 	if (rc) {
 		kfree(lnode);

--- conflicted
+++ resolved
@@ -47,11 +47,7 @@
 		int len = 0;
 
 		for (k = 0; k < conf->strip_zone[j].nb_dev; k++)
-<<<<<<< HEAD
-			len += snprintf(line+len, 200-len, "%s%pg", k?"/":"",
-=======
 			len += scnprintf(line+len, 200-len, "%s%pg", k?"/":"",
->>>>>>> 7365df19
 				conf->devlist[j * raid_disks + k]->bdev);
 		pr_debug("md: zone%d=[%s]\n", j, line);
 

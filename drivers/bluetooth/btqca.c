--- conflicted
+++ resolved
@@ -16,10 +16,7 @@
 #define VERSION "0.1"
 
 #define QCA_BDADDR_DEFAULT (&(bdaddr_t) {{ 0xad, 0x5a, 0x00, 0x00, 0x00, 0x00 }})
-<<<<<<< HEAD
-=======
 #define QCA_BDADDR_WCN3991 (&(bdaddr_t) {{ 0xad, 0x5a, 0x00, 0x00, 0x98, 0x39 }})
->>>>>>> b4208ba1
 
 int qca_read_soc_version(struct hci_dev *hdev, struct qca_btsoc_version *ver,
 			 enum qca_btsoc_type soc_type)
@@ -642,15 +639,10 @@
 	}
 
 	bda = (struct hci_rp_read_bd_addr *)skb->data;
-<<<<<<< HEAD
-	if (!bacmp(&bda->bdaddr, QCA_BDADDR_DEFAULT))
-		set_bit(HCI_QUIRK_USE_BDADDR_PROPERTY, &hdev->quirks);
-=======
 	if (!bacmp(&bda->bdaddr, QCA_BDADDR_DEFAULT) ||
 	    !bacmp(&bda->bdaddr, QCA_BDADDR_WCN3991)) {
 		set_bit(HCI_QUIRK_USE_BDADDR_PROPERTY, &hdev->quirks);
 	}
->>>>>>> b4208ba1
 
 	kfree_skb(skb);
 

--- conflicted
+++ resolved
@@ -101,8 +101,6 @@
 	}
 }
 
-<<<<<<< HEAD
-=======
 static inline struct virtio_blk_vq *get_virtio_blk_vq(struct blk_mq_hw_ctx *hctx)
 {
 	struct virtio_blk *vblk = hctx->queue->queuedata;
@@ -111,7 +109,6 @@
 	return vq;
 }
 
->>>>>>> 7365df19
 static int virtblk_add_req(struct virtqueue *vq, struct virtblk_req *vbr)
 {
 	struct scatterlist hdr, status, *sgs[3];
@@ -325,22 +322,14 @@
 	if (unlikely(status))
 		return status;
 
-<<<<<<< HEAD
-	blk_mq_start_request(req);
-
-=======
->>>>>>> 7365df19
 	vbr->sg_table.nents = virtblk_map_data(hctx, req, vbr);
 	if (unlikely(vbr->sg_table.nents < 0)) {
 		virtblk_cleanup_cmd(req);
 		return BLK_STS_RESOURCE;
 	}
 
-<<<<<<< HEAD
-=======
 	blk_mq_start_request(req);
 
->>>>>>> 7365df19
 	return BLK_STS_OK;
 }
 
@@ -402,12 +391,7 @@
 }
 
 static bool virtblk_add_req_batch(struct virtio_blk_vq *vq,
-<<<<<<< HEAD
-					struct request **rqlist,
-					struct request **requeue_list)
-=======
 					struct request **rqlist)
->>>>>>> 7365df19
 {
 	unsigned long flags;
 	int err;
@@ -423,11 +407,7 @@
 		if (err) {
 			virtblk_unmap_data(req, vbr);
 			virtblk_cleanup_cmd(req);
-<<<<<<< HEAD
-			rq_list_add(requeue_list, req);
-=======
 			blk_mq_requeue_request(req, true);
->>>>>>> 7365df19
 		}
 	}
 
@@ -443,11 +423,7 @@
 	struct request *requeue_list = NULL;
 
 	rq_list_for_each_safe(rqlist, req, next) {
-<<<<<<< HEAD
-		struct virtio_blk_vq *vq = req->mq_hctx->driver_data;
-=======
 		struct virtio_blk_vq *vq = get_virtio_blk_vq(req->mq_hctx);
->>>>>>> 7365df19
 		bool kick;
 
 		if (!virtblk_prep_rq_batch(req)) {
@@ -459,11 +435,7 @@
 
 		if (!next || req->mq_hctx != next->mq_hctx) {
 			req->rq_next = NULL;
-<<<<<<< HEAD
-			kick = virtblk_add_req_batch(vq, rqlist, &requeue_list);
-=======
 			kick = virtblk_add_req_batch(vq, rqlist);
->>>>>>> 7365df19
 			if (kick)
 				virtqueue_notify(vq->vq);
 
@@ -836,7 +808,6 @@
 
 	for (i = 0, qoff = 0; i < set->nr_maps; i++) {
 		struct blk_mq_queue_map *map = &set->map[i];
-<<<<<<< HEAD
 
 		map->nr_queues = vblk->io_queues[i];
 		map->queue_offset = qoff;
@@ -855,54 +826,6 @@
 		else
 			blk_mq_virtio_map_queues(&set->map[i], vblk->vdev, 0);
 	}
-
-	return 0;
-}
-
-static void virtblk_complete_batch(struct io_comp_batch *iob)
-{
-	struct request *req;
-
-	rq_list_for_each(&iob->req_list, req) {
-		virtblk_unmap_data(req, blk_mq_rq_to_pdu(req));
-		virtblk_cleanup_cmd(req);
-	}
-	blk_mq_end_request_batch(iob);
-}
-
-static int virtblk_poll(struct blk_mq_hw_ctx *hctx, struct io_comp_batch *iob)
-{
-	struct virtio_blk *vblk = hctx->queue->queuedata;
-	struct virtio_blk_vq *vq = hctx->driver_data;
-	struct virtblk_req *vbr;
-	unsigned long flags;
-	unsigned int len;
-	int found = 0;
-
-	spin_lock_irqsave(&vq->lock, flags);
-
-	while ((vbr = virtqueue_get_buf(vq->vq, &len)) != NULL) {
-		struct request *req = blk_mq_rq_from_pdu(vbr);
-
-=======
-
-		map->nr_queues = vblk->io_queues[i];
-		map->queue_offset = qoff;
-		qoff += map->nr_queues;
-
-		if (map->nr_queues == 0)
-			continue;
-
-		/*
-		 * Regular queues have interrupts and hence CPU affinity is
-		 * defined by the core virtio code, but polling queues have
-		 * no interrupts so we let the block layer assign CPU affinity.
-		 */
-		if (i == HCTX_TYPE_POLL)
-			blk_mq_map_queues(&set->map[i]);
-		else
-			blk_mq_virtio_map_queues(&set->map[i], vblk->vdev, 0);
-	}
 }
 
 static void virtblk_complete_batch(struct io_comp_batch *iob)
@@ -930,7 +853,6 @@
 	while ((vbr = virtqueue_get_buf(vq->vq, &len)) != NULL) {
 		struct request *req = blk_mq_rq_from_pdu(vbr);
 
->>>>>>> 7365df19
 		found++;
 		if (!blk_mq_add_to_batch(req, iob, vbr->status,
 						virtblk_complete_batch))
@@ -943,27 +865,12 @@
 	spin_unlock_irqrestore(&vq->lock, flags);
 
 	return found;
-<<<<<<< HEAD
-}
-
-static int virtblk_init_hctx(struct blk_mq_hw_ctx *hctx, void *data,
-			  unsigned int hctx_idx)
-{
-	struct virtio_blk *vblk = data;
-	struct virtio_blk_vq *vq = &vblk->vqs[hctx_idx];
-
-	WARN_ON(vblk->tag_set.tags[hctx_idx] != hctx->tags);
-	hctx->driver_data = vq;
-	return 0;
-=======
->>>>>>> 7365df19
 }
 
 static const struct blk_mq_ops virtio_mq_ops = {
 	.queue_rq	= virtio_queue_rq,
 	.queue_rqs	= virtio_queue_rqs,
 	.commit_rqs	= virtio_commit_rqs,
-	.init_hctx	= virtblk_init_hctx,
 	.complete	= virtblk_request_done,
 	.map_queues	= virtblk_map_queues,
 	.poll		= virtblk_poll,

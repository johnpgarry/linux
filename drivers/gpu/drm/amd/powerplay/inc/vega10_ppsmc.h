/*
 * Copyright 2016 Advanced Micro Devices, Inc.
 *
 * Permission is hereby granted, free of charge, to any person obtaining a
 * copy of this software and associated documentation files (the "Software"),
 * to deal in the Software without restriction, including without limitation
 * the rights to use, copy, modify, merge, publish, distribute, sublicense,
 * and/or sell copies of the Software, and to permit persons to whom the
 * Software is furnished to do so, subject to the following conditions:
 *
 * The above copyright notice and this permission notice shall be included in
 * all copies or substantial portions of the Software.
 *
 * THE SOFTWARE IS PROVIDED "AS IS", WITHOUT WARRANTY OF ANY KIND, EXPRESS OR
 * IMPLIED, INCLUDING BUT NOT LIMITED TO THE WARRANTIES OF MERCHANTABILITY,
 * FITNESS FOR A PARTICULAR PURPOSE AND NONINFRINGEMENT.  IN NO EVENT SHALL
 * THE COPYRIGHT HOLDER(S) OR AUTHOR(S) BE LIABLE FOR ANY CLAIM, DAMAGES OR
 * OTHER LIABILITY, WHETHER IN AN ACTION OF CONTRACT, TORT OR OTHERWISE,
 * ARISING FROM, OUT OF OR IN CONNECTION WITH THE SOFTWARE OR THE USE OR
 * OTHER DEALINGS IN THE SOFTWARE.
 *
 */

#ifndef PP_SMC_H
#define PP_SMC_H

#pragma pack(push, 1)

#define SMU_UCODE_VERSION                  0x001c0800

/* SMU Response Codes: */
#define PPSMC_Result_OK                    0x1
#define PPSMC_Result_Failed                0xFF
#define PPSMC_Result_UnknownCmd            0xFE
#define PPSMC_Result_CmdRejectedPrereq     0xFD
#define PPSMC_Result_CmdRejectedBusy       0xFC

typedef uint16_t PPSMC_Result;

/* Message Definitions */
#define PPSMC_MSG_TestMessage                    0x1
#define PPSMC_MSG_GetSmuVersion                  0x2
#define PPSMC_MSG_GetDriverIfVersion             0x3
#define PPSMC_MSG_EnableSmuFeatures              0x4
#define PPSMC_MSG_DisableSmuFeatures             0x5
#define PPSMC_MSG_GetEnabledSmuFeatures          0x6
#define PPSMC_MSG_SetWorkloadMask                0x7
#define PPSMC_MSG_SetPptLimit                    0x8
#define PPSMC_MSG_SetDriverDramAddrHigh          0x9
#define PPSMC_MSG_SetDriverDramAddrLow           0xA
#define PPSMC_MSG_SetToolsDramAddrHigh           0xB
#define PPSMC_MSG_SetToolsDramAddrLow            0xC
#define PPSMC_MSG_TransferTableSmu2Dram          0xD
#define PPSMC_MSG_TransferTableDram2Smu          0xE
#define PPSMC_MSG_UseDefaultPPTable              0xF
#define PPSMC_MSG_UseBackupPPTable               0x10
#define PPSMC_MSG_RunBtc                         0x11
#define PPSMC_MSG_RequestI2CBus                  0x12
#define PPSMC_MSG_ReleaseI2CBus                  0x13
#define PPSMC_MSG_ConfigureTelemetry             0x14
#define PPSMC_MSG_SetUlvIpMask                   0x15
#define PPSMC_MSG_SetSocVidOffset                0x16
#define PPSMC_MSG_SetMemVidOffset                0x17
#define PPSMC_MSG_GetSocVidOffset                0x18
#define PPSMC_MSG_GetMemVidOffset                0x19
#define PPSMC_MSG_SetFloorSocVoltage             0x1A
#define PPSMC_MSG_SoftReset                      0x1B
#define PPSMC_MSG_StartBacoMonitor               0x1C
#define PPSMC_MSG_CancelBacoMonitor              0x1D
#define PPSMC_MSG_EnterBaco                      0x1E
#define PPSMC_MSG_AllowLowGfxclkInterrupt        0x1F
#define PPSMC_MSG_SetLowGfxclkInterruptThreshold 0x20
#define PPSMC_MSG_SetSoftMinGfxclkByIndex        0x21
#define PPSMC_MSG_SetSoftMaxGfxclkByIndex        0x22
#define PPSMC_MSG_GetCurrentGfxclkIndex          0x23
#define PPSMC_MSG_SetSoftMinUclkByIndex          0x24
#define PPSMC_MSG_SetSoftMaxUclkByIndex          0x25
#define PPSMC_MSG_GetCurrentUclkIndex            0x26
#define PPSMC_MSG_SetSoftMinUvdByIndex           0x27
#define PPSMC_MSG_SetSoftMaxUvdByIndex           0x28
#define PPSMC_MSG_GetCurrentUvdIndex             0x29
#define PPSMC_MSG_SetSoftMinVceByIndex           0x2A
#define PPSMC_MSG_SetSoftMaxVceByIndex           0x2B
#define PPSMC_MSG_SetHardMinVceByIndex           0x2C
#define PPSMC_MSG_GetCurrentVceIndex             0x2D
#define PPSMC_MSG_SetSoftMinSocclkByIndex        0x2E
#define PPSMC_MSG_SetHardMinSocclkByIndex        0x2F
#define PPSMC_MSG_SetSoftMaxSocclkByIndex        0x30
#define PPSMC_MSG_GetCurrentSocclkIndex          0x31
#define PPSMC_MSG_SetMinLinkDpmByIndex           0x32
#define PPSMC_MSG_GetCurrentLinkIndex            0x33
#define PPSMC_MSG_GetAverageGfxclkFrequency      0x34
#define PPSMC_MSG_GetAverageSocclkFrequency      0x35
#define PPSMC_MSG_GetAverageUclkFrequency        0x36
#define PPSMC_MSG_GetAverageGfxActivity          0x37
#define PPSMC_MSG_GetTemperatureEdge             0x38
#define PPSMC_MSG_GetTemperatureHotspot          0x39
#define PPSMC_MSG_GetTemperatureHBM              0x3A
#define PPSMC_MSG_GetTemperatureVrSoc            0x3B
#define PPSMC_MSG_GetTemperatureVrMem            0x3C
#define PPSMC_MSG_GetTemperatureLiquid           0x3D
#define PPSMC_MSG_GetTemperaturePlx              0x3E
#define PPSMC_MSG_OverDriveSetPercentage         0x3F
#define PPSMC_MSG_SetMinDeepSleepDcefclk         0x40
#define PPSMC_MSG_SwitchToAC                     0x41
#define PPSMC_MSG_SetUclkFastSwitch              0x42
#define PPSMC_MSG_SetUclkDownHyst                0x43
#define PPSMC_MSG_RemoveDCClamp                  0x44
#define PPSMC_MSG_GfxDeviceDriverReset           0x45
#define PPSMC_MSG_GetCurrentRpm                  0x46
#define PPSMC_MSG_SetVideoFps                    0x47
#define PPSMC_MSG_SetCustomGfxDpmParameters      0x48
#define PPSMC_MSG_SetTjMax                       0x49
#define PPSMC_MSG_SetFanTemperatureTarget        0x4A
#define PPSMC_MSG_PrepareMp1ForUnload            0x4B
#define PPSMC_MSG_RequestDisplayClockByFreq      0x4C
#define PPSMC_MSG_GetClockFreqMHz                0x4D
#define PPSMC_MSG_DramLogSetDramAddrHigh         0x4E
#define PPSMC_MSG_DramLogSetDramAddrLow          0x4F
#define PPSMC_MSG_DramLogSetDramSize             0x50
#define PPSMC_MSG_SetFanMaxRpm                   0x51
#define PPSMC_MSG_SetFanMinPwm                   0x52
#define PPSMC_MSG_ConfigureGfxDidt               0x55
#define PPSMC_MSG_NumOfDisplays                  0x56
#define PPSMC_MSG_ReadSerialNumTop32             0x58
#define PPSMC_MSG_ReadSerialNumBottom32          0x59
<<<<<<< HEAD
=======
#define PPSMC_MSG_RunAcgBtc                      0x5C
#define PPSMC_MSG_RunAcgInClosedLoop             0x5D
#define PPSMC_MSG_RunAcgInOpenLoop               0x5E
#define PPSMC_MSG_InitializeAcg                  0x5F
>>>>>>> bb176f67
#define PPSMC_MSG_GetCurrPkgPwr                  0x61
#define PPSMC_Message_Count                      0x62


typedef int PPSMC_Msg;

#pragma pack(pop)

#endif<|MERGE_RESOLUTION|>--- conflicted
+++ resolved
@@ -124,13 +124,10 @@
 #define PPSMC_MSG_NumOfDisplays                  0x56
 #define PPSMC_MSG_ReadSerialNumTop32             0x58
 #define PPSMC_MSG_ReadSerialNumBottom32          0x59
-<<<<<<< HEAD
-=======
 #define PPSMC_MSG_RunAcgBtc                      0x5C
 #define PPSMC_MSG_RunAcgInClosedLoop             0x5D
 #define PPSMC_MSG_RunAcgInOpenLoop               0x5E
 #define PPSMC_MSG_InitializeAcg                  0x5F
->>>>>>> bb176f67
 #define PPSMC_MSG_GetCurrPkgPwr                  0x61
 #define PPSMC_Message_Count                      0x62
 

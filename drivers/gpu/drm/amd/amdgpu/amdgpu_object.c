--- conflicted
+++ resolved
@@ -1285,11 +1285,7 @@
 	obj = &bo->tbo.base;
 	shared = drm_gem_object_is_shared_for_memory_stats(obj);
 
-<<<<<<< HEAD
-	domain = amdgpu_mem_type_to_domain(bo->tbo.resource->mem_type);
-=======
 	domain = amdgpu_mem_type_to_domain(res->mem_type);
->>>>>>> f34bf546
 	switch (domain) {
 	case AMDGPU_GEM_DOMAIN_VRAM:
 		stats->vram += size;

--- conflicted
+++ resolved
@@ -91,8 +91,6 @@
 #define MT8183_MUTEX_MOD_MDP_AAL0		23
 #define MT8183_MUTEX_MOD_MDP_CCORR0		24
 
-<<<<<<< HEAD
-=======
 #define MT8186_MUTEX_MOD_MDP_RDMA0		0
 #define MT8186_MUTEX_MOD_MDP_AAL0		2
 #define MT8186_MUTEX_MOD_MDP_HDR0		4
@@ -102,7 +100,6 @@
 #define MT8186_MUTEX_MOD_MDP_TDSHP0		9
 #define MT8186_MUTEX_MOD_MDP_COLOR0		14
 
->>>>>>> 7365df19
 #define MT8173_MUTEX_MOD_DISP_OVL0		11
 #define MT8173_MUTEX_MOD_DISP_OVL1		12
 #define MT8173_MUTEX_MOD_DISP_RDMA0		13
@@ -403,8 +400,6 @@
 	[MUTEX_SOF_DSI3] = MUTEX_SOF_DSI3,
 };
 
-<<<<<<< HEAD
-=======
 static const unsigned int mt6795_mutex_sof[DDP_MUTEX_SOF_MAX] = {
 	[MUTEX_SOF_SINGLE_MODE] = MUTEX_SOF_SINGLE_MODE,
 	[MUTEX_SOF_DSI0] = MUTEX_SOF_DSI0,
@@ -412,7 +407,6 @@
 	[MUTEX_SOF_DPI0] = MUTEX_SOF_DPI0,
 };
 
->>>>>>> 7365df19
 static const unsigned int mt8167_mutex_sof[DDP_MUTEX_SOF_MAX] = {
 	[MUTEX_SOF_SINGLE_MODE] = MUTEX_SOF_SINGLE_MODE,
 	[MUTEX_SOF_DSI0] = MUTEX_SOF_DSI0,

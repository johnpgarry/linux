--- conflicted
+++ resolved
@@ -120,14 +120,9 @@
 	struct mlxsw_m_port *mlxsw_m_port = netdev_priv(netdev);
 	struct mlxsw_core *core = mlxsw_m_port->mlxsw_m->core;
 
-<<<<<<< HEAD
-	return mlxsw_env_get_module_info(netdev, core, 0, mlxsw_m_port->module,
-					 modinfo);
-=======
 	return mlxsw_env_get_module_info(netdev, core,
 					 mlxsw_m_port->slot_index,
 					 mlxsw_m_port->module, modinfo);
->>>>>>> 7365df19
 }
 
 static int
@@ -137,12 +132,8 @@
 	struct mlxsw_m_port *mlxsw_m_port = netdev_priv(netdev);
 	struct mlxsw_core *core = mlxsw_m_port->mlxsw_m->core;
 
-<<<<<<< HEAD
-	return mlxsw_env_get_module_eeprom(netdev, core, 0,
-=======
 	return mlxsw_env_get_module_eeprom(netdev, core,
 					   mlxsw_m_port->slot_index,
->>>>>>> 7365df19
 					   mlxsw_m_port->module, ee, data);
 }
 
@@ -154,12 +145,8 @@
 	struct mlxsw_m_port *mlxsw_m_port = netdev_priv(netdev);
 	struct mlxsw_core *core = mlxsw_m_port->mlxsw_m->core;
 
-<<<<<<< HEAD
-	return mlxsw_env_get_module_eeprom_by_page(core, 0,
-=======
 	return mlxsw_env_get_module_eeprom_by_page(core,
 						   mlxsw_m_port->slot_index,
->>>>>>> 7365df19
 						   mlxsw_m_port->module,
 						   page, extack);
 }
@@ -169,12 +156,8 @@
 	struct mlxsw_m_port *mlxsw_m_port = netdev_priv(netdev);
 	struct mlxsw_core *core = mlxsw_m_port->mlxsw_m->core;
 
-<<<<<<< HEAD
-	return mlxsw_env_reset_module(netdev, core, 0, mlxsw_m_port->module,
-=======
 	return mlxsw_env_reset_module(netdev, core, mlxsw_m_port->slot_index,
 				      mlxsw_m_port->module,
->>>>>>> 7365df19
 				      flags);
 }
 
@@ -186,12 +169,8 @@
 	struct mlxsw_m_port *mlxsw_m_port = netdev_priv(netdev);
 	struct mlxsw_core *core = mlxsw_m_port->mlxsw_m->core;
 
-<<<<<<< HEAD
-	return mlxsw_env_get_module_power_mode(core, 0, mlxsw_m_port->module,
-=======
 	return mlxsw_env_get_module_power_mode(core, mlxsw_m_port->slot_index,
 					       mlxsw_m_port->module,
->>>>>>> 7365df19
 					       params, extack);
 }
 
@@ -203,12 +182,8 @@
 	struct mlxsw_m_port *mlxsw_m_port = netdev_priv(netdev);
 	struct mlxsw_core *core = mlxsw_m_port->mlxsw_m->core;
 
-<<<<<<< HEAD
-	return mlxsw_env_set_module_power_mode(core, 0, mlxsw_m_port->module,
-=======
 	return mlxsw_env_set_module_power_mode(core, mlxsw_m_port->slot_index,
 					       mlxsw_m_port->module,
->>>>>>> 7365df19
 					       params->policy, extack);
 }
 
@@ -271,11 +246,7 @@
 	struct net_device *dev;
 	int err;
 
-<<<<<<< HEAD
-	err = mlxsw_core_port_init(mlxsw_m->core, local_port, 0,
-=======
 	err = mlxsw_core_port_init(mlxsw_m->core, local_port, slot_index,
->>>>>>> 7365df19
 				   module + 1, false, 0, false,
 				   0, mlxsw_m->base_mac,
 				   sizeof(mlxsw_m->base_mac));
@@ -384,14 +355,9 @@
 
 	if (WARN_ON_ONCE(module >= max_ports))
 		return -EINVAL;
-<<<<<<< HEAD
-	mlxsw_env_module_port_map(mlxsw_m->core, 0, module);
-	mlxsw_m->module_to_port[module] = ++mlxsw_m->max_ports;
-=======
 	mlxsw_env_module_port_map(mlxsw_m->core, slot_index, module);
 	module_to_port = mlxsw_m_port_mapping_get(mlxsw_m, slot_index, module);
 	*module_to_port = local_port;
->>>>>>> 7365df19
 
 	return 0;
 }
@@ -399,26 +365,15 @@
 static void
 mlxsw_m_port_module_unmap(struct mlxsw_m *mlxsw_m, u8 slot_index, u8 module)
 {
-<<<<<<< HEAD
-	mlxsw_m->module_to_port[module] = -1;
-	mlxsw_env_module_port_unmap(mlxsw_m->core, 0, module);
-=======
 	int *module_to_port = mlxsw_m_port_mapping_get(mlxsw_m, slot_index,
 						       module);
 	*module_to_port = -1;
 	mlxsw_env_module_port_unmap(mlxsw_m->core, slot_index, module);
->>>>>>> 7365df19
 }
 
 static int mlxsw_m_linecards_init(struct mlxsw_m *mlxsw_m)
 {
 	unsigned int max_ports = mlxsw_core_max_ports(mlxsw_m->core);
-<<<<<<< HEAD
-	struct devlink *devlink = priv_to_devlink(mlxsw_m->core);
-	u8 last_module = max_ports;
-	int i;
-	int err;
-=======
 	char mgpir_pl[MLXSW_REG_MGPIR_LEN];
 	u8 num_of_modules;
 	int i, j, err;
@@ -440,7 +395,6 @@
 		mlxsw_m->max_modules_per_slot = num_of_modules;
 	/* Add slot for main board. */
 	mlxsw_m->num_of_slots += 1;
->>>>>>> 7365df19
 
 	mlxsw_m->ports = kcalloc(max_ports, sizeof(*mlxsw_m->ports),
 				 GFP_KERNEL);
@@ -471,15 +425,6 @@
 			mlxsw_m->line_cards[i]->module_to_port[j] = -1;
 	}
 
-<<<<<<< HEAD
-	/* Create port objects for each valid entry */
-	devl_lock(devlink);
-	for (i = 0; i < mlxsw_m->max_ports; i++) {
-		if (mlxsw_m->module_to_port[i] > 0) {
-			err = mlxsw_m_port_create(mlxsw_m,
-						  mlxsw_m->module_to_port[i],
-						  i);
-=======
 	return 0;
 
 err_kmalloc_array:
@@ -525,7 +470,6 @@
 		if (*module_to_port > 0) {
 			err = mlxsw_m_port_create(mlxsw_m, *module_to_port,
 						  slot_index, i);
->>>>>>> 7365df19
 			if (err)
 				goto err_port_create;
 			/* Mark slot as active */
@@ -533,11 +477,6 @@
 				mlxsw_m->line_cards[slot_index]->active = true;
 		}
 	}
-<<<<<<< HEAD
-	devl_unlock(devlink);
-
-=======
->>>>>>> 7365df19
 	return 0;
 
 err_port_create:
@@ -551,37 +490,14 @@
 				mlxsw_m->line_cards[slot_index]->active = false;
 		}
 	}
-<<<<<<< HEAD
-	devl_unlock(devlink);
-	i = max_ports;
-err_module_to_port_map:
-	for (i--; i > 0; i--)
-		mlxsw_m_port_module_unmap(mlxsw_m, i);
-	kfree(mlxsw_m->module_to_port);
-err_module_to_port_alloc:
-	kfree(mlxsw_m->ports);
-=======
->>>>>>> 7365df19
 	return err;
 }
 
 static void
 mlxsw_m_linecard_ports_remove(struct mlxsw_m *mlxsw_m, u8 slot_index)
 {
-	struct devlink *devlink = priv_to_devlink(mlxsw_m->core);
 	int i;
 
-<<<<<<< HEAD
-	devl_lock(devlink);
-	for (i = 0; i < mlxsw_m->max_ports; i++) {
-		if (mlxsw_m->module_to_port[i] > 0) {
-			mlxsw_m_port_remove(mlxsw_m,
-					    mlxsw_m->module_to_port[i]);
-			mlxsw_m_port_module_unmap(mlxsw_m, i);
-		}
-	}
-	devl_unlock(devlink);
-=======
 	for (i = 0; i < mlxsw_m->max_modules_per_slot; i++) {
 		int *module_to_port = mlxsw_m_port_mapping_get(mlxsw_m,
 							       slot_index, i);
@@ -593,7 +509,6 @@
 		}
 	}
 }
->>>>>>> 7365df19
 
 static int mlxsw_m_ports_module_map(struct mlxsw_m *mlxsw_m)
 {
@@ -748,8 +663,6 @@
 		return err;
 	}
 
-<<<<<<< HEAD
-=======
 	err = mlxsw_m_linecards_init(mlxsw_m);
 	if (err) {
 		dev_err(mlxsw_m->bus_info->dev, "Failed to create line cards\n");
@@ -763,7 +676,6 @@
 		goto linecards_event_ops_register;
 	}
 
->>>>>>> 7365df19
 	err = mlxsw_m_ports_create(mlxsw_m);
 	if (err) {
 		dev_err(mlxsw_m->bus_info->dev, "Failed to create ports\n");
@@ -785,12 +697,9 @@
 	struct mlxsw_m *mlxsw_m = mlxsw_core_driver_priv(mlxsw_core);
 
 	mlxsw_m_ports_remove(mlxsw_m);
-<<<<<<< HEAD
-=======
 	mlxsw_linecards_event_ops_unregister(mlxsw_core,
 					     &mlxsw_m_event_ops, mlxsw_m);
 	mlxsw_m_linecards_fini(mlxsw_m);
->>>>>>> 7365df19
 }
 
 static const struct mlxsw_config_profile mlxsw_m_config_profile;

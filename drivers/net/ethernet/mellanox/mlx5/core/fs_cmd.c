/*
 * Copyright (c) 2015, Mellanox Technologies. All rights reserved.
 *
 * This software is available to you under a choice of one of two
 * licenses.  You may choose to be licensed under the terms of the GNU
 * General Public License (GPL) Version 2, available from the file
 * COPYING in the main directory of this source tree, or the
 * OpenIB.org BSD license below:
 *
 *     Redistribution and use in source and binary forms, with or
 *     without modification, are permitted provided that the following
 *     conditions are met:
 *
 *      - Redistributions of source code must retain the above
 *        copyright notice, this list of conditions and the following
 *        disclaimer.
 *
 *      - Redistributions in binary form must reproduce the above
 *        copyright notice, this list of conditions and the following
 *        disclaimer in the documentation and/or other materials
 *        provided with the distribution.
 *
 * THE SOFTWARE IS PROVIDED "AS IS", WITHOUT WARRANTY OF ANY KIND,
 * EXPRESS OR IMPLIED, INCLUDING BUT NOT LIMITED TO THE WARRANTIES OF
 * MERCHANTABILITY, FITNESS FOR A PARTICULAR PURPOSE AND
 * NONINFRINGEMENT. IN NO EVENT SHALL THE AUTHORS OR COPYRIGHT HOLDERS
 * BE LIABLE FOR ANY CLAIM, DAMAGES OR OTHER LIABILITY, WHETHER IN AN
 * ACTION OF CONTRACT, TORT OR OTHERWISE, ARISING FROM, OUT OF OR IN
 * CONNECTION WITH THE SOFTWARE OR THE USE OR OTHER DEALINGS IN THE
 * SOFTWARE.
 */

#include <linux/mlx5/driver.h>
#include <linux/mlx5/device.h>
#include <linux/mlx5/mlx5_ifc.h>

#include "fs_core.h"
#include "fs_cmd.h"
#include "fs_ft_pool.h"
#include "mlx5_core.h"
#include "eswitch.h"

static int mlx5_cmd_stub_update_root_ft(struct mlx5_flow_root_namespace *ns,
					struct mlx5_flow_table *ft,
					u32 underlay_qpn,
					bool disconnect)
{
	return 0;
}

static int mlx5_cmd_stub_create_flow_table(struct mlx5_flow_root_namespace *ns,
					   struct mlx5_flow_table *ft,
					   struct mlx5_flow_table_attr *ft_attr,
					   struct mlx5_flow_table *next_ft)
{
	int max_fte = ft_attr->max_fte;

	ft->max_fte = max_fte ? roundup_pow_of_two(max_fte) : 1;

	return 0;
}

static int mlx5_cmd_stub_destroy_flow_table(struct mlx5_flow_root_namespace *ns,
					    struct mlx5_flow_table *ft)
{
	return 0;
}

static int mlx5_cmd_stub_modify_flow_table(struct mlx5_flow_root_namespace *ns,
					   struct mlx5_flow_table *ft,
					   struct mlx5_flow_table *next_ft)
{
	return 0;
}

static int mlx5_cmd_stub_create_flow_group(struct mlx5_flow_root_namespace *ns,
					   struct mlx5_flow_table *ft,
					   u32 *in,
					   struct mlx5_flow_group *fg)
{
	return 0;
}

static int mlx5_cmd_stub_destroy_flow_group(struct mlx5_flow_root_namespace *ns,
					    struct mlx5_flow_table *ft,
					    struct mlx5_flow_group *fg)
{
	return 0;
}

static int mlx5_cmd_stub_create_fte(struct mlx5_flow_root_namespace *ns,
				    struct mlx5_flow_table *ft,
				    struct mlx5_flow_group *group,
				    struct fs_fte *fte)
{
	return 0;
}

static int mlx5_cmd_stub_update_fte(struct mlx5_flow_root_namespace *ns,
				    struct mlx5_flow_table *ft,
				    struct mlx5_flow_group *group,
				    int modify_mask,
				    struct fs_fte *fte)
{
	return -EOPNOTSUPP;
}

static int mlx5_cmd_stub_delete_fte(struct mlx5_flow_root_namespace *ns,
				    struct mlx5_flow_table *ft,
				    struct fs_fte *fte)
{
	return 0;
}

static int mlx5_cmd_stub_packet_reformat_alloc(struct mlx5_flow_root_namespace *ns,
					       struct mlx5_pkt_reformat_params *params,
					       enum mlx5_flow_namespace_type namespace,
					       struct mlx5_pkt_reformat *pkt_reformat)
{
	return 0;
}

static void mlx5_cmd_stub_packet_reformat_dealloc(struct mlx5_flow_root_namespace *ns,
						  struct mlx5_pkt_reformat *pkt_reformat)
{
}

static int mlx5_cmd_stub_modify_header_alloc(struct mlx5_flow_root_namespace *ns,
					     u8 namespace, u8 num_actions,
					     void *modify_actions,
					     struct mlx5_modify_hdr *modify_hdr)
{
	return 0;
}

static void mlx5_cmd_stub_modify_header_dealloc(struct mlx5_flow_root_namespace *ns,
						struct mlx5_modify_hdr *modify_hdr)
{
}

static int mlx5_cmd_stub_set_peer(struct mlx5_flow_root_namespace *ns,
				  struct mlx5_flow_root_namespace *peer_ns)
{
	return 0;
}

static int mlx5_cmd_stub_create_ns(struct mlx5_flow_root_namespace *ns)
{
	return 0;
}

static int mlx5_cmd_stub_destroy_ns(struct mlx5_flow_root_namespace *ns)
{
	return 0;
}

static u32 mlx5_cmd_stub_get_capabilities(struct mlx5_flow_root_namespace *ns,
					  enum fs_flow_table_type ft_type)
{
	return 0;
}

static int mlx5_cmd_set_slave_root_fdb(struct mlx5_core_dev *master,
				       struct mlx5_core_dev *slave,
				       bool ft_id_valid,
				       u32 ft_id)
{
	u32 out[MLX5_ST_SZ_DW(set_flow_table_root_out)] = {};
	u32 in[MLX5_ST_SZ_DW(set_flow_table_root_in)] = {};
	struct mlx5_flow_root_namespace *root;
	struct mlx5_flow_namespace *ns;

	MLX5_SET(set_flow_table_root_in, in, opcode,
		 MLX5_CMD_OP_SET_FLOW_TABLE_ROOT);
	MLX5_SET(set_flow_table_root_in, in, table_type,
		 FS_FT_FDB);
	if (ft_id_valid) {
		MLX5_SET(set_flow_table_root_in, in,
			 table_eswitch_owner_vhca_id_valid, 1);
		MLX5_SET(set_flow_table_root_in, in,
			 table_eswitch_owner_vhca_id,
			 MLX5_CAP_GEN(master, vhca_id));
		MLX5_SET(set_flow_table_root_in, in, table_id,
			 ft_id);
	} else {
		ns = mlx5_get_flow_namespace(slave,
					     MLX5_FLOW_NAMESPACE_FDB);
		root = find_root(&ns->node);
		MLX5_SET(set_flow_table_root_in, in, table_id,
			 root->root_ft->id);
	}

	return mlx5_cmd_exec(slave, in, sizeof(in), out, sizeof(out));
}

static int
mlx5_cmd_stub_destroy_match_definer(struct mlx5_flow_root_namespace *ns,
				    int definer_id)
{
	return 0;
}

static int
mlx5_cmd_stub_create_match_definer(struct mlx5_flow_root_namespace *ns,
				   u16 format_id, u32 *match_mask)
{
	return 0;
}

static int mlx5_cmd_update_root_ft(struct mlx5_flow_root_namespace *ns,
				   struct mlx5_flow_table *ft, u32 underlay_qpn,
				   bool disconnect)
{
	u32 in[MLX5_ST_SZ_DW(set_flow_table_root_in)] = {};
	struct mlx5_core_dev *dev = ns->dev;
	int err;

	if ((MLX5_CAP_GEN(dev, port_type) == MLX5_CAP_PORT_TYPE_IB) &&
	    underlay_qpn == 0)
		return 0;

	if (ft->type == FS_FT_FDB &&
	    mlx5_lag_is_shared_fdb(dev) &&
	    !mlx5_lag_is_master(dev))
		return 0;

	MLX5_SET(set_flow_table_root_in, in, opcode,
		 MLX5_CMD_OP_SET_FLOW_TABLE_ROOT);
	MLX5_SET(set_flow_table_root_in, in, table_type, ft->type);

	if (disconnect)
		MLX5_SET(set_flow_table_root_in, in, op_mod, 1);
	else
		MLX5_SET(set_flow_table_root_in, in, table_id, ft->id);

	MLX5_SET(set_flow_table_root_in, in, underlay_qpn, underlay_qpn);
	MLX5_SET(set_flow_table_root_in, in, vport_number, ft->vport);
	MLX5_SET(set_flow_table_root_in, in, other_vport,
		 !!(ft->flags & MLX5_FLOW_TABLE_OTHER_VPORT));

	err = mlx5_cmd_exec_in(dev, set_flow_table_root, in);
	if (!err &&
	    ft->type == FS_FT_FDB &&
	    mlx5_lag_is_shared_fdb(dev) &&
	    mlx5_lag_is_master(dev)) {
		err = mlx5_cmd_set_slave_root_fdb(dev,
						  mlx5_lag_get_peer_mdev(dev),
						  !disconnect, (!disconnect) ?
						  ft->id : 0);
		if (err && !disconnect) {
			MLX5_SET(set_flow_table_root_in, in, op_mod, 0);
			MLX5_SET(set_flow_table_root_in, in, table_id,
				 ns->root_ft->id);
			mlx5_cmd_exec_in(dev, set_flow_table_root, in);
		}
	}

	return err;
}

static int mlx5_cmd_create_flow_table(struct mlx5_flow_root_namespace *ns,
				      struct mlx5_flow_table *ft,
				      struct mlx5_flow_table_attr *ft_attr,
				      struct mlx5_flow_table *next_ft)
{
	int en_encap = !!(ft->flags & MLX5_FLOW_TABLE_TUNNEL_EN_REFORMAT);
	int en_decap = !!(ft->flags & MLX5_FLOW_TABLE_TUNNEL_EN_DECAP);
	int term = !!(ft->flags & MLX5_FLOW_TABLE_TERMINATION);
	u32 out[MLX5_ST_SZ_DW(create_flow_table_out)] = {};
	u32 in[MLX5_ST_SZ_DW(create_flow_table_in)] = {};
	struct mlx5_core_dev *dev = ns->dev;
	unsigned int size;
	int err;

	if (ft_attr->max_fte != POOL_NEXT_SIZE)
		size = roundup_pow_of_two(ft_attr->max_fte);
	size = mlx5_ft_pool_get_avail_sz(dev, ft->type, ft_attr->max_fte);
	if (!size)
		return -ENOSPC;

	MLX5_SET(create_flow_table_in, in, opcode,
		 MLX5_CMD_OP_CREATE_FLOW_TABLE);

	MLX5_SET(create_flow_table_in, in, uid, ft_attr->uid);
	MLX5_SET(create_flow_table_in, in, table_type, ft->type);
	MLX5_SET(create_flow_table_in, in, flow_table_context.level, ft->level);
	MLX5_SET(create_flow_table_in, in, flow_table_context.log_size, size ? ilog2(size) : 0);
	MLX5_SET(create_flow_table_in, in, vport_number, ft->vport);
	MLX5_SET(create_flow_table_in, in, other_vport,
		 !!(ft->flags & MLX5_FLOW_TABLE_OTHER_VPORT));

	MLX5_SET(create_flow_table_in, in, flow_table_context.decap_en,
		 en_decap);
	MLX5_SET(create_flow_table_in, in, flow_table_context.reformat_en,
		 en_encap);
	MLX5_SET(create_flow_table_in, in, flow_table_context.termination_table,
		 term);

	switch (ft->op_mod) {
	case FS_FT_OP_MOD_NORMAL:
		if (next_ft) {
			MLX5_SET(create_flow_table_in, in,
				 flow_table_context.table_miss_action,
				 MLX5_FLOW_TABLE_MISS_ACTION_FWD);
			MLX5_SET(create_flow_table_in, in,
				 flow_table_context.table_miss_id, next_ft->id);
		} else {
			MLX5_SET(create_flow_table_in, in,
				 flow_table_context.table_miss_action,
				 ft->def_miss_action);
		}
		break;

	case FS_FT_OP_MOD_LAG_DEMUX:
		MLX5_SET(create_flow_table_in, in, op_mod, 0x1);
		if (next_ft)
			MLX5_SET(create_flow_table_in, in,
				 flow_table_context.lag_master_next_table_id,
				 next_ft->id);
		break;
	}

	err = mlx5_cmd_exec_inout(dev, create_flow_table, in, out);
	if (!err) {
		ft->id = MLX5_GET(create_flow_table_out, out,
				  table_id);
		ft->max_fte = size;
	} else {
		mlx5_ft_pool_put_sz(ns->dev, size);
	}

	return err;
}

static int mlx5_cmd_destroy_flow_table(struct mlx5_flow_root_namespace *ns,
				       struct mlx5_flow_table *ft)
{
	u32 in[MLX5_ST_SZ_DW(destroy_flow_table_in)] = {};
	struct mlx5_core_dev *dev = ns->dev;
	int err;

	MLX5_SET(destroy_flow_table_in, in, opcode,
		 MLX5_CMD_OP_DESTROY_FLOW_TABLE);
	MLX5_SET(destroy_flow_table_in, in, table_type, ft->type);
	MLX5_SET(destroy_flow_table_in, in, table_id, ft->id);
	MLX5_SET(destroy_flow_table_in, in, vport_number, ft->vport);
	MLX5_SET(destroy_flow_table_in, in, other_vport,
		 !!(ft->flags & MLX5_FLOW_TABLE_OTHER_VPORT));

	err = mlx5_cmd_exec_in(dev, destroy_flow_table, in);
	if (!err)
		mlx5_ft_pool_put_sz(ns->dev, ft->max_fte);

	return err;
}

static int mlx5_cmd_modify_flow_table(struct mlx5_flow_root_namespace *ns,
				      struct mlx5_flow_table *ft,
				      struct mlx5_flow_table *next_ft)
{
	u32 in[MLX5_ST_SZ_DW(modify_flow_table_in)] = {};
	struct mlx5_core_dev *dev = ns->dev;

	MLX5_SET(modify_flow_table_in, in, opcode,
		 MLX5_CMD_OP_MODIFY_FLOW_TABLE);
	MLX5_SET(modify_flow_table_in, in, table_type, ft->type);
	MLX5_SET(modify_flow_table_in, in, table_id, ft->id);

	if (ft->op_mod == FS_FT_OP_MOD_LAG_DEMUX) {
		MLX5_SET(modify_flow_table_in, in, modify_field_select,
			 MLX5_MODIFY_FLOW_TABLE_LAG_NEXT_TABLE_ID);
		if (next_ft) {
			MLX5_SET(modify_flow_table_in, in,
				 flow_table_context.lag_master_next_table_id, next_ft->id);
		} else {
			MLX5_SET(modify_flow_table_in, in,
				 flow_table_context.lag_master_next_table_id, 0);
		}
	} else {
		MLX5_SET(modify_flow_table_in, in, vport_number, ft->vport);
		MLX5_SET(modify_flow_table_in, in, other_vport,
			 !!(ft->flags & MLX5_FLOW_TABLE_OTHER_VPORT));
		MLX5_SET(modify_flow_table_in, in, modify_field_select,
			 MLX5_MODIFY_FLOW_TABLE_MISS_TABLE_ID);
		if (next_ft) {
			MLX5_SET(modify_flow_table_in, in,
				 flow_table_context.table_miss_action,
				 MLX5_FLOW_TABLE_MISS_ACTION_FWD);
			MLX5_SET(modify_flow_table_in, in,
				 flow_table_context.table_miss_id,
				 next_ft->id);
		} else {
			MLX5_SET(modify_flow_table_in, in,
				 flow_table_context.table_miss_action,
				 ft->def_miss_action);
		}
	}

	return mlx5_cmd_exec_in(dev, modify_flow_table, in);
}

static int mlx5_cmd_create_flow_group(struct mlx5_flow_root_namespace *ns,
				      struct mlx5_flow_table *ft,
				      u32 *in,
				      struct mlx5_flow_group *fg)
{
	u32 out[MLX5_ST_SZ_DW(create_flow_group_out)] = {};
	struct mlx5_core_dev *dev = ns->dev;
	int err;

	MLX5_SET(create_flow_group_in, in, opcode,
		 MLX5_CMD_OP_CREATE_FLOW_GROUP);
	MLX5_SET(create_flow_group_in, in, table_type, ft->type);
	MLX5_SET(create_flow_group_in, in, table_id, ft->id);
	if (ft->vport) {
		MLX5_SET(create_flow_group_in, in, vport_number, ft->vport);
		MLX5_SET(create_flow_group_in, in, other_vport, 1);
	}

	MLX5_SET(create_flow_group_in, in, vport_number, ft->vport);
	MLX5_SET(create_flow_group_in, in, other_vport,
		 !!(ft->flags & MLX5_FLOW_TABLE_OTHER_VPORT));
	err = mlx5_cmd_exec_inout(dev, create_flow_group, in, out);
	if (!err)
		fg->id = MLX5_GET(create_flow_group_out, out,
				  group_id);
	return err;
}

static int mlx5_cmd_destroy_flow_group(struct mlx5_flow_root_namespace *ns,
				       struct mlx5_flow_table *ft,
				       struct mlx5_flow_group *fg)
{
	u32 in[MLX5_ST_SZ_DW(destroy_flow_group_in)] = {};
	struct mlx5_core_dev *dev = ns->dev;

	MLX5_SET(destroy_flow_group_in, in, opcode,
		 MLX5_CMD_OP_DESTROY_FLOW_GROUP);
	MLX5_SET(destroy_flow_group_in, in, table_type, ft->type);
	MLX5_SET(destroy_flow_group_in, in, table_id, ft->id);
	MLX5_SET(destroy_flow_group_in, in, group_id, fg->id);
	MLX5_SET(destroy_flow_group_in, in, vport_number, ft->vport);
	MLX5_SET(destroy_flow_group_in, in, other_vport,
		 !!(ft->flags & MLX5_FLOW_TABLE_OTHER_VPORT));
	return mlx5_cmd_exec_in(dev, destroy_flow_group, in);
}

static int mlx5_set_extended_dest(struct mlx5_core_dev *dev,
				  struct fs_fte *fte, bool *extended_dest)
{
	int fw_log_max_fdb_encap_uplink =
		MLX5_CAP_ESW(dev, log_max_fdb_encap_uplink);
	int num_fwd_destinations = 0;
	struct mlx5_flow_rule *dst;
	int num_encap = 0;

	*extended_dest = false;
	if (!(fte->action.action & MLX5_FLOW_CONTEXT_ACTION_FWD_DEST))
		return 0;

	list_for_each_entry(dst, &fte->node.children, node.list) {
		if (dst->dest_attr.type == MLX5_FLOW_DESTINATION_TYPE_COUNTER ||
		    dst->dest_attr.type == MLX5_FLOW_DESTINATION_TYPE_NONE)
			continue;
		if ((dst->dest_attr.type == MLX5_FLOW_DESTINATION_TYPE_VPORT ||
		     dst->dest_attr.type == MLX5_FLOW_DESTINATION_TYPE_UPLINK) &&
		    dst->dest_attr.vport.flags & MLX5_FLOW_DEST_VPORT_REFORMAT_ID)
			num_encap++;
		num_fwd_destinations++;
	}
	if (num_fwd_destinations > 1 && num_encap > 0)
		*extended_dest = true;

	if (*extended_dest && !fw_log_max_fdb_encap_uplink) {
		mlx5_core_warn(dev, "FW does not support extended destination");
		return -EOPNOTSUPP;
	}
	if (num_encap > (1 << fw_log_max_fdb_encap_uplink)) {
		mlx5_core_warn(dev, "FW does not support more than %d encaps",
			       1 << fw_log_max_fdb_encap_uplink);
		return -EOPNOTSUPP;
	}

	return 0;
}

static void
mlx5_cmd_set_fte_flow_meter(struct fs_fte *fte, void *in_flow_context)
{
	void *exe_aso_ctrl;
	void *execute_aso;

	execute_aso = MLX5_ADDR_OF(flow_context, in_flow_context,
				   execute_aso[0]);
	MLX5_SET(execute_aso, execute_aso, valid, 1);
	MLX5_SET(execute_aso, execute_aso, aso_object_id,
		 fte->action.exe_aso.object_id);

	exe_aso_ctrl = MLX5_ADDR_OF(execute_aso, execute_aso, exe_aso_ctrl);
	MLX5_SET(exe_aso_ctrl_flow_meter, exe_aso_ctrl, return_reg_id,
		 fte->action.exe_aso.return_reg_id);
	MLX5_SET(exe_aso_ctrl_flow_meter, exe_aso_ctrl, aso_type,
		 fte->action.exe_aso.type);
	MLX5_SET(exe_aso_ctrl_flow_meter, exe_aso_ctrl, init_color,
		 fte->action.exe_aso.flow_meter.init_color);
	MLX5_SET(exe_aso_ctrl_flow_meter, exe_aso_ctrl, meter_id,
		 fte->action.exe_aso.flow_meter.meter_idx);
}

static int mlx5_cmd_set_fte(struct mlx5_core_dev *dev,
			    int opmod, int modify_mask,
			    struct mlx5_flow_table *ft,
			    unsigned group_id,
			    struct fs_fte *fte)
{
	u32 out[MLX5_ST_SZ_DW(set_fte_out)] = {0};
	bool extended_dest = false;
	struct mlx5_flow_rule *dst;
	void *in_flow_context, *vlan;
	void *in_match_value;
	unsigned int inlen;
	int dst_cnt_size;
	void *in_dests;
	u32 *in;
	int err;

	if (mlx5_set_extended_dest(dev, fte, &extended_dest))
		return -EOPNOTSUPP;

	if (!extended_dest)
		dst_cnt_size = MLX5_ST_SZ_BYTES(dest_format_struct);
	else
		dst_cnt_size = MLX5_ST_SZ_BYTES(extended_dest_format);

	inlen = MLX5_ST_SZ_BYTES(set_fte_in) + fte->dests_size * dst_cnt_size;
	in = kvzalloc(inlen, GFP_KERNEL);
	if (!in)
		return -ENOMEM;

	MLX5_SET(set_fte_in, in, opcode, MLX5_CMD_OP_SET_FLOW_TABLE_ENTRY);
	MLX5_SET(set_fte_in, in, op_mod, opmod);
	MLX5_SET(set_fte_in, in, modify_enable_mask, modify_mask);
	MLX5_SET(set_fte_in, in, table_type, ft->type);
	MLX5_SET(set_fte_in, in, table_id,   ft->id);
	MLX5_SET(set_fte_in, in, flow_index, fte->index);
	MLX5_SET(set_fte_in, in, ignore_flow_level,
		 !!(fte->action.flags & FLOW_ACT_IGNORE_FLOW_LEVEL));

	MLX5_SET(set_fte_in, in, vport_number, ft->vport);
	MLX5_SET(set_fte_in, in, other_vport,
		 !!(ft->flags & MLX5_FLOW_TABLE_OTHER_VPORT));

	in_flow_context = MLX5_ADDR_OF(set_fte_in, in, flow_context);
	MLX5_SET(flow_context, in_flow_context, group_id, group_id);

	MLX5_SET(flow_context, in_flow_context, flow_tag,
		 fte->flow_context.flow_tag);
	MLX5_SET(flow_context, in_flow_context, flow_source,
		 fte->flow_context.flow_source);

	MLX5_SET(flow_context, in_flow_context, extended_destination,
		 extended_dest);
	if (extended_dest) {
		u32 action;

		action = fte->action.action &
			~MLX5_FLOW_CONTEXT_ACTION_PACKET_REFORMAT;
		MLX5_SET(flow_context, in_flow_context, action, action);
	} else {
		MLX5_SET(flow_context, in_flow_context, action,
			 fte->action.action);
		if (fte->action.pkt_reformat)
			MLX5_SET(flow_context, in_flow_context, packet_reformat_id,
				 fte->action.pkt_reformat->id);
	}
	if (fte->action.modify_hdr)
		MLX5_SET(flow_context, in_flow_context, modify_header_id,
			 fte->action.modify_hdr->id);

	MLX5_SET(flow_context, in_flow_context, encrypt_decrypt_type,
		 fte->action.crypto.type);
	MLX5_SET(flow_context, in_flow_context, encrypt_decrypt_obj_id,
		 fte->action.crypto.obj_id);

	vlan = MLX5_ADDR_OF(flow_context, in_flow_context, push_vlan);

	MLX5_SET(vlan, vlan, ethtype, fte->action.vlan[0].ethtype);
	MLX5_SET(vlan, vlan, vid, fte->action.vlan[0].vid);
	MLX5_SET(vlan, vlan, prio, fte->action.vlan[0].prio);

	vlan = MLX5_ADDR_OF(flow_context, in_flow_context, push_vlan_2);

	MLX5_SET(vlan, vlan, ethtype, fte->action.vlan[1].ethtype);
	MLX5_SET(vlan, vlan, vid, fte->action.vlan[1].vid);
	MLX5_SET(vlan, vlan, prio, fte->action.vlan[1].prio);

	in_match_value = MLX5_ADDR_OF(flow_context, in_flow_context,
				      match_value);
	memcpy(in_match_value, &fte->val, sizeof(fte->val));

	in_dests = MLX5_ADDR_OF(flow_context, in_flow_context, destination);
	if (fte->action.action & MLX5_FLOW_CONTEXT_ACTION_FWD_DEST) {
		int list_size = 0;

		list_for_each_entry(dst, &fte->node.children, node.list) {
			enum mlx5_flow_destination_type type = dst->dest_attr.type;
			enum mlx5_ifc_flow_destination_type ifc_type;
			unsigned int id;

			if (type == MLX5_FLOW_DESTINATION_TYPE_COUNTER)
				continue;

			switch (type) {
			case MLX5_FLOW_DESTINATION_TYPE_NONE:
				continue;
			case MLX5_FLOW_DESTINATION_TYPE_FLOW_TABLE_NUM:
				id = dst->dest_attr.ft_num;
				ifc_type = MLX5_IFC_FLOW_DESTINATION_TYPE_FLOW_TABLE;
				break;
			case MLX5_FLOW_DESTINATION_TYPE_FLOW_TABLE:
				id = dst->dest_attr.ft->id;
				ifc_type = MLX5_IFC_FLOW_DESTINATION_TYPE_FLOW_TABLE;
				break;
			case MLX5_FLOW_DESTINATION_TYPE_UPLINK:
			case MLX5_FLOW_DESTINATION_TYPE_VPORT:
				MLX5_SET(dest_format_struct, in_dests,
					 destination_eswitch_owner_vhca_id_valid,
					 !!(dst->dest_attr.vport.flags &
					    MLX5_FLOW_DEST_VPORT_VHCA_ID));
				MLX5_SET(dest_format_struct, in_dests,
					 destination_eswitch_owner_vhca_id,
					 dst->dest_attr.vport.vhca_id);
				if (type == MLX5_FLOW_DESTINATION_TYPE_UPLINK) {
					/* destination_id is reserved */
					id = 0;
					ifc_type = MLX5_IFC_FLOW_DESTINATION_TYPE_UPLINK;
					break;
				}
				ifc_type = MLX5_IFC_FLOW_DESTINATION_TYPE_VPORT;
				id = dst->dest_attr.vport.num;
				if (extended_dest &&
				    dst->dest_attr.vport.pkt_reformat) {
					MLX5_SET(dest_format_struct, in_dests,
						 packet_reformat,
						 !!(dst->dest_attr.vport.flags &
						    MLX5_FLOW_DEST_VPORT_REFORMAT_ID));
					MLX5_SET(extended_dest_format, in_dests,
						 packet_reformat_id,
						 dst->dest_attr.vport.pkt_reformat->id);
				}
				break;
			case MLX5_FLOW_DESTINATION_TYPE_FLOW_SAMPLER:
				id = dst->dest_attr.sampler_id;
				ifc_type = MLX5_IFC_FLOW_DESTINATION_TYPE_FLOW_SAMPLER;
				break;
			default:
				id = dst->dest_attr.tir_num;
				ifc_type = MLX5_IFC_FLOW_DESTINATION_TYPE_TIR;
			}

			MLX5_SET(dest_format_struct, in_dests, destination_type,
				 ifc_type);
			MLX5_SET(dest_format_struct, in_dests, destination_id, id);
			in_dests += dst_cnt_size;
			list_size++;
		}

		MLX5_SET(flow_context, in_flow_context, destination_list_size,
			 list_size);
	}

	if (fte->action.action & MLX5_FLOW_CONTEXT_ACTION_COUNT) {
		int max_list_size = BIT(MLX5_CAP_FLOWTABLE_TYPE(dev,
					log_max_flow_counter,
					ft->type));
		int list_size = 0;

		list_for_each_entry(dst, &fte->node.children, node.list) {
			if (dst->dest_attr.type !=
			    MLX5_FLOW_DESTINATION_TYPE_COUNTER)
				continue;

			MLX5_SET(flow_counter_list, in_dests, flow_counter_id,
				 dst->dest_attr.counter_id);
			in_dests += dst_cnt_size;
			list_size++;
		}
		if (list_size > max_list_size) {
			err = -EINVAL;
			goto err_out;
		}

		MLX5_SET(flow_context, in_flow_context, flow_counter_list_size,
			 list_size);
	}

	if (fte->action.action & MLX5_FLOW_CONTEXT_ACTION_EXECUTE_ASO) {
		if (fte->action.exe_aso.type == MLX5_EXE_ASO_FLOW_METER) {
			mlx5_cmd_set_fte_flow_meter(fte, in_flow_context);
		} else {
			err = -EOPNOTSUPP;
			goto err_out;
		}
	}

	err = mlx5_cmd_exec(dev, in, inlen, out, sizeof(out));
err_out:
	kvfree(in);
	return err;
}

static int mlx5_cmd_create_fte(struct mlx5_flow_root_namespace *ns,
			       struct mlx5_flow_table *ft,
			       struct mlx5_flow_group *group,
			       struct fs_fte *fte)
{
	struct mlx5_core_dev *dev = ns->dev;
	unsigned int group_id = group->id;

	return mlx5_cmd_set_fte(dev, 0, 0, ft, group_id, fte);
}

static int mlx5_cmd_update_fte(struct mlx5_flow_root_namespace *ns,
			       struct mlx5_flow_table *ft,
			       struct mlx5_flow_group *fg,
			       int modify_mask,
			       struct fs_fte *fte)
{
	int opmod;
	struct mlx5_core_dev *dev = ns->dev;
	int atomic_mod_cap = MLX5_CAP_FLOWTABLE(dev,
						flow_table_properties_nic_receive.
						flow_modify_en);
	if (!atomic_mod_cap)
		return -EOPNOTSUPP;
	opmod = 1;

	return	mlx5_cmd_set_fte(dev, opmod, modify_mask, ft, fg->id, fte);
}

static int mlx5_cmd_delete_fte(struct mlx5_flow_root_namespace *ns,
			       struct mlx5_flow_table *ft,
			       struct fs_fte *fte)
{
	u32 in[MLX5_ST_SZ_DW(delete_fte_in)] = {};
	struct mlx5_core_dev *dev = ns->dev;

	MLX5_SET(delete_fte_in, in, opcode, MLX5_CMD_OP_DELETE_FLOW_TABLE_ENTRY);
	MLX5_SET(delete_fte_in, in, table_type, ft->type);
	MLX5_SET(delete_fte_in, in, table_id, ft->id);
	MLX5_SET(delete_fte_in, in, flow_index, fte->index);
	MLX5_SET(delete_fte_in, in, vport_number, ft->vport);
	MLX5_SET(delete_fte_in, in, other_vport,
		 !!(ft->flags & MLX5_FLOW_TABLE_OTHER_VPORT));

	return mlx5_cmd_exec_in(dev, delete_fte, in);
}

int mlx5_cmd_fc_bulk_alloc(struct mlx5_core_dev *dev,
			   enum mlx5_fc_bulk_alloc_bitmask alloc_bitmask,
			   u32 *id)
{
	u32 out[MLX5_ST_SZ_DW(alloc_flow_counter_out)] = {};
	u32 in[MLX5_ST_SZ_DW(alloc_flow_counter_in)] = {};
	int err;

	MLX5_SET(alloc_flow_counter_in, in, opcode,
		 MLX5_CMD_OP_ALLOC_FLOW_COUNTER);
	MLX5_SET(alloc_flow_counter_in, in, flow_counter_bulk, alloc_bitmask);

	err = mlx5_cmd_exec_inout(dev, alloc_flow_counter, in, out);
	if (!err)
		*id = MLX5_GET(alloc_flow_counter_out, out, flow_counter_id);
	return err;
}

int mlx5_cmd_fc_alloc(struct mlx5_core_dev *dev, u32 *id)
{
	return mlx5_cmd_fc_bulk_alloc(dev, 0, id);
}

int mlx5_cmd_fc_free(struct mlx5_core_dev *dev, u32 id)
{
	u32 in[MLX5_ST_SZ_DW(dealloc_flow_counter_in)] = {};

	MLX5_SET(dealloc_flow_counter_in, in, opcode,
		 MLX5_CMD_OP_DEALLOC_FLOW_COUNTER);
	MLX5_SET(dealloc_flow_counter_in, in, flow_counter_id, id);
	return mlx5_cmd_exec_in(dev, dealloc_flow_counter, in);
}

int mlx5_cmd_fc_query(struct mlx5_core_dev *dev, u32 id,
		      u64 *packets, u64 *bytes)
{
	u32 out[MLX5_ST_SZ_BYTES(query_flow_counter_out) +
		MLX5_ST_SZ_BYTES(traffic_counter)] = {};
	u32 in[MLX5_ST_SZ_DW(query_flow_counter_in)] = {};
	void *stats;
	int err = 0;

	MLX5_SET(query_flow_counter_in, in, opcode,
		 MLX5_CMD_OP_QUERY_FLOW_COUNTER);
	MLX5_SET(query_flow_counter_in, in, op_mod, 0);
	MLX5_SET(query_flow_counter_in, in, flow_counter_id, id);
	err = mlx5_cmd_exec(dev, in, sizeof(in), out, sizeof(out));
	if (err)
		return err;

	stats = MLX5_ADDR_OF(query_flow_counter_out, out, flow_statistics);
	*packets = MLX5_GET64(traffic_counter, stats, packets);
	*bytes = MLX5_GET64(traffic_counter, stats, octets);
	return 0;
}

int mlx5_cmd_fc_get_bulk_query_out_len(int bulk_len)
{
	return MLX5_ST_SZ_BYTES(query_flow_counter_out) +
		MLX5_ST_SZ_BYTES(traffic_counter) * bulk_len;
}

int mlx5_cmd_fc_bulk_query(struct mlx5_core_dev *dev, u32 base_id, int bulk_len,
			   u32 *out)
{
	int outlen = mlx5_cmd_fc_get_bulk_query_out_len(bulk_len);
	u32 in[MLX5_ST_SZ_DW(query_flow_counter_in)] = {};

	MLX5_SET(query_flow_counter_in, in, opcode,
		 MLX5_CMD_OP_QUERY_FLOW_COUNTER);
	MLX5_SET(query_flow_counter_in, in, flow_counter_id, base_id);
	MLX5_SET(query_flow_counter_in, in, num_of_counters, bulk_len);
	return mlx5_cmd_exec(dev, in, sizeof(in), out, outlen);
}

static int mlx5_cmd_packet_reformat_alloc(struct mlx5_flow_root_namespace *ns,
					  struct mlx5_pkt_reformat_params *params,
					  enum mlx5_flow_namespace_type namespace,
					  struct mlx5_pkt_reformat *pkt_reformat)
{
	u32 out[MLX5_ST_SZ_DW(alloc_packet_reformat_context_out)] = {};
	struct mlx5_core_dev *dev = ns->dev;
	void *packet_reformat_context_in;
	int max_encap_size;
	void *reformat;
	int inlen;
	int err;
	u32 *in;

	if (namespace == MLX5_FLOW_NAMESPACE_FDB ||
	    namespace == MLX5_FLOW_NAMESPACE_FDB_BYPASS)
		max_encap_size = MLX5_CAP_ESW(dev, max_encap_header_size);
	else
		max_encap_size = MLX5_CAP_FLOWTABLE(dev, max_encap_header_size);

	if (params->size > max_encap_size) {
		mlx5_core_warn(dev, "encap size %zd too big, max supported is %d\n",
			       params->size, max_encap_size);
		return -EINVAL;
	}

	in = kzalloc(MLX5_ST_SZ_BYTES(alloc_packet_reformat_context_in) +
		     params->size, GFP_KERNEL);
	if (!in)
		return -ENOMEM;

	packet_reformat_context_in = MLX5_ADDR_OF(alloc_packet_reformat_context_in,
						  in, packet_reformat_context);
	reformat = MLX5_ADDR_OF(packet_reformat_context_in,
				packet_reformat_context_in,
				reformat_data);
	inlen = reformat - (void *)in + params->size;

	MLX5_SET(alloc_packet_reformat_context_in, in, opcode,
		 MLX5_CMD_OP_ALLOC_PACKET_REFORMAT_CONTEXT);
	MLX5_SET(packet_reformat_context_in, packet_reformat_context_in,
		 reformat_data_size, params->size);
	MLX5_SET(packet_reformat_context_in, packet_reformat_context_in,
		 reformat_type, params->type);
	MLX5_SET(packet_reformat_context_in, packet_reformat_context_in,
		 reformat_param_0, params->param_0);
	MLX5_SET(packet_reformat_context_in, packet_reformat_context_in,
		 reformat_param_1, params->param_1);
	if (params->data && params->size)
		memcpy(reformat, params->data, params->size);

	err = mlx5_cmd_exec(dev, in, inlen, out, sizeof(out));

	pkt_reformat->id = MLX5_GET(alloc_packet_reformat_context_out,
				    out, packet_reformat_id);
	kfree(in);
	return err;
}

static void mlx5_cmd_packet_reformat_dealloc(struct mlx5_flow_root_namespace *ns,
					     struct mlx5_pkt_reformat *pkt_reformat)
{
	u32 in[MLX5_ST_SZ_DW(dealloc_packet_reformat_context_in)] = {};
	struct mlx5_core_dev *dev = ns->dev;

	MLX5_SET(dealloc_packet_reformat_context_in, in, opcode,
		 MLX5_CMD_OP_DEALLOC_PACKET_REFORMAT_CONTEXT);
	MLX5_SET(dealloc_packet_reformat_context_in, in, packet_reformat_id,
		 pkt_reformat->id);

	mlx5_cmd_exec_in(dev, dealloc_packet_reformat_context, in);
}

static int mlx5_cmd_modify_header_alloc(struct mlx5_flow_root_namespace *ns,
					u8 namespace, u8 num_actions,
					void *modify_actions,
					struct mlx5_modify_hdr *modify_hdr)
{
	u32 out[MLX5_ST_SZ_DW(alloc_modify_header_context_out)] = {};
	int max_actions, actions_size, inlen, err;
	struct mlx5_core_dev *dev = ns->dev;
	void *actions_in;
	u8 table_type;
	u32 *in;

	switch (namespace) {
	case MLX5_FLOW_NAMESPACE_FDB:
	case MLX5_FLOW_NAMESPACE_FDB_BYPASS:
		max_actions = MLX5_CAP_ESW_FLOWTABLE_FDB(dev, max_modify_header_actions);
		table_type = FS_FT_FDB;
		break;
	case MLX5_FLOW_NAMESPACE_KERNEL_RX_MACSEC:
	case MLX5_FLOW_NAMESPACE_KERNEL:
	case MLX5_FLOW_NAMESPACE_BYPASS:
		max_actions = MLX5_CAP_FLOWTABLE_NIC_RX(dev, max_modify_header_actions);
		table_type = FS_FT_NIC_RX;
		break;
	case MLX5_FLOW_NAMESPACE_EGRESS:
<<<<<<< HEAD
	case MLX5_FLOW_NAMESPACE_EGRESS_KERNEL:
=======
	case MLX5_FLOW_NAMESPACE_EGRESS_IPSEC:
	case MLX5_FLOW_NAMESPACE_EGRESS_MACSEC:
>>>>>>> 7365df19
		max_actions = MLX5_CAP_FLOWTABLE_NIC_TX(dev, max_modify_header_actions);
		table_type = FS_FT_NIC_TX;
		break;
	case MLX5_FLOW_NAMESPACE_ESW_INGRESS:
		max_actions = MLX5_CAP_ESW_INGRESS_ACL(dev, max_modify_header_actions);
		table_type = FS_FT_ESW_INGRESS_ACL;
		break;
	case MLX5_FLOW_NAMESPACE_RDMA_TX:
		max_actions = MLX5_CAP_FLOWTABLE_RDMA_TX(dev, max_modify_header_actions);
		table_type = FS_FT_RDMA_TX;
		break;
	default:
		return -EOPNOTSUPP;
	}

	if (num_actions > max_actions) {
		mlx5_core_warn(dev, "too many modify header actions %d, max supported %d\n",
			       num_actions, max_actions);
		return -EOPNOTSUPP;
	}

	actions_size = MLX5_UN_SZ_BYTES(set_add_copy_action_in_auto) * num_actions;
	inlen = MLX5_ST_SZ_BYTES(alloc_modify_header_context_in) + actions_size;

	in = kzalloc(inlen, GFP_KERNEL);
	if (!in)
		return -ENOMEM;

	MLX5_SET(alloc_modify_header_context_in, in, opcode,
		 MLX5_CMD_OP_ALLOC_MODIFY_HEADER_CONTEXT);
	MLX5_SET(alloc_modify_header_context_in, in, table_type, table_type);
	MLX5_SET(alloc_modify_header_context_in, in, num_of_actions, num_actions);

	actions_in = MLX5_ADDR_OF(alloc_modify_header_context_in, in, actions);
	memcpy(actions_in, modify_actions, actions_size);

	err = mlx5_cmd_exec(dev, in, inlen, out, sizeof(out));

	modify_hdr->id = MLX5_GET(alloc_modify_header_context_out, out, modify_header_id);
	kfree(in);
	return err;
}

static void mlx5_cmd_modify_header_dealloc(struct mlx5_flow_root_namespace *ns,
					   struct mlx5_modify_hdr *modify_hdr)
{
	u32 in[MLX5_ST_SZ_DW(dealloc_modify_header_context_in)] = {};
	struct mlx5_core_dev *dev = ns->dev;

	MLX5_SET(dealloc_modify_header_context_in, in, opcode,
		 MLX5_CMD_OP_DEALLOC_MODIFY_HEADER_CONTEXT);
	MLX5_SET(dealloc_modify_header_context_in, in, modify_header_id,
		 modify_hdr->id);

	mlx5_cmd_exec_in(dev, dealloc_modify_header_context, in);
}

static int mlx5_cmd_destroy_match_definer(struct mlx5_flow_root_namespace *ns,
					  int definer_id)
{
	u32 in[MLX5_ST_SZ_DW(general_obj_in_cmd_hdr)] = {};
	u32 out[MLX5_ST_SZ_DW(general_obj_out_cmd_hdr)];

	MLX5_SET(general_obj_in_cmd_hdr, in, opcode,
		 MLX5_CMD_OP_DESTROY_GENERAL_OBJECT);
	MLX5_SET(general_obj_in_cmd_hdr, in, obj_type,
		 MLX5_OBJ_TYPE_MATCH_DEFINER);
	MLX5_SET(general_obj_in_cmd_hdr, in, obj_id, definer_id);

	return mlx5_cmd_exec(ns->dev, in, sizeof(in), out, sizeof(out));
}

static int mlx5_cmd_create_match_definer(struct mlx5_flow_root_namespace *ns,
					 u16 format_id, u32 *match_mask)
{
	u32 out[MLX5_ST_SZ_DW(create_match_definer_out)] = {};
	u32 in[MLX5_ST_SZ_DW(create_match_definer_in)] = {};
	struct mlx5_core_dev *dev = ns->dev;
	void *ptr;
	int err;

	MLX5_SET(create_match_definer_in, in, general_obj_in_cmd_hdr.opcode,
		 MLX5_CMD_OP_CREATE_GENERAL_OBJECT);
	MLX5_SET(create_match_definer_in, in, general_obj_in_cmd_hdr.obj_type,
		 MLX5_OBJ_TYPE_MATCH_DEFINER);

	ptr = MLX5_ADDR_OF(create_match_definer_in, in, obj_context);
	MLX5_SET(match_definer, ptr, format_id, format_id);

	ptr = MLX5_ADDR_OF(match_definer, ptr, match_mask);
	memcpy(ptr, match_mask, MLX5_FLD_SZ_BYTES(match_definer, match_mask));

	err = mlx5_cmd_exec_inout(dev, create_match_definer, in, out);
	return err ? err : MLX5_GET(general_obj_out_cmd_hdr, out, obj_id);
}

static u32 mlx5_cmd_get_capabilities(struct mlx5_flow_root_namespace *ns,
				     enum fs_flow_table_type ft_type)
{
	return 0;
}

static const struct mlx5_flow_cmds mlx5_flow_cmds = {
	.create_flow_table = mlx5_cmd_create_flow_table,
	.destroy_flow_table = mlx5_cmd_destroy_flow_table,
	.modify_flow_table = mlx5_cmd_modify_flow_table,
	.create_flow_group = mlx5_cmd_create_flow_group,
	.destroy_flow_group = mlx5_cmd_destroy_flow_group,
	.create_fte = mlx5_cmd_create_fte,
	.update_fte = mlx5_cmd_update_fte,
	.delete_fte = mlx5_cmd_delete_fte,
	.update_root_ft = mlx5_cmd_update_root_ft,
	.packet_reformat_alloc = mlx5_cmd_packet_reformat_alloc,
	.packet_reformat_dealloc = mlx5_cmd_packet_reformat_dealloc,
	.modify_header_alloc = mlx5_cmd_modify_header_alloc,
	.modify_header_dealloc = mlx5_cmd_modify_header_dealloc,
	.create_match_definer = mlx5_cmd_create_match_definer,
	.destroy_match_definer = mlx5_cmd_destroy_match_definer,
	.set_peer = mlx5_cmd_stub_set_peer,
	.create_ns = mlx5_cmd_stub_create_ns,
	.destroy_ns = mlx5_cmd_stub_destroy_ns,
	.get_capabilities = mlx5_cmd_get_capabilities,
};

static const struct mlx5_flow_cmds mlx5_flow_cmd_stubs = {
	.create_flow_table = mlx5_cmd_stub_create_flow_table,
	.destroy_flow_table = mlx5_cmd_stub_destroy_flow_table,
	.modify_flow_table = mlx5_cmd_stub_modify_flow_table,
	.create_flow_group = mlx5_cmd_stub_create_flow_group,
	.destroy_flow_group = mlx5_cmd_stub_destroy_flow_group,
	.create_fte = mlx5_cmd_stub_create_fte,
	.update_fte = mlx5_cmd_stub_update_fte,
	.delete_fte = mlx5_cmd_stub_delete_fte,
	.update_root_ft = mlx5_cmd_stub_update_root_ft,
	.packet_reformat_alloc = mlx5_cmd_stub_packet_reformat_alloc,
	.packet_reformat_dealloc = mlx5_cmd_stub_packet_reformat_dealloc,
	.modify_header_alloc = mlx5_cmd_stub_modify_header_alloc,
	.modify_header_dealloc = mlx5_cmd_stub_modify_header_dealloc,
	.create_match_definer = mlx5_cmd_stub_create_match_definer,
	.destroy_match_definer = mlx5_cmd_stub_destroy_match_definer,
	.set_peer = mlx5_cmd_stub_set_peer,
	.create_ns = mlx5_cmd_stub_create_ns,
	.destroy_ns = mlx5_cmd_stub_destroy_ns,
	.get_capabilities = mlx5_cmd_stub_get_capabilities,
};

const struct mlx5_flow_cmds *mlx5_fs_cmd_get_fw_cmds(void)
{
	return &mlx5_flow_cmds;
}

static const struct mlx5_flow_cmds *mlx5_fs_cmd_get_stub_cmds(void)
{
	return &mlx5_flow_cmd_stubs;
}

const struct mlx5_flow_cmds *mlx5_fs_cmd_get_default(enum fs_flow_table_type type)
{
	switch (type) {
	case FS_FT_NIC_RX:
	case FS_FT_ESW_EGRESS_ACL:
	case FS_FT_ESW_INGRESS_ACL:
	case FS_FT_FDB:
	case FS_FT_SNIFFER_RX:
	case FS_FT_SNIFFER_TX:
	case FS_FT_NIC_TX:
	case FS_FT_RDMA_RX:
	case FS_FT_RDMA_TX:
	case FS_FT_PORT_SEL:
		return mlx5_fs_cmd_get_fw_cmds();
	default:
		return mlx5_fs_cmd_get_stub_cmds();
	}
}<|MERGE_RESOLUTION|>--- conflicted
+++ resolved
@@ -929,12 +929,8 @@
 		table_type = FS_FT_NIC_RX;
 		break;
 	case MLX5_FLOW_NAMESPACE_EGRESS:
-<<<<<<< HEAD
-	case MLX5_FLOW_NAMESPACE_EGRESS_KERNEL:
-=======
 	case MLX5_FLOW_NAMESPACE_EGRESS_IPSEC:
 	case MLX5_FLOW_NAMESPACE_EGRESS_MACSEC:
->>>>>>> 7365df19
 		max_actions = MLX5_CAP_FLOWTABLE_NIC_TX(dev, max_modify_header_actions);
 		table_type = FS_FT_NIC_TX;
 		break;

--- conflicted
+++ resolved
@@ -669,14 +669,19 @@
 	return netif_is_ice(dev) || ice_is_tunnel_supported(dev);
 }
 
-<<<<<<< HEAD
-static int ice_tc_setup_redirect_action(struct net_device *filter_dev,
-					struct ice_tc_flower_fltr *fltr,
-					struct net_device *target_dev)
+static int ice_tc_setup_action(struct net_device *filter_dev,
+			       struct ice_tc_flower_fltr *fltr,
+			       struct net_device *target_dev,
+			       enum ice_sw_fwd_act_type action)
 {
 	struct ice_repr *repr;
 
-	fltr->action.fltr_act = ICE_FWD_TO_VSI;
+	if (action != ICE_FWD_TO_VSI && action != ICE_MIRROR_PACKET) {
+		NL_SET_ERR_MSG_MOD(fltr->extack, "Unsupported action to setup provided");
+		return -EINVAL;
+	}
+
+	fltr->action.fltr_act = action;
 
 	if (ice_is_port_repr_netdev(filter_dev) &&
 	    ice_is_port_repr_netdev(target_dev)) {
@@ -724,78 +729,6 @@
 	return 0;
 }
 
-static int ice_tc_setup_mirror_action(struct net_device *filter_dev,
-				      struct ice_tc_flower_fltr *fltr,
-				      struct net_device *target_dev)
-{
-	struct ice_repr *repr;
-
-	fltr->action.fltr_act = ICE_MIRROR_PACKET;
-=======
-static int ice_tc_setup_action(struct net_device *filter_dev,
-			       struct ice_tc_flower_fltr *fltr,
-			       struct net_device *target_dev,
-			       enum ice_sw_fwd_act_type action)
-{
-	struct ice_repr *repr;
-
-	if (action != ICE_FWD_TO_VSI && action != ICE_MIRROR_PACKET) {
-		NL_SET_ERR_MSG_MOD(fltr->extack, "Unsupported action to setup provided");
-		return -EINVAL;
-	}
-
-	fltr->action.fltr_act = action;
->>>>>>> 0c383648
-
-	if (ice_is_port_repr_netdev(filter_dev) &&
-	    ice_is_port_repr_netdev(target_dev)) {
-		repr = ice_netdev_to_repr(target_dev);
-
-		fltr->dest_vsi = repr->src_vsi;
-		fltr->direction = ICE_ESWITCH_FLTR_EGRESS;
-	} else if (ice_is_port_repr_netdev(filter_dev) &&
-		   ice_tc_is_dev_uplink(target_dev)) {
-		repr = ice_netdev_to_repr(filter_dev);
-
-		fltr->dest_vsi = repr->src_vsi->back->eswitch.uplink_vsi;
-		fltr->direction = ICE_ESWITCH_FLTR_EGRESS;
-	} else if (ice_tc_is_dev_uplink(filter_dev) &&
-		   ice_is_port_repr_netdev(target_dev)) {
-		repr = ice_netdev_to_repr(target_dev);
-
-		fltr->dest_vsi = repr->src_vsi;
-		fltr->direction = ICE_ESWITCH_FLTR_INGRESS;
-	} else {
-		NL_SET_ERR_MSG_MOD(fltr->extack,
-				   "Unsupported netdevice in switchdev mode");
-		return -EINVAL;
-	}
-
-	return 0;
-}
-
-<<<<<<< HEAD
-=======
-static int
-ice_tc_setup_drop_action(struct net_device *filter_dev,
-			 struct ice_tc_flower_fltr *fltr)
-{
-	fltr->action.fltr_act = ICE_DROP_PACKET;
-
-	if (ice_is_port_repr_netdev(filter_dev)) {
-		fltr->direction = ICE_ESWITCH_FLTR_EGRESS;
-	} else if (ice_tc_is_dev_uplink(filter_dev)) {
-		fltr->direction = ICE_ESWITCH_FLTR_INGRESS;
-	} else {
-		NL_SET_ERR_MSG_MOD(fltr->extack,
-				   "Unsupported netdevice in switchdev mode");
-		return -EINVAL;
-	}
-
-	return 0;
-}
-
->>>>>>> 0c383648
 static int ice_eswitch_tc_parse_action(struct net_device *filter_dev,
 				       struct ice_tc_flower_fltr *fltr,
 				       struct flow_action_entry *act)
@@ -811,13 +744,6 @@
 		break;
 
 	case FLOW_ACTION_REDIRECT:
-<<<<<<< HEAD
-		err = ice_tc_setup_redirect_action(filter_dev, fltr, act->dev);
-		if (err)
-			return err;
-
-		break;
-=======
 		err = ice_tc_setup_action(filter_dev, fltr,
 					  act->dev, ICE_FWD_TO_VSI);
 		if (err)
@@ -830,12 +756,7 @@
 					  act->dev, ICE_MIRROR_PACKET);
 		if (err)
 			return err;
->>>>>>> 0c383648
-
-	case FLOW_ACTION_MIRRED:
-		err = ice_tc_setup_mirror_action(filter_dev, fltr, act->dev);
-		if (err)
-			return err;
+
 		break;
 
 	default:

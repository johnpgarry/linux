// SPDX-License-Identifier: GPL-2.0-only
/*
 * JMicron JMC2x0 series PCIe Ethernet Linux Device Driver
 *
 * Copyright 2008 JMicron Technology Corporation
 * https://www.jmicron.com/
 * Copyright (c) 2009 - 2010 Guo-Fu Tseng <cooldavid@cooldavid.org>
 *
 * Author: Guo-Fu Tseng <cooldavid@cooldavid.org>
 */

#define pr_fmt(fmt) KBUILD_MODNAME ": " fmt

#include <linux/module.h>
#include <linux/kernel.h>
#include <linux/pci.h>
#include <linux/netdevice.h>
#include <linux/etherdevice.h>
#include <linux/ethtool.h>
#include <linux/mii.h>
#include <linux/crc32.h>
#include <linux/delay.h>
#include <linux/spinlock.h>
#include <linux/in.h>
#include <linux/ip.h>
#include <linux/ipv6.h>
#include <linux/tcp.h>
#include <linux/udp.h>
#include <linux/if_vlan.h>
#include <linux/slab.h>
#include <linux/jiffies.h>
#include <net/ip6_checksum.h>
#include "jme.h"

static int force_pseudohp = -1;
static int no_pseudohp = -1;
static int no_extplug = -1;
module_param(force_pseudohp, int, 0);
MODULE_PARM_DESC(force_pseudohp,
	"Enable pseudo hot-plug feature manually by driver instead of BIOS.");
module_param(no_pseudohp, int, 0);
MODULE_PARM_DESC(no_pseudohp, "Disable pseudo hot-plug feature.");
module_param(no_extplug, int, 0);
MODULE_PARM_DESC(no_extplug,
	"Do not use external plug signal for pseudo hot-plug.");

static int
jme_mdio_read(struct net_device *netdev, int phy, int reg)
{
	struct jme_adapter *jme = netdev_priv(netdev);
	int i, val, again = (reg == MII_BMSR) ? 1 : 0;

read_again:
	jwrite32(jme, JME_SMI, SMI_OP_REQ |
				smi_phy_addr(phy) |
				smi_reg_addr(reg));

	wmb();
	for (i = JME_PHY_TIMEOUT * 50 ; i > 0 ; --i) {
		udelay(20);
		val = jread32(jme, JME_SMI);
		if ((val & SMI_OP_REQ) == 0)
			break;
	}

	if (i == 0) {
		pr_err("phy(%d) read timeout : %d\n", phy, reg);
		return 0;
	}

	if (again--)
		goto read_again;

	return (val & SMI_DATA_MASK) >> SMI_DATA_SHIFT;
}

static void
jme_mdio_write(struct net_device *netdev,
				int phy, int reg, int val)
{
	struct jme_adapter *jme = netdev_priv(netdev);
	int i;

	jwrite32(jme, JME_SMI, SMI_OP_WRITE | SMI_OP_REQ |
		((val << SMI_DATA_SHIFT) & SMI_DATA_MASK) |
		smi_phy_addr(phy) | smi_reg_addr(reg));

	wmb();
	for (i = JME_PHY_TIMEOUT * 50 ; i > 0 ; --i) {
		udelay(20);
		if ((jread32(jme, JME_SMI) & SMI_OP_REQ) == 0)
			break;
	}

	if (i == 0)
		pr_err("phy(%d) write timeout : %d\n", phy, reg);
}

static inline void
jme_reset_phy_processor(struct jme_adapter *jme)
{
	u32 val;

	jme_mdio_write(jme->dev,
			jme->mii_if.phy_id,
			MII_ADVERTISE, ADVERTISE_ALL |
			ADVERTISE_PAUSE_CAP | ADVERTISE_PAUSE_ASYM);

	if (jme->pdev->device == PCI_DEVICE_ID_JMICRON_JMC250)
		jme_mdio_write(jme->dev,
				jme->mii_if.phy_id,
				MII_CTRL1000,
				ADVERTISE_1000FULL | ADVERTISE_1000HALF);

	val = jme_mdio_read(jme->dev,
				jme->mii_if.phy_id,
				MII_BMCR);

	jme_mdio_write(jme->dev,
			jme->mii_if.phy_id,
			MII_BMCR, val | BMCR_RESET);
}

static void
jme_setup_wakeup_frame(struct jme_adapter *jme,
		       const u32 *mask, u32 crc, int fnr)
{
	int i;

	/*
	 * Setup CRC pattern
	 */
	jwrite32(jme, JME_WFOI, WFOI_CRC_SEL | (fnr & WFOI_FRAME_SEL));
	wmb();
	jwrite32(jme, JME_WFODP, crc);
	wmb();

	/*
	 * Setup Mask
	 */
	for (i = 0 ; i < WAKEUP_FRAME_MASK_DWNR ; ++i) {
		jwrite32(jme, JME_WFOI,
				((i << WFOI_MASK_SHIFT) & WFOI_MASK_SEL) |
				(fnr & WFOI_FRAME_SEL));
		wmb();
		jwrite32(jme, JME_WFODP, mask[i]);
		wmb();
	}
}

static inline void
jme_mac_rxclk_off(struct jme_adapter *jme)
{
	jme->reg_gpreg1 |= GPREG1_RXCLKOFF;
	jwrite32f(jme, JME_GPREG1, jme->reg_gpreg1);
}

static inline void
jme_mac_rxclk_on(struct jme_adapter *jme)
{
	jme->reg_gpreg1 &= ~GPREG1_RXCLKOFF;
	jwrite32f(jme, JME_GPREG1, jme->reg_gpreg1);
}

static inline void
jme_mac_txclk_off(struct jme_adapter *jme)
{
	jme->reg_ghc &= ~(GHC_TO_CLK_SRC | GHC_TXMAC_CLK_SRC);
	jwrite32f(jme, JME_GHC, jme->reg_ghc);
}

static inline void
jme_mac_txclk_on(struct jme_adapter *jme)
{
	u32 speed = jme->reg_ghc & GHC_SPEED;
	if (speed == GHC_SPEED_1000M)
		jme->reg_ghc |= GHC_TO_CLK_GPHY | GHC_TXMAC_CLK_GPHY;
	else
		jme->reg_ghc |= GHC_TO_CLK_PCIE | GHC_TXMAC_CLK_PCIE;
	jwrite32f(jme, JME_GHC, jme->reg_ghc);
}

static inline void
jme_reset_ghc_speed(struct jme_adapter *jme)
{
	jme->reg_ghc &= ~(GHC_SPEED | GHC_DPX);
	jwrite32f(jme, JME_GHC, jme->reg_ghc);
}

static inline void
jme_reset_250A2_workaround(struct jme_adapter *jme)
{
	jme->reg_gpreg1 &= ~(GPREG1_HALFMODEPATCH |
			     GPREG1_RSSPATCH);
	jwrite32(jme, JME_GPREG1, jme->reg_gpreg1);
}

static inline void
jme_assert_ghc_reset(struct jme_adapter *jme)
{
	jme->reg_ghc |= GHC_SWRST;
	jwrite32f(jme, JME_GHC, jme->reg_ghc);
}

static inline void
jme_clear_ghc_reset(struct jme_adapter *jme)
{
	jme->reg_ghc &= ~GHC_SWRST;
	jwrite32f(jme, JME_GHC, jme->reg_ghc);
}

static void
jme_reset_mac_processor(struct jme_adapter *jme)
{
	static const u32 mask[WAKEUP_FRAME_MASK_DWNR] = {0, 0, 0, 0};
	u32 crc = 0xCDCDCDCD;
	u32 gpreg0;
	int i;

	jme_reset_ghc_speed(jme);
	jme_reset_250A2_workaround(jme);

	jme_mac_rxclk_on(jme);
	jme_mac_txclk_on(jme);
	udelay(1);
	jme_assert_ghc_reset(jme);
	udelay(1);
	jme_mac_rxclk_off(jme);
	jme_mac_txclk_off(jme);
	udelay(1);
	jme_clear_ghc_reset(jme);
	udelay(1);
	jme_mac_rxclk_on(jme);
	jme_mac_txclk_on(jme);
	udelay(1);
	jme_mac_rxclk_off(jme);
	jme_mac_txclk_off(jme);

	jwrite32(jme, JME_RXDBA_LO, 0x00000000);
	jwrite32(jme, JME_RXDBA_HI, 0x00000000);
	jwrite32(jme, JME_RXQDC, 0x00000000);
	jwrite32(jme, JME_RXNDA, 0x00000000);
	jwrite32(jme, JME_TXDBA_LO, 0x00000000);
	jwrite32(jme, JME_TXDBA_HI, 0x00000000);
	jwrite32(jme, JME_TXQDC, 0x00000000);
	jwrite32(jme, JME_TXNDA, 0x00000000);

	jwrite32(jme, JME_RXMCHT_LO, 0x00000000);
	jwrite32(jme, JME_RXMCHT_HI, 0x00000000);
	for (i = 0 ; i < WAKEUP_FRAME_NR ; ++i)
		jme_setup_wakeup_frame(jme, mask, crc, i);
	if (jme->fpgaver)
		gpreg0 = GPREG0_DEFAULT | GPREG0_LNKINTPOLL;
	else
		gpreg0 = GPREG0_DEFAULT;
	jwrite32(jme, JME_GPREG0, gpreg0);
}

static inline void
jme_clear_pm_enable_wol(struct jme_adapter *jme)
{
	jwrite32(jme, JME_PMCS, PMCS_STMASK | jme->reg_pmcs);
}

static inline void
jme_clear_pm_disable_wol(struct jme_adapter *jme)
{
	jwrite32(jme, JME_PMCS, PMCS_STMASK);
}

static int
jme_reload_eeprom(struct jme_adapter *jme)
{
	u32 val;
	int i;

	val = jread32(jme, JME_SMBCSR);

	if (val & SMBCSR_EEPROMD) {
		val |= SMBCSR_CNACK;
		jwrite32(jme, JME_SMBCSR, val);
		val |= SMBCSR_RELOAD;
		jwrite32(jme, JME_SMBCSR, val);
		mdelay(12);

		for (i = JME_EEPROM_RELOAD_TIMEOUT; i > 0; --i) {
			mdelay(1);
			if ((jread32(jme, JME_SMBCSR) & SMBCSR_RELOAD) == 0)
				break;
		}

		if (i == 0) {
			pr_err("eeprom reload timeout\n");
			return -EIO;
		}
	}

	return 0;
}

static void
jme_load_macaddr(struct net_device *netdev)
{
	struct jme_adapter *jme = netdev_priv(netdev);
	unsigned char macaddr[ETH_ALEN];
	u32 val;

	spin_lock_bh(&jme->macaddr_lock);
	val = jread32(jme, JME_RXUMA_LO);
	macaddr[0] = (val >>  0) & 0xFF;
	macaddr[1] = (val >>  8) & 0xFF;
	macaddr[2] = (val >> 16) & 0xFF;
	macaddr[3] = (val >> 24) & 0xFF;
	val = jread32(jme, JME_RXUMA_HI);
	macaddr[4] = (val >>  0) & 0xFF;
	macaddr[5] = (val >>  8) & 0xFF;
	eth_hw_addr_set(netdev, macaddr);
	spin_unlock_bh(&jme->macaddr_lock);
}

static inline void
jme_set_rx_pcc(struct jme_adapter *jme, int p)
{
	switch (p) {
	case PCC_OFF:
		jwrite32(jme, JME_PCCRX0,
			((PCC_OFF_TO << PCCRXTO_SHIFT) & PCCRXTO_MASK) |
			((PCC_OFF_CNT << PCCRX_SHIFT) & PCCRX_MASK));
		break;
	case PCC_P1:
		jwrite32(jme, JME_PCCRX0,
			((PCC_P1_TO << PCCRXTO_SHIFT) & PCCRXTO_MASK) |
			((PCC_P1_CNT << PCCRX_SHIFT) & PCCRX_MASK));
		break;
	case PCC_P2:
		jwrite32(jme, JME_PCCRX0,
			((PCC_P2_TO << PCCRXTO_SHIFT) & PCCRXTO_MASK) |
			((PCC_P2_CNT << PCCRX_SHIFT) & PCCRX_MASK));
		break;
	case PCC_P3:
		jwrite32(jme, JME_PCCRX0,
			((PCC_P3_TO << PCCRXTO_SHIFT) & PCCRXTO_MASK) |
			((PCC_P3_CNT << PCCRX_SHIFT) & PCCRX_MASK));
		break;
	default:
		break;
	}
	wmb();

	if (!(test_bit(JME_FLAG_POLL, &jme->flags)))
		netif_info(jme, rx_status, jme->dev, "Switched to PCC_P%d\n", p);
}

static void
jme_start_irq(struct jme_adapter *jme)
{
	register struct dynpcc_info *dpi = &(jme->dpi);

	jme_set_rx_pcc(jme, PCC_P1);
	dpi->cur		= PCC_P1;
	dpi->attempt		= PCC_P1;
	dpi->cnt		= 0;

	jwrite32(jme, JME_PCCTX,
			((PCC_TX_TO << PCCTXTO_SHIFT) & PCCTXTO_MASK) |
			((PCC_TX_CNT << PCCTX_SHIFT) & PCCTX_MASK) |
			PCCTXQ0_EN
		);

	/*
	 * Enable Interrupts
	 */
	jwrite32(jme, JME_IENS, INTR_ENABLE);
}

static inline void
jme_stop_irq(struct jme_adapter *jme)
{
	/*
	 * Disable Interrupts
	 */
	jwrite32f(jme, JME_IENC, INTR_ENABLE);
}

static u32
jme_linkstat_from_phy(struct jme_adapter *jme)
{
	u32 phylink, bmsr;

	phylink = jme_mdio_read(jme->dev, jme->mii_if.phy_id, 17);
	bmsr = jme_mdio_read(jme->dev, jme->mii_if.phy_id, MII_BMSR);
	if (bmsr & BMSR_ANCOMP)
		phylink |= PHY_LINK_AUTONEG_COMPLETE;

	return phylink;
}

static inline void
jme_set_phyfifo_5level(struct jme_adapter *jme)
{
	jme_mdio_write(jme->dev, jme->mii_if.phy_id, 27, 0x0004);
}

static inline void
jme_set_phyfifo_8level(struct jme_adapter *jme)
{
	jme_mdio_write(jme->dev, jme->mii_if.phy_id, 27, 0x0000);
}

static int
jme_check_link(struct net_device *netdev, int testonly)
{
	struct jme_adapter *jme = netdev_priv(netdev);
	u32 phylink, cnt = JME_SPDRSV_TIMEOUT, bmcr;
	char linkmsg[64];
	int rc = 0;

	linkmsg[0] = '\0';

	if (jme->fpgaver)
		phylink = jme_linkstat_from_phy(jme);
	else
		phylink = jread32(jme, JME_PHY_LINK);

	if (phylink & PHY_LINK_UP) {
		if (!(phylink & PHY_LINK_AUTONEG_COMPLETE)) {
			/*
			 * If we did not enable AN
			 * Speed/Duplex Info should be obtained from SMI
			 */
			phylink = PHY_LINK_UP;

			bmcr = jme_mdio_read(jme->dev,
						jme->mii_if.phy_id,
						MII_BMCR);

			phylink |= ((bmcr & BMCR_SPEED1000) &&
					(bmcr & BMCR_SPEED100) == 0) ?
					PHY_LINK_SPEED_1000M :
					(bmcr & BMCR_SPEED100) ?
					PHY_LINK_SPEED_100M :
					PHY_LINK_SPEED_10M;

			phylink |= (bmcr & BMCR_FULLDPLX) ?
					 PHY_LINK_DUPLEX : 0;

			strcat(linkmsg, "Forced: ");
		} else {
			/*
			 * Keep polling for speed/duplex resolve complete
			 */
			while (!(phylink & PHY_LINK_SPEEDDPU_RESOLVED) &&
				--cnt) {

				udelay(1);

				if (jme->fpgaver)
					phylink = jme_linkstat_from_phy(jme);
				else
					phylink = jread32(jme, JME_PHY_LINK);
			}
			if (!cnt)
				pr_err("Waiting speed resolve timeout\n");

			strcat(linkmsg, "ANed: ");
		}

		if (jme->phylink == phylink) {
			rc = 1;
			goto out;
		}
		if (testonly)
			goto out;

		jme->phylink = phylink;

		/*
		 * The speed/duplex setting of jme->reg_ghc already cleared
		 * by jme_reset_mac_processor()
		 */
		switch (phylink & PHY_LINK_SPEED_MASK) {
		case PHY_LINK_SPEED_10M:
			jme->reg_ghc |= GHC_SPEED_10M;
			strcat(linkmsg, "10 Mbps, ");
			break;
		case PHY_LINK_SPEED_100M:
			jme->reg_ghc |= GHC_SPEED_100M;
			strcat(linkmsg, "100 Mbps, ");
			break;
		case PHY_LINK_SPEED_1000M:
			jme->reg_ghc |= GHC_SPEED_1000M;
			strcat(linkmsg, "1000 Mbps, ");
			break;
		default:
			break;
		}

		if (phylink & PHY_LINK_DUPLEX) {
			jwrite32(jme, JME_TXMCS, TXMCS_DEFAULT);
			jwrite32(jme, JME_TXTRHD, TXTRHD_FULLDUPLEX);
			jme->reg_ghc |= GHC_DPX;
		} else {
			jwrite32(jme, JME_TXMCS, TXMCS_DEFAULT |
						TXMCS_BACKOFF |
						TXMCS_CARRIERSENSE |
						TXMCS_COLLISION);
			jwrite32(jme, JME_TXTRHD, TXTRHD_HALFDUPLEX);
		}

		jwrite32(jme, JME_GHC, jme->reg_ghc);

		if (is_buggy250(jme->pdev->device, jme->chiprev)) {
			jme->reg_gpreg1 &= ~(GPREG1_HALFMODEPATCH |
					     GPREG1_RSSPATCH);
			if (!(phylink & PHY_LINK_DUPLEX))
				jme->reg_gpreg1 |= GPREG1_HALFMODEPATCH;
			switch (phylink & PHY_LINK_SPEED_MASK) {
			case PHY_LINK_SPEED_10M:
				jme_set_phyfifo_8level(jme);
				jme->reg_gpreg1 |= GPREG1_RSSPATCH;
				break;
			case PHY_LINK_SPEED_100M:
				jme_set_phyfifo_5level(jme);
				jme->reg_gpreg1 |= GPREG1_RSSPATCH;
				break;
			case PHY_LINK_SPEED_1000M:
				jme_set_phyfifo_8level(jme);
				break;
			default:
				break;
			}
		}
		jwrite32(jme, JME_GPREG1, jme->reg_gpreg1);

		strcat(linkmsg, (phylink & PHY_LINK_DUPLEX) ?
					"Full-Duplex, " :
					"Half-Duplex, ");
		strcat(linkmsg, (phylink & PHY_LINK_MDI_STAT) ?
					"MDI-X" :
					"MDI");
		netif_info(jme, link, jme->dev, "Link is up at %s\n", linkmsg);
		netif_carrier_on(netdev);
	} else {
		if (testonly)
			goto out;

		netif_info(jme, link, jme->dev, "Link is down\n");
		jme->phylink = 0;
		netif_carrier_off(netdev);
	}

out:
	return rc;
}

static int
jme_setup_tx_resources(struct jme_adapter *jme)
{
	struct jme_ring *txring = &(jme->txring[0]);

	txring->alloc = dma_alloc_coherent(&(jme->pdev->dev),
				   TX_RING_ALLOC_SIZE(jme->tx_ring_size),
				   &(txring->dmaalloc),
				   GFP_ATOMIC);

	if (!txring->alloc)
		goto err_set_null;

	/*
	 * 16 Bytes align
	 */
	txring->desc		= (void *)ALIGN((unsigned long)(txring->alloc),
						RING_DESC_ALIGN);
	txring->dma		= ALIGN(txring->dmaalloc, RING_DESC_ALIGN);
	txring->next_to_use	= 0;
	atomic_set(&txring->next_to_clean, 0);
	atomic_set(&txring->nr_free, jme->tx_ring_size);

	txring->bufinf		= kcalloc(jme->tx_ring_size,
						sizeof(struct jme_buffer_info),
						GFP_ATOMIC);
	if (unlikely(!(txring->bufinf)))
		goto err_free_txring;

	return 0;

err_free_txring:
	dma_free_coherent(&(jme->pdev->dev),
			  TX_RING_ALLOC_SIZE(jme->tx_ring_size),
			  txring->alloc,
			  txring->dmaalloc);

err_set_null:
	txring->desc = NULL;
	txring->dmaalloc = 0;
	txring->dma = 0;
	txring->bufinf = NULL;

	return -ENOMEM;
}

static void
jme_free_tx_resources(struct jme_adapter *jme)
{
	int i;
	struct jme_ring *txring = &(jme->txring[0]);
	struct jme_buffer_info *txbi;

	if (txring->alloc) {
		if (txring->bufinf) {
			for (i = 0 ; i < jme->tx_ring_size ; ++i) {
				txbi = txring->bufinf + i;
				if (txbi->skb) {
					dev_kfree_skb(txbi->skb);
					txbi->skb = NULL;
				}
				txbi->mapping		= 0;
				txbi->len		= 0;
				txbi->nr_desc		= 0;
				txbi->start_xmit	= 0;
			}
			kfree(txring->bufinf);
		}

		dma_free_coherent(&(jme->pdev->dev),
				  TX_RING_ALLOC_SIZE(jme->tx_ring_size),
				  txring->alloc,
				  txring->dmaalloc);

		txring->alloc		= NULL;
		txring->desc		= NULL;
		txring->dmaalloc	= 0;
		txring->dma		= 0;
		txring->bufinf		= NULL;
	}
	txring->next_to_use	= 0;
	atomic_set(&txring->next_to_clean, 0);
	atomic_set(&txring->nr_free, 0);
}

static inline void
jme_enable_tx_engine(struct jme_adapter *jme)
{
	/*
	 * Select Queue 0
	 */
	jwrite32(jme, JME_TXCS, TXCS_DEFAULT | TXCS_SELECT_QUEUE0);
	wmb();

	/*
	 * Setup TX Queue 0 DMA Bass Address
	 */
	jwrite32(jme, JME_TXDBA_LO, (__u64)jme->txring[0].dma & 0xFFFFFFFFUL);
	jwrite32(jme, JME_TXDBA_HI, (__u64)(jme->txring[0].dma) >> 32);
	jwrite32(jme, JME_TXNDA, (__u64)jme->txring[0].dma & 0xFFFFFFFFUL);

	/*
	 * Setup TX Descptor Count
	 */
	jwrite32(jme, JME_TXQDC, jme->tx_ring_size);

	/*
	 * Enable TX Engine
	 */
	wmb();
	jwrite32f(jme, JME_TXCS, jme->reg_txcs |
				TXCS_SELECT_QUEUE0 |
				TXCS_ENABLE);

	/*
	 * Start clock for TX MAC Processor
	 */
	jme_mac_txclk_on(jme);
}

static inline void
jme_disable_tx_engine(struct jme_adapter *jme)
{
	int i;
	u32 val;

	/*
	 * Disable TX Engine
	 */
	jwrite32(jme, JME_TXCS, jme->reg_txcs | TXCS_SELECT_QUEUE0);
	wmb();

	val = jread32(jme, JME_TXCS);
	for (i = JME_TX_DISABLE_TIMEOUT ; (val & TXCS_ENABLE) && i > 0 ; --i) {
		mdelay(1);
		val = jread32(jme, JME_TXCS);
		rmb();
	}

	if (!i)
		pr_err("Disable TX engine timeout\n");

	/*
	 * Stop clock for TX MAC Processor
	 */
	jme_mac_txclk_off(jme);
}

static void
jme_set_clean_rxdesc(struct jme_adapter *jme, int i)
{
	struct jme_ring *rxring = &(jme->rxring[0]);
	register struct rxdesc *rxdesc = rxring->desc;
	struct jme_buffer_info *rxbi = rxring->bufinf;
	rxdesc += i;
	rxbi += i;

	rxdesc->dw[0] = 0;
	rxdesc->dw[1] = 0;
	rxdesc->desc1.bufaddrh	= cpu_to_le32((__u64)rxbi->mapping >> 32);
	rxdesc->desc1.bufaddrl	= cpu_to_le32(
					(__u64)rxbi->mapping & 0xFFFFFFFFUL);
	rxdesc->desc1.datalen	= cpu_to_le16(rxbi->len);
	if (jme->dev->features & NETIF_F_HIGHDMA)
		rxdesc->desc1.flags = RXFLAG_64BIT;
	wmb();
	rxdesc->desc1.flags	|= RXFLAG_OWN | RXFLAG_INT;
}

static int
jme_make_new_rx_buf(struct jme_adapter *jme, int i)
{
	struct jme_ring *rxring = &(jme->rxring[0]);
	struct jme_buffer_info *rxbi = rxring->bufinf + i;
	struct sk_buff *skb;
	dma_addr_t mapping;

	skb = netdev_alloc_skb(jme->dev,
		jme->dev->mtu + RX_EXTRA_LEN);
	if (unlikely(!skb))
		return -ENOMEM;

	mapping = dma_map_page(&jme->pdev->dev, virt_to_page(skb->data),
			       offset_in_page(skb->data), skb_tailroom(skb),
			       DMA_FROM_DEVICE);
	if (unlikely(dma_mapping_error(&jme->pdev->dev, mapping))) {
		dev_kfree_skb(skb);
		return -ENOMEM;
	}

	if (likely(rxbi->mapping))
		dma_unmap_page(&jme->pdev->dev, rxbi->mapping, rxbi->len,
			       DMA_FROM_DEVICE);

	rxbi->skb = skb;
	rxbi->len = skb_tailroom(skb);
	rxbi->mapping = mapping;
	return 0;
}

static void
jme_free_rx_buf(struct jme_adapter *jme, int i)
{
	struct jme_ring *rxring = &(jme->rxring[0]);
	struct jme_buffer_info *rxbi = rxring->bufinf;
	rxbi += i;

	if (rxbi->skb) {
		dma_unmap_page(&jme->pdev->dev, rxbi->mapping, rxbi->len,
			       DMA_FROM_DEVICE);
		dev_kfree_skb(rxbi->skb);
		rxbi->skb = NULL;
		rxbi->mapping = 0;
		rxbi->len = 0;
	}
}

static void
jme_free_rx_resources(struct jme_adapter *jme)
{
	int i;
	struct jme_ring *rxring = &(jme->rxring[0]);

	if (rxring->alloc) {
		if (rxring->bufinf) {
			for (i = 0 ; i < jme->rx_ring_size ; ++i)
				jme_free_rx_buf(jme, i);
			kfree(rxring->bufinf);
		}

		dma_free_coherent(&(jme->pdev->dev),
				  RX_RING_ALLOC_SIZE(jme->rx_ring_size),
				  rxring->alloc,
				  rxring->dmaalloc);
		rxring->alloc    = NULL;
		rxring->desc     = NULL;
		rxring->dmaalloc = 0;
		rxring->dma      = 0;
		rxring->bufinf   = NULL;
	}
	rxring->next_to_use   = 0;
	atomic_set(&rxring->next_to_clean, 0);
}

static int
jme_setup_rx_resources(struct jme_adapter *jme)
{
	int i;
	struct jme_ring *rxring = &(jme->rxring[0]);

	rxring->alloc = dma_alloc_coherent(&(jme->pdev->dev),
				   RX_RING_ALLOC_SIZE(jme->rx_ring_size),
				   &(rxring->dmaalloc),
				   GFP_ATOMIC);
	if (!rxring->alloc)
		goto err_set_null;

	/*
	 * 16 Bytes align
	 */
	rxring->desc		= (void *)ALIGN((unsigned long)(rxring->alloc),
						RING_DESC_ALIGN);
	rxring->dma		= ALIGN(rxring->dmaalloc, RING_DESC_ALIGN);
	rxring->next_to_use	= 0;
	atomic_set(&rxring->next_to_clean, 0);

	rxring->bufinf		= kcalloc(jme->rx_ring_size,
						sizeof(struct jme_buffer_info),
						GFP_ATOMIC);
	if (unlikely(!(rxring->bufinf)))
		goto err_free_rxring;

	/*
	 * Initiallize Receive Descriptors
	 */
	for (i = 0 ; i < jme->rx_ring_size ; ++i) {
		if (unlikely(jme_make_new_rx_buf(jme, i))) {
			jme_free_rx_resources(jme);
			return -ENOMEM;
		}

		jme_set_clean_rxdesc(jme, i);
	}

	return 0;

err_free_rxring:
	dma_free_coherent(&(jme->pdev->dev),
			  RX_RING_ALLOC_SIZE(jme->rx_ring_size),
			  rxring->alloc,
			  rxring->dmaalloc);
err_set_null:
	rxring->desc = NULL;
	rxring->dmaalloc = 0;
	rxring->dma = 0;
	rxring->bufinf = NULL;

	return -ENOMEM;
}

static inline void
jme_enable_rx_engine(struct jme_adapter *jme)
{
	/*
	 * Select Queue 0
	 */
	jwrite32(jme, JME_RXCS, jme->reg_rxcs |
				RXCS_QUEUESEL_Q0);
	wmb();

	/*
	 * Setup RX DMA Bass Address
	 */
	jwrite32(jme, JME_RXDBA_LO, (__u64)(jme->rxring[0].dma) & 0xFFFFFFFFUL);
	jwrite32(jme, JME_RXDBA_HI, (__u64)(jme->rxring[0].dma) >> 32);
	jwrite32(jme, JME_RXNDA, (__u64)(jme->rxring[0].dma) & 0xFFFFFFFFUL);

	/*
	 * Setup RX Descriptor Count
	 */
	jwrite32(jme, JME_RXQDC, jme->rx_ring_size);

	/*
	 * Setup Unicast Filter
	 */
	jme_set_unicastaddr(jme->dev);
	jme_set_multi(jme->dev);

	/*
	 * Enable RX Engine
	 */
	wmb();
	jwrite32f(jme, JME_RXCS, jme->reg_rxcs |
				RXCS_QUEUESEL_Q0 |
				RXCS_ENABLE |
				RXCS_QST);

	/*
	 * Start clock for RX MAC Processor
	 */
	jme_mac_rxclk_on(jme);
}

static inline void
jme_restart_rx_engine(struct jme_adapter *jme)
{
	/*
	 * Start RX Engine
	 */
	jwrite32(jme, JME_RXCS, jme->reg_rxcs |
				RXCS_QUEUESEL_Q0 |
				RXCS_ENABLE |
				RXCS_QST);
}

static inline void
jme_disable_rx_engine(struct jme_adapter *jme)
{
	int i;
	u32 val;

	/*
	 * Disable RX Engine
	 */
	jwrite32(jme, JME_RXCS, jme->reg_rxcs);
	wmb();

	val = jread32(jme, JME_RXCS);
	for (i = JME_RX_DISABLE_TIMEOUT ; (val & RXCS_ENABLE) && i > 0 ; --i) {
		mdelay(1);
		val = jread32(jme, JME_RXCS);
		rmb();
	}

	if (!i)
		pr_err("Disable RX engine timeout\n");

	/*
	 * Stop clock for RX MAC Processor
	 */
	jme_mac_rxclk_off(jme);
}

static u16
jme_udpsum(struct sk_buff *skb)
{
	u16 csum = 0xFFFFu;

	if (skb->len < (ETH_HLEN + sizeof(struct iphdr)))
		return csum;
	if (skb->protocol != htons(ETH_P_IP))
		return csum;
	skb_set_network_header(skb, ETH_HLEN);
	if ((ip_hdr(skb)->protocol != IPPROTO_UDP) ||
	    (skb->len < (ETH_HLEN +
			(ip_hdr(skb)->ihl << 2) +
			sizeof(struct udphdr)))) {
		skb_reset_network_header(skb);
		return csum;
	}
	skb_set_transport_header(skb,
			ETH_HLEN + (ip_hdr(skb)->ihl << 2));
	csum = udp_hdr(skb)->check;
	skb_reset_transport_header(skb);
	skb_reset_network_header(skb);

	return csum;
}

static int
jme_rxsum_ok(struct jme_adapter *jme, u16 flags, struct sk_buff *skb)
{
	if (!(flags & (RXWBFLAG_TCPON | RXWBFLAG_UDPON | RXWBFLAG_IPV4)))
		return false;

	if (unlikely((flags & (RXWBFLAG_MF | RXWBFLAG_TCPON | RXWBFLAG_TCPCS))
			== RXWBFLAG_TCPON)) {
		if (flags & RXWBFLAG_IPV4)
			netif_err(jme, rx_err, jme->dev, "TCP Checksum error\n");
		return false;
	}

	if (unlikely((flags & (RXWBFLAG_MF | RXWBFLAG_UDPON | RXWBFLAG_UDPCS))
			== RXWBFLAG_UDPON) && jme_udpsum(skb)) {
		if (flags & RXWBFLAG_IPV4)
			netif_err(jme, rx_err, jme->dev, "UDP Checksum error\n");
		return false;
	}

	if (unlikely((flags & (RXWBFLAG_IPV4 | RXWBFLAG_IPCS))
			== RXWBFLAG_IPV4)) {
		netif_err(jme, rx_err, jme->dev, "IPv4 Checksum error\n");
		return false;
	}

	return true;
}

static void
jme_alloc_and_feed_skb(struct jme_adapter *jme, int idx)
{
	struct jme_ring *rxring = &(jme->rxring[0]);
	struct rxdesc *rxdesc = rxring->desc;
	struct jme_buffer_info *rxbi = rxring->bufinf;
	struct sk_buff *skb;
	int framesize;

	rxdesc += idx;
	rxbi += idx;

	skb = rxbi->skb;
	dma_sync_single_for_cpu(&jme->pdev->dev, rxbi->mapping, rxbi->len,
				DMA_FROM_DEVICE);

	if (unlikely(jme_make_new_rx_buf(jme, idx))) {
		dma_sync_single_for_device(&jme->pdev->dev, rxbi->mapping,
					   rxbi->len, DMA_FROM_DEVICE);

		++(NET_STAT(jme).rx_dropped);
	} else {
		framesize = le16_to_cpu(rxdesc->descwb.framesize)
				- RX_PREPAD_SIZE;

		skb_reserve(skb, RX_PREPAD_SIZE);
		skb_put(skb, framesize);
		skb->protocol = eth_type_trans(skb, jme->dev);

		if (jme_rxsum_ok(jme, le16_to_cpu(rxdesc->descwb.flags), skb))
			skb->ip_summed = CHECKSUM_UNNECESSARY;
		else
			skb_checksum_none_assert(skb);

		if (rxdesc->descwb.flags & cpu_to_le16(RXWBFLAG_TAGON)) {
			u16 vid = le16_to_cpu(rxdesc->descwb.vlan);

			__vlan_hwaccel_put_tag(skb, htons(ETH_P_8021Q), vid);
			NET_STAT(jme).rx_bytes += 4;
		}
		jme->jme_rx(skb);

		if ((rxdesc->descwb.flags & cpu_to_le16(RXWBFLAG_DEST)) ==
		    cpu_to_le16(RXWBFLAG_DEST_MUL))
			++(NET_STAT(jme).multicast);

		NET_STAT(jme).rx_bytes += framesize;
		++(NET_STAT(jme).rx_packets);
	}

	jme_set_clean_rxdesc(jme, idx);

}

static int
jme_process_receive(struct jme_adapter *jme, int limit)
{
	struct jme_ring *rxring = &(jme->rxring[0]);
	struct rxdesc *rxdesc;
	int i, j, ccnt, desccnt, mask = jme->rx_ring_mask;

	if (unlikely(!atomic_dec_and_test(&jme->rx_cleaning)))
		goto out_inc;

	if (unlikely(atomic_read(&jme->link_changing) != 1))
		goto out_inc;

	if (unlikely(!netif_carrier_ok(jme->dev)))
		goto out_inc;

	i = atomic_read(&rxring->next_to_clean);
	while (limit > 0) {
		rxdesc = rxring->desc;
		rxdesc += i;

		if ((rxdesc->descwb.flags & cpu_to_le16(RXWBFLAG_OWN)) ||
		!(rxdesc->descwb.desccnt & RXWBDCNT_WBCPL))
			goto out;
		--limit;

		rmb();
		desccnt = rxdesc->descwb.desccnt & RXWBDCNT_DCNT;

		if (unlikely(desccnt > 1 ||
		rxdesc->descwb.errstat & RXWBERR_ALLERR)) {

			if (rxdesc->descwb.errstat & RXWBERR_CRCERR)
				++(NET_STAT(jme).rx_crc_errors);
			else if (rxdesc->descwb.errstat & RXWBERR_OVERUN)
				++(NET_STAT(jme).rx_fifo_errors);
			else
				++(NET_STAT(jme).rx_errors);

			if (desccnt > 1)
				limit -= desccnt - 1;

			for (j = i, ccnt = desccnt ; ccnt-- ; ) {
				jme_set_clean_rxdesc(jme, j);
				j = (j + 1) & (mask);
			}

		} else {
			jme_alloc_and_feed_skb(jme, i);
		}

		i = (i + desccnt) & (mask);
	}

out:
	atomic_set(&rxring->next_to_clean, i);

out_inc:
	atomic_inc(&jme->rx_cleaning);

	return limit > 0 ? limit : 0;

}

static void
jme_attempt_pcc(struct dynpcc_info *dpi, int atmp)
{
	if (likely(atmp == dpi->cur)) {
		dpi->cnt = 0;
		return;
	}

	if (dpi->attempt == atmp) {
		++(dpi->cnt);
	} else {
		dpi->attempt = atmp;
		dpi->cnt = 0;
	}

}

static void
jme_dynamic_pcc(struct jme_adapter *jme)
{
	register struct dynpcc_info *dpi = &(jme->dpi);

	if ((NET_STAT(jme).rx_bytes - dpi->last_bytes) > PCC_P3_THRESHOLD)
		jme_attempt_pcc(dpi, PCC_P3);
	else if ((NET_STAT(jme).rx_packets - dpi->last_pkts) > PCC_P2_THRESHOLD ||
		 dpi->intr_cnt > PCC_INTR_THRESHOLD)
		jme_attempt_pcc(dpi, PCC_P2);
	else
		jme_attempt_pcc(dpi, PCC_P1);

	if (unlikely(dpi->attempt != dpi->cur && dpi->cnt > 5)) {
		if (dpi->attempt < dpi->cur)
			tasklet_schedule(&jme->rxclean_task);
		jme_set_rx_pcc(jme, dpi->attempt);
		dpi->cur = dpi->attempt;
		dpi->cnt = 0;
	}
}

static void
jme_start_pcc_timer(struct jme_adapter *jme)
{
	struct dynpcc_info *dpi = &(jme->dpi);
	dpi->last_bytes		= NET_STAT(jme).rx_bytes;
	dpi->last_pkts		= NET_STAT(jme).rx_packets;
	dpi->intr_cnt		= 0;
	jwrite32(jme, JME_TMCSR,
		TMCSR_EN | ((0xFFFFFF - PCC_INTERVAL_US) & TMCSR_CNT));
}

static inline void
jme_stop_pcc_timer(struct jme_adapter *jme)
{
	jwrite32(jme, JME_TMCSR, 0);
}

static void
jme_shutdown_nic(struct jme_adapter *jme)
{
	u32 phylink;

	phylink = jme_linkstat_from_phy(jme);

	if (!(phylink & PHY_LINK_UP)) {
		/*
		 * Disable all interrupt before issue timer
		 */
		jme_stop_irq(jme);
		jwrite32(jme, JME_TIMER2, TMCSR_EN | 0xFFFFFE);
	}
}

static void
jme_pcc_tasklet(struct tasklet_struct *t)
{
	struct jme_adapter *jme = from_tasklet(jme, t, pcc_task);
	struct net_device *netdev = jme->dev;

	if (unlikely(test_bit(JME_FLAG_SHUTDOWN, &jme->flags))) {
		jme_shutdown_nic(jme);
		return;
	}

	if (unlikely(!netif_carrier_ok(netdev) ||
		(atomic_read(&jme->link_changing) != 1)
	)) {
		jme_stop_pcc_timer(jme);
		return;
	}

	if (!(test_bit(JME_FLAG_POLL, &jme->flags)))
		jme_dynamic_pcc(jme);

	jme_start_pcc_timer(jme);
}

static inline void
jme_polling_mode(struct jme_adapter *jme)
{
	jme_set_rx_pcc(jme, PCC_OFF);
}

static inline void
jme_interrupt_mode(struct jme_adapter *jme)
{
	jme_set_rx_pcc(jme, PCC_P1);
}

static inline int
jme_pseudo_hotplug_enabled(struct jme_adapter *jme)
{
	u32 apmc;
	apmc = jread32(jme, JME_APMC);
	return apmc & JME_APMC_PSEUDO_HP_EN;
}

static void
jme_start_shutdown_timer(struct jme_adapter *jme)
{
	u32 apmc;

	apmc = jread32(jme, JME_APMC) | JME_APMC_PCIE_SD_EN;
	apmc &= ~JME_APMC_EPIEN_CTRL;
	if (!no_extplug) {
		jwrite32f(jme, JME_APMC, apmc | JME_APMC_EPIEN_CTRL_EN);
		wmb();
	}
	jwrite32f(jme, JME_APMC, apmc);

	jwrite32f(jme, JME_TIMER2, 0);
	set_bit(JME_FLAG_SHUTDOWN, &jme->flags);
	jwrite32(jme, JME_TMCSR,
		TMCSR_EN | ((0xFFFFFF - APMC_PHP_SHUTDOWN_DELAY) & TMCSR_CNT));
}

static void
jme_stop_shutdown_timer(struct jme_adapter *jme)
{
	u32 apmc;

	jwrite32f(jme, JME_TMCSR, 0);
	jwrite32f(jme, JME_TIMER2, 0);
	clear_bit(JME_FLAG_SHUTDOWN, &jme->flags);

	apmc = jread32(jme, JME_APMC);
	apmc &= ~(JME_APMC_PCIE_SD_EN | JME_APMC_EPIEN_CTRL);
	jwrite32f(jme, JME_APMC, apmc | JME_APMC_EPIEN_CTRL_DIS);
	wmb();
	jwrite32f(jme, JME_APMC, apmc);
}

static void jme_link_change_work(struct work_struct *work)
{
	struct jme_adapter *jme = container_of(work, struct jme_adapter, linkch_task);
	struct net_device *netdev = jme->dev;
	int rc;

	while (!atomic_dec_and_test(&jme->link_changing)) {
		atomic_inc(&jme->link_changing);
		netif_info(jme, intr, jme->dev, "Get link change lock failed\n");
		while (atomic_read(&jme->link_changing) != 1)
			netif_info(jme, intr, jme->dev, "Waiting link change lock\n");
	}

	if (jme_check_link(netdev, 1) && jme->old_mtu == netdev->mtu)
		goto out;

	jme->old_mtu = netdev->mtu;
	netif_stop_queue(netdev);
	if (jme_pseudo_hotplug_enabled(jme))
		jme_stop_shutdown_timer(jme);

	jme_stop_pcc_timer(jme);
	tasklet_disable(&jme->txclean_task);
	tasklet_disable(&jme->rxclean_task);
	tasklet_disable(&jme->rxempty_task);

	if (netif_carrier_ok(netdev)) {
		jme_disable_rx_engine(jme);
		jme_disable_tx_engine(jme);
		jme_reset_mac_processor(jme);
		jme_free_rx_resources(jme);
		jme_free_tx_resources(jme);

		if (test_bit(JME_FLAG_POLL, &jme->flags))
			jme_polling_mode(jme);

		netif_carrier_off(netdev);
	}

	jme_check_link(netdev, 0);
	if (netif_carrier_ok(netdev)) {
		rc = jme_setup_rx_resources(jme);
		if (rc) {
			pr_err("Allocating resources for RX error, Device STOPPED!\n");
			goto out_enable_tasklet;
		}

		rc = jme_setup_tx_resources(jme);
		if (rc) {
			pr_err("Allocating resources for TX error, Device STOPPED!\n");
			goto err_out_free_rx_resources;
		}

		jme_enable_rx_engine(jme);
		jme_enable_tx_engine(jme);

		netif_start_queue(netdev);

		if (test_bit(JME_FLAG_POLL, &jme->flags))
			jme_interrupt_mode(jme);

		jme_start_pcc_timer(jme);
	} else if (jme_pseudo_hotplug_enabled(jme)) {
		jme_start_shutdown_timer(jme);
	}

	goto out_enable_tasklet;

err_out_free_rx_resources:
	jme_free_rx_resources(jme);
out_enable_tasklet:
	tasklet_enable(&jme->txclean_task);
	tasklet_enable(&jme->rxclean_task);
	tasklet_enable(&jme->rxempty_task);
out:
	atomic_inc(&jme->link_changing);
}

static void
jme_rx_clean_tasklet(struct tasklet_struct *t)
{
	struct jme_adapter *jme = from_tasklet(jme, t, rxclean_task);
	struct dynpcc_info *dpi = &(jme->dpi);

	jme_process_receive(jme, jme->rx_ring_size);
	++(dpi->intr_cnt);

}

static int
jme_poll(JME_NAPI_HOLDER(holder), JME_NAPI_WEIGHT(budget))
{
	struct jme_adapter *jme = jme_napi_priv(holder);
	int rest;

	rest = jme_process_receive(jme, JME_NAPI_WEIGHT_VAL(budget));

	while (atomic_read(&jme->rx_empty) > 0) {
		atomic_dec(&jme->rx_empty);
		++(NET_STAT(jme).rx_dropped);
		jme_restart_rx_engine(jme);
	}
	atomic_inc(&jme->rx_empty);

	if (rest) {
		JME_RX_COMPLETE(netdev, holder);
		jme_interrupt_mode(jme);
	}

	JME_NAPI_WEIGHT_SET(budget, rest);
	return JME_NAPI_WEIGHT_VAL(budget) - rest;
}

static void
jme_rx_empty_tasklet(struct tasklet_struct *t)
{
	struct jme_adapter *jme = from_tasklet(jme, t, rxempty_task);

	if (unlikely(atomic_read(&jme->link_changing) != 1))
		return;

	if (unlikely(!netif_carrier_ok(jme->dev)))
		return;

	netif_info(jme, rx_status, jme->dev, "RX Queue Full!\n");

	jme_rx_clean_tasklet(&jme->rxclean_task);

	while (atomic_read(&jme->rx_empty) > 0) {
		atomic_dec(&jme->rx_empty);
		++(NET_STAT(jme).rx_dropped);
		jme_restart_rx_engine(jme);
	}
	atomic_inc(&jme->rx_empty);
}

static void
jme_wake_queue_if_stopped(struct jme_adapter *jme)
{
	struct jme_ring *txring = &(jme->txring[0]);

	smp_wmb();
	if (unlikely(netif_queue_stopped(jme->dev) &&
	atomic_read(&txring->nr_free) >= (jme->tx_wake_threshold))) {
		netif_info(jme, tx_done, jme->dev, "TX Queue Waked\n");
		netif_wake_queue(jme->dev);
	}

}

static void jme_tx_clean_tasklet(struct tasklet_struct *t)
{
	struct jme_adapter *jme = from_tasklet(jme, t, txclean_task);
	struct jme_ring *txring = &(jme->txring[0]);
	struct txdesc *txdesc = txring->desc;
	struct jme_buffer_info *txbi = txring->bufinf, *ctxbi, *ttxbi;
	int i, j, cnt = 0, max, err, mask;

	tx_dbg(jme, "Into txclean\n");

	if (unlikely(!atomic_dec_and_test(&jme->tx_cleaning)))
		goto out;

	if (unlikely(atomic_read(&jme->link_changing) != 1))
		goto out;

	if (unlikely(!netif_carrier_ok(jme->dev)))
		goto out;

	max = jme->tx_ring_size - atomic_read(&txring->nr_free);
	mask = jme->tx_ring_mask;

	for (i = atomic_read(&txring->next_to_clean) ; cnt < max ; ) {

		ctxbi = txbi + i;

		if (likely(ctxbi->skb &&
		!(txdesc[i].descwb.flags & TXWBFLAG_OWN))) {

			tx_dbg(jme, "txclean: %d+%d@%lu\n",
			       i, ctxbi->nr_desc, jiffies);

			err = txdesc[i].descwb.flags & TXWBFLAG_ALLERR;

			for (j = 1 ; j < ctxbi->nr_desc ; ++j) {
				ttxbi = txbi + ((i + j) & (mask));
				txdesc[(i + j) & (mask)].dw[0] = 0;

				dma_unmap_page(&jme->pdev->dev,
					       ttxbi->mapping, ttxbi->len,
					       DMA_TO_DEVICE);

				ttxbi->mapping = 0;
				ttxbi->len = 0;
			}

			dev_kfree_skb(ctxbi->skb);

			cnt += ctxbi->nr_desc;

			if (unlikely(err)) {
				++(NET_STAT(jme).tx_carrier_errors);
			} else {
				++(NET_STAT(jme).tx_packets);
				NET_STAT(jme).tx_bytes += ctxbi->len;
			}

			ctxbi->skb = NULL;
			ctxbi->len = 0;
			ctxbi->start_xmit = 0;

		} else {
			break;
		}

		i = (i + ctxbi->nr_desc) & mask;

		ctxbi->nr_desc = 0;
	}

	tx_dbg(jme, "txclean: done %d@%lu\n", i, jiffies);
	atomic_set(&txring->next_to_clean, i);
	atomic_add(cnt, &txring->nr_free);

	jme_wake_queue_if_stopped(jme);

out:
	atomic_inc(&jme->tx_cleaning);
}

static void
jme_intr_msi(struct jme_adapter *jme, u32 intrstat)
{
	/*
	 * Disable interrupt
	 */
	jwrite32f(jme, JME_IENC, INTR_ENABLE);

	if (intrstat & (INTR_LINKCH | INTR_SWINTR)) {
		/*
		 * Link change event is critical
		 * all other events are ignored
		 */
		jwrite32(jme, JME_IEVE, intrstat);
		schedule_work(&jme->linkch_task);
		goto out_reenable;
	}

	if (intrstat & INTR_TMINTR) {
		jwrite32(jme, JME_IEVE, INTR_TMINTR);
		tasklet_schedule(&jme->pcc_task);
	}

	if (intrstat & (INTR_PCCTXTO | INTR_PCCTX)) {
		jwrite32(jme, JME_IEVE, INTR_PCCTXTO | INTR_PCCTX | INTR_TX0);
		tasklet_schedule(&jme->txclean_task);
	}

	if ((intrstat & (INTR_PCCRX0TO | INTR_PCCRX0 | INTR_RX0EMP))) {
		jwrite32(jme, JME_IEVE, (intrstat & (INTR_PCCRX0TO |
						     INTR_PCCRX0 |
						     INTR_RX0EMP)) |
					INTR_RX0);
	}

	if (test_bit(JME_FLAG_POLL, &jme->flags)) {
		if (intrstat & INTR_RX0EMP)
			atomic_inc(&jme->rx_empty);

		if ((intrstat & (INTR_PCCRX0TO | INTR_PCCRX0 | INTR_RX0EMP))) {
			if (likely(JME_RX_SCHEDULE_PREP(jme))) {
				jme_polling_mode(jme);
				JME_RX_SCHEDULE(jme);
			}
		}
	} else {
		if (intrstat & INTR_RX0EMP) {
			atomic_inc(&jme->rx_empty);
			tasklet_hi_schedule(&jme->rxempty_task);
		} else if (intrstat & (INTR_PCCRX0TO | INTR_PCCRX0)) {
			tasklet_hi_schedule(&jme->rxclean_task);
		}
	}

out_reenable:
	/*
	 * Re-enable interrupt
	 */
	jwrite32f(jme, JME_IENS, INTR_ENABLE);
}

static irqreturn_t
jme_intr(int irq, void *dev_id)
{
	struct net_device *netdev = dev_id;
	struct jme_adapter *jme = netdev_priv(netdev);
	u32 intrstat;

	intrstat = jread32(jme, JME_IEVE);

	/*
	 * Check if it's really an interrupt for us
	 */
	if (unlikely((intrstat & INTR_ENABLE) == 0))
		return IRQ_NONE;

	/*
	 * Check if the device still exist
	 */
	if (unlikely(intrstat == ~((typeof(intrstat))0)))
		return IRQ_NONE;

	jme_intr_msi(jme, intrstat);

	return IRQ_HANDLED;
}

static irqreturn_t
jme_msi(int irq, void *dev_id)
{
	struct net_device *netdev = dev_id;
	struct jme_adapter *jme = netdev_priv(netdev);
	u32 intrstat;

	intrstat = jread32(jme, JME_IEVE);

	jme_intr_msi(jme, intrstat);

	return IRQ_HANDLED;
}

static void
jme_reset_link(struct jme_adapter *jme)
{
	jwrite32(jme, JME_TMCSR, TMCSR_SWIT);
}

static void
jme_restart_an(struct jme_adapter *jme)
{
	u32 bmcr;

	spin_lock_bh(&jme->phy_lock);
	bmcr = jme_mdio_read(jme->dev, jme->mii_if.phy_id, MII_BMCR);
	bmcr |= (BMCR_ANENABLE | BMCR_ANRESTART);
	jme_mdio_write(jme->dev, jme->mii_if.phy_id, MII_BMCR, bmcr);
	spin_unlock_bh(&jme->phy_lock);
}

static int
jme_request_irq(struct jme_adapter *jme)
{
	int rc;
	struct net_device *netdev = jme->dev;
	irq_handler_t handler = jme_intr;
	int irq_flags = IRQF_SHARED;

	if (!pci_enable_msi(jme->pdev)) {
		set_bit(JME_FLAG_MSI, &jme->flags);
		handler = jme_msi;
		irq_flags = 0;
	}

	rc = request_irq(jme->pdev->irq, handler, irq_flags, netdev->name,
			  netdev);
	if (rc) {
		netdev_err(netdev,
			   "Unable to request %s interrupt (return: %d)\n",
			   test_bit(JME_FLAG_MSI, &jme->flags) ? "MSI" : "INTx",
			   rc);

		if (test_bit(JME_FLAG_MSI, &jme->flags)) {
			pci_disable_msi(jme->pdev);
			clear_bit(JME_FLAG_MSI, &jme->flags);
		}
	} else {
		netdev->irq = jme->pdev->irq;
	}

	return rc;
}

static void
jme_free_irq(struct jme_adapter *jme)
{
	free_irq(jme->pdev->irq, jme->dev);
	if (test_bit(JME_FLAG_MSI, &jme->flags)) {
		pci_disable_msi(jme->pdev);
		clear_bit(JME_FLAG_MSI, &jme->flags);
		jme->dev->irq = jme->pdev->irq;
	}
}

static inline void
jme_new_phy_on(struct jme_adapter *jme)
{
	u32 reg;

	reg = jread32(jme, JME_PHY_PWR);
	reg &= ~(PHY_PWR_DWN1SEL | PHY_PWR_DWN1SW |
		 PHY_PWR_DWN2 | PHY_PWR_CLKSEL);
	jwrite32(jme, JME_PHY_PWR, reg);

	pci_read_config_dword(jme->pdev, PCI_PRIV_PE1, &reg);
	reg &= ~PE1_GPREG0_PBG;
	reg |= PE1_GPREG0_ENBG;
	pci_write_config_dword(jme->pdev, PCI_PRIV_PE1, reg);
}

static inline void
jme_new_phy_off(struct jme_adapter *jme)
{
	u32 reg;

	reg = jread32(jme, JME_PHY_PWR);
	reg |= PHY_PWR_DWN1SEL | PHY_PWR_DWN1SW |
	       PHY_PWR_DWN2 | PHY_PWR_CLKSEL;
	jwrite32(jme, JME_PHY_PWR, reg);

	pci_read_config_dword(jme->pdev, PCI_PRIV_PE1, &reg);
	reg &= ~PE1_GPREG0_PBG;
	reg |= PE1_GPREG0_PDD3COLD;
	pci_write_config_dword(jme->pdev, PCI_PRIV_PE1, reg);
}

static inline void
jme_phy_on(struct jme_adapter *jme)
{
	u32 bmcr;

	bmcr = jme_mdio_read(jme->dev, jme->mii_if.phy_id, MII_BMCR);
	bmcr &= ~BMCR_PDOWN;
	jme_mdio_write(jme->dev, jme->mii_if.phy_id, MII_BMCR, bmcr);

	if (new_phy_power_ctrl(jme->chip_main_rev))
		jme_new_phy_on(jme);
}

static inline void
jme_phy_off(struct jme_adapter *jme)
{
	u32 bmcr;

	bmcr = jme_mdio_read(jme->dev, jme->mii_if.phy_id, MII_BMCR);
	bmcr |= BMCR_PDOWN;
	jme_mdio_write(jme->dev, jme->mii_if.phy_id, MII_BMCR, bmcr);

	if (new_phy_power_ctrl(jme->chip_main_rev))
		jme_new_phy_off(jme);
}

static int
jme_phy_specreg_read(struct jme_adapter *jme, u32 specreg)
{
	u32 phy_addr;

	phy_addr = JM_PHY_SPEC_REG_READ | specreg;
	jme_mdio_write(jme->dev, jme->mii_if.phy_id, JM_PHY_SPEC_ADDR_REG,
			phy_addr);
	return jme_mdio_read(jme->dev, jme->mii_if.phy_id,
			JM_PHY_SPEC_DATA_REG);
}

static void
jme_phy_specreg_write(struct jme_adapter *jme, u32 ext_reg, u32 phy_data)
{
	u32 phy_addr;

	phy_addr = JM_PHY_SPEC_REG_WRITE | ext_reg;
	jme_mdio_write(jme->dev, jme->mii_if.phy_id, JM_PHY_SPEC_DATA_REG,
			phy_data);
	jme_mdio_write(jme->dev, jme->mii_if.phy_id, JM_PHY_SPEC_ADDR_REG,
			phy_addr);
}

static int
jme_phy_calibration(struct jme_adapter *jme)
{
	u32 ctrl1000, phy_data;

	jme_phy_off(jme);
	jme_phy_on(jme);
	/*  Enabel PHY test mode 1 */
	ctrl1000 = jme_mdio_read(jme->dev, jme->mii_if.phy_id, MII_CTRL1000);
	ctrl1000 &= ~PHY_GAD_TEST_MODE_MSK;
	ctrl1000 |= PHY_GAD_TEST_MODE_1;
	jme_mdio_write(jme->dev, jme->mii_if.phy_id, MII_CTRL1000, ctrl1000);

	phy_data = jme_phy_specreg_read(jme, JM_PHY_EXT_COMM_2_REG);
	phy_data &= ~JM_PHY_EXT_COMM_2_CALI_MODE_0;
	phy_data |= JM_PHY_EXT_COMM_2_CALI_LATCH |
			JM_PHY_EXT_COMM_2_CALI_ENABLE;
	jme_phy_specreg_write(jme, JM_PHY_EXT_COMM_2_REG, phy_data);
	msleep(20);
	phy_data = jme_phy_specreg_read(jme, JM_PHY_EXT_COMM_2_REG);
	phy_data &= ~(JM_PHY_EXT_COMM_2_CALI_ENABLE |
			JM_PHY_EXT_COMM_2_CALI_MODE_0 |
			JM_PHY_EXT_COMM_2_CALI_LATCH);
	jme_phy_specreg_write(jme, JM_PHY_EXT_COMM_2_REG, phy_data);

	/*  Disable PHY test mode */
	ctrl1000 = jme_mdio_read(jme->dev, jme->mii_if.phy_id, MII_CTRL1000);
	ctrl1000 &= ~PHY_GAD_TEST_MODE_MSK;
	jme_mdio_write(jme->dev, jme->mii_if.phy_id, MII_CTRL1000, ctrl1000);
	return 0;
}

static int
jme_phy_setEA(struct jme_adapter *jme)
{
	u32 phy_comm0 = 0, phy_comm1 = 0;
	u8 nic_ctrl;

	pci_read_config_byte(jme->pdev, PCI_PRIV_SHARE_NICCTRL, &nic_ctrl);
	if ((nic_ctrl & 0x3) == JME_FLAG_PHYEA_ENABLE)
		return 0;

	switch (jme->pdev->device) {
	case PCI_DEVICE_ID_JMICRON_JMC250:
		if (((jme->chip_main_rev == 5) &&
			((jme->chip_sub_rev == 0) || (jme->chip_sub_rev == 1) ||
			(jme->chip_sub_rev == 3))) ||
			(jme->chip_main_rev >= 6)) {
			phy_comm0 = 0x008A;
			phy_comm1 = 0x4109;
		}
		if ((jme->chip_main_rev == 3) &&
			((jme->chip_sub_rev == 1) || (jme->chip_sub_rev == 2)))
			phy_comm0 = 0xE088;
		break;
	case PCI_DEVICE_ID_JMICRON_JMC260:
		if (((jme->chip_main_rev == 5) &&
			((jme->chip_sub_rev == 0) || (jme->chip_sub_rev == 1) ||
			(jme->chip_sub_rev == 3))) ||
			(jme->chip_main_rev >= 6)) {
			phy_comm0 = 0x008A;
			phy_comm1 = 0x4109;
		}
		if ((jme->chip_main_rev == 3) &&
			((jme->chip_sub_rev == 1) || (jme->chip_sub_rev == 2)))
			phy_comm0 = 0xE088;
		if ((jme->chip_main_rev == 2) && (jme->chip_sub_rev == 0))
			phy_comm0 = 0x608A;
		if ((jme->chip_main_rev == 2) && (jme->chip_sub_rev == 2))
			phy_comm0 = 0x408A;
		break;
	default:
		return -ENODEV;
	}
	if (phy_comm0)
		jme_phy_specreg_write(jme, JM_PHY_EXT_COMM_0_REG, phy_comm0);
	if (phy_comm1)
		jme_phy_specreg_write(jme, JM_PHY_EXT_COMM_1_REG, phy_comm1);

	return 0;
}

static int
jme_open(struct net_device *netdev)
{
	struct jme_adapter *jme = netdev_priv(netdev);
	int rc;

	jme_clear_pm_disable_wol(jme);
	JME_NAPI_ENABLE(jme);

	tasklet_setup(&jme->txclean_task, jme_tx_clean_tasklet);
	tasklet_setup(&jme->rxclean_task, jme_rx_clean_tasklet);
	tasklet_setup(&jme->rxempty_task, jme_rx_empty_tasklet);

	rc = jme_request_irq(jme);
	if (rc)
		goto err_out;

	jme_start_irq(jme);

	jme_phy_on(jme);
	if (test_bit(JME_FLAG_SSET, &jme->flags))
		jme_set_link_ksettings(netdev, &jme->old_cmd);
	else
		jme_reset_phy_processor(jme);
	jme_phy_calibration(jme);
	jme_phy_setEA(jme);
	jme_reset_link(jme);

	return 0;

err_out:
	netif_stop_queue(netdev);
	netif_carrier_off(netdev);
	return rc;
}

static void
jme_set_100m_half(struct jme_adapter *jme)
{
	u32 bmcr, tmp;

	jme_phy_on(jme);
	bmcr = jme_mdio_read(jme->dev, jme->mii_if.phy_id, MII_BMCR);
	tmp = bmcr & ~(BMCR_ANENABLE | BMCR_SPEED100 |
		       BMCR_SPEED1000 | BMCR_FULLDPLX);
	tmp |= BMCR_SPEED100;

	if (bmcr != tmp)
		jme_mdio_write(jme->dev, jme->mii_if.phy_id, MII_BMCR, tmp);

	if (jme->fpgaver)
		jwrite32(jme, JME_GHC, GHC_SPEED_100M | GHC_LINK_POLL);
	else
		jwrite32(jme, JME_GHC, GHC_SPEED_100M);
}

#define JME_WAIT_LINK_TIME 2000 /* 2000ms */
static void
jme_wait_link(struct jme_adapter *jme)
{
	u32 phylink, to = JME_WAIT_LINK_TIME;

	msleep(1000);
	phylink = jme_linkstat_from_phy(jme);
	while (!(phylink & PHY_LINK_UP) && (to -= 10) > 0) {
		usleep_range(10000, 11000);
		phylink = jme_linkstat_from_phy(jme);
	}
}

static void
jme_powersave_phy(struct jme_adapter *jme)
{
	if (jme->reg_pmcs && device_may_wakeup(&jme->pdev->dev)) {
		jme_set_100m_half(jme);
		if (jme->reg_pmcs & (PMCS_LFEN | PMCS_LREN))
			jme_wait_link(jme);
		jme_clear_pm_enable_wol(jme);
	} else {
		jme_phy_off(jme);
	}
}

static int
jme_close(struct net_device *netdev)
{
	struct jme_adapter *jme = netdev_priv(netdev);

	netif_stop_queue(netdev);
	netif_carrier_off(netdev);

	jme_stop_irq(jme);
	jme_free_irq(jme);

	JME_NAPI_DISABLE(jme);

	cancel_work_sync(&jme->linkch_task);
	tasklet_kill(&jme->txclean_task);
	tasklet_kill(&jme->rxclean_task);
	tasklet_kill(&jme->rxempty_task);

	jme_disable_rx_engine(jme);
	jme_disable_tx_engine(jme);
	jme_reset_mac_processor(jme);
	jme_free_rx_resources(jme);
	jme_free_tx_resources(jme);
	jme->phylink = 0;
	jme_phy_off(jme);

	return 0;
}

static int
jme_alloc_txdesc(struct jme_adapter *jme,
			struct sk_buff *skb)
{
	struct jme_ring *txring = &(jme->txring[0]);
	int idx, nr_alloc, mask = jme->tx_ring_mask;

	idx = txring->next_to_use;
	nr_alloc = skb_shinfo(skb)->nr_frags + 2;

	if (unlikely(atomic_read(&txring->nr_free) < nr_alloc))
		return -1;

	atomic_sub(nr_alloc, &txring->nr_free);

	txring->next_to_use = (txring->next_to_use + nr_alloc) & mask;

	return idx;
}

static int
jme_fill_tx_map(struct pci_dev *pdev,
		struct txdesc *txdesc,
		struct jme_buffer_info *txbi,
		struct page *page,
		u32 page_offset,
		u32 len,
		bool hidma)
{
	dma_addr_t dmaaddr;

	dmaaddr = dma_map_page(&pdev->dev, page, page_offset, len,
			       DMA_TO_DEVICE);

	if (unlikely(dma_mapping_error(&pdev->dev, dmaaddr)))
		return -EINVAL;

	dma_sync_single_for_device(&pdev->dev, dmaaddr, len, DMA_TO_DEVICE);

	txdesc->dw[0] = 0;
	txdesc->dw[1] = 0;
	txdesc->desc2.flags	= TXFLAG_OWN;
	txdesc->desc2.flags	|= (hidma) ? TXFLAG_64BIT : 0;
	txdesc->desc2.datalen	= cpu_to_le16(len);
	txdesc->desc2.bufaddrh	= cpu_to_le32((__u64)dmaaddr >> 32);
	txdesc->desc2.bufaddrl	= cpu_to_le32(
					(__u64)dmaaddr & 0xFFFFFFFFUL);

	txbi->mapping = dmaaddr;
	txbi->len = len;
	return 0;
}

static void jme_drop_tx_map(struct jme_adapter *jme, int startidx, int count)
{
	struct jme_ring *txring = &(jme->txring[0]);
	struct jme_buffer_info *txbi = txring->bufinf, *ctxbi;
	int mask = jme->tx_ring_mask;
	int j;

	for (j = 0 ; j < count ; j++) {
		ctxbi = txbi + ((startidx + j + 2) & (mask));
		dma_unmap_page(&jme->pdev->dev, ctxbi->mapping, ctxbi->len,
			       DMA_TO_DEVICE);

		ctxbi->mapping = 0;
		ctxbi->len = 0;
	}
}

static int
jme_map_tx_skb(struct jme_adapter *jme, struct sk_buff *skb, int idx)
{
	struct jme_ring *txring = &(jme->txring[0]);
	struct txdesc *txdesc = txring->desc, *ctxdesc;
	struct jme_buffer_info *txbi = txring->bufinf, *ctxbi;
	bool hidma = jme->dev->features & NETIF_F_HIGHDMA;
	int i, nr_frags = skb_shinfo(skb)->nr_frags;
	int mask = jme->tx_ring_mask;
	u32 len;
	int ret = 0;

	for (i = 0 ; i < nr_frags ; ++i) {
		const skb_frag_t *frag = &skb_shinfo(skb)->frags[i];

		ctxdesc = txdesc + ((idx + i + 2) & (mask));
		ctxbi = txbi + ((idx + i + 2) & (mask));

		ret = jme_fill_tx_map(jme->pdev, ctxdesc, ctxbi,
				      skb_frag_page(frag), skb_frag_off(frag),
				      skb_frag_size(frag), hidma);
		if (ret) {
			jme_drop_tx_map(jme, idx, i);
			goto out;
		}
	}

	len = skb_is_nonlinear(skb) ? skb_headlen(skb) : skb->len;
	ctxdesc = txdesc + ((idx + 1) & (mask));
	ctxbi = txbi + ((idx + 1) & (mask));
	ret = jme_fill_tx_map(jme->pdev, ctxdesc, ctxbi, virt_to_page(skb->data),
			offset_in_page(skb->data), len, hidma);
	if (ret)
		jme_drop_tx_map(jme, idx, i);

out:
	return ret;

}


static int
jme_tx_tso(struct sk_buff *skb, __le16 *mss, u8 *flags)
{
	*mss = cpu_to_le16(skb_shinfo(skb)->gso_size << TXDESC_MSS_SHIFT);
	if (*mss) {
		*flags |= TXFLAG_LSEN;

		if (skb->protocol == htons(ETH_P_IP)) {
			struct iphdr *iph = ip_hdr(skb);

			iph->check = 0;
			tcp_hdr(skb)->check = ~csum_tcpudp_magic(iph->saddr,
								iph->daddr, 0,
								IPPROTO_TCP,
								0);
		} else {
			tcp_v6_gso_csum_prep(skb);
		}

		return 0;
	}

	return 1;
}

static void
jme_tx_csum(struct jme_adapter *jme, struct sk_buff *skb, u8 *flags)
{
	if (skb->ip_summed == CHECKSUM_PARTIAL) {
		u8 ip_proto;

		switch (skb->protocol) {
		case htons(ETH_P_IP):
			ip_proto = ip_hdr(skb)->protocol;
			break;
		case htons(ETH_P_IPV6):
			ip_proto = ipv6_hdr(skb)->nexthdr;
			break;
		default:
			ip_proto = 0;
			break;
		}

		switch (ip_proto) {
		case IPPROTO_TCP:
			*flags |= TXFLAG_TCPCS;
			break;
		case IPPROTO_UDP:
			*flags |= TXFLAG_UDPCS;
			break;
		default:
			netif_err(jme, tx_err, jme->dev, "Error upper layer protocol\n");
			break;
		}
	}
}

static inline void
jme_tx_vlan(struct sk_buff *skb, __le16 *vlan, u8 *flags)
{
	if (skb_vlan_tag_present(skb)) {
		*flags |= TXFLAG_TAGON;
		*vlan = cpu_to_le16(skb_vlan_tag_get(skb));
	}
}

static int
jme_fill_tx_desc(struct jme_adapter *jme, struct sk_buff *skb, int idx)
{
	struct jme_ring *txring = &(jme->txring[0]);
	struct txdesc *txdesc;
	struct jme_buffer_info *txbi;
	u8 flags;
	int ret = 0;

	txdesc = (struct txdesc *)txring->desc + idx;
	txbi = txring->bufinf + idx;

	txdesc->dw[0] = 0;
	txdesc->dw[1] = 0;
	txdesc->dw[2] = 0;
	txdesc->dw[3] = 0;
	txdesc->desc1.pktsize = cpu_to_le16(skb->len);
	/*
	 * Set OWN bit at final.
	 * When kernel transmit faster than NIC.
	 * And NIC trying to send this descriptor before we tell
	 * it to start sending this TX queue.
	 * Other fields are already filled correctly.
	 */
	wmb();
	flags = TXFLAG_OWN | TXFLAG_INT;
	/*
	 * Set checksum flags while not tso
	 */
	if (jme_tx_tso(skb, &txdesc->desc1.mss, &flags))
		jme_tx_csum(jme, skb, &flags);
	jme_tx_vlan(skb, &txdesc->desc1.vlan, &flags);
	ret = jme_map_tx_skb(jme, skb, idx);
	if (ret)
		return ret;

	txdesc->desc1.flags = flags;
	/*
	 * Set tx buffer info after telling NIC to send
	 * For better tx_clean timing
	 */
	wmb();
	txbi->nr_desc = skb_shinfo(skb)->nr_frags + 2;
	txbi->skb = skb;
	txbi->len = skb->len;
	txbi->start_xmit = jiffies;
	if (!txbi->start_xmit)
		txbi->start_xmit = (0UL-1);

	return 0;
}

static void
jme_stop_queue_if_full(struct jme_adapter *jme)
{
	struct jme_ring *txring = &(jme->txring[0]);
	struct jme_buffer_info *txbi = txring->bufinf;
	int idx = atomic_read(&txring->next_to_clean);

	txbi += idx;

	smp_wmb();
	if (unlikely(atomic_read(&txring->nr_free) < (MAX_SKB_FRAGS+2))) {
		netif_stop_queue(jme->dev);
		netif_info(jme, tx_queued, jme->dev, "TX Queue Paused\n");
		smp_wmb();
		if (atomic_read(&txring->nr_free)
			>= (jme->tx_wake_threshold)) {
			netif_wake_queue(jme->dev);
			netif_info(jme, tx_queued, jme->dev, "TX Queue Fast Waked\n");
		}
	}

	if (unlikely(txbi->start_xmit &&
			time_is_before_eq_jiffies(txbi->start_xmit + TX_TIMEOUT) &&
			txbi->skb)) {
		netif_stop_queue(jme->dev);
		netif_info(jme, tx_queued, jme->dev,
			   "TX Queue Stopped %d@%lu\n", idx, jiffies);
	}
}

/*
 * This function is already protected by netif_tx_lock()
 */

static netdev_tx_t
jme_start_xmit(struct sk_buff *skb, struct net_device *netdev)
{
	struct jme_adapter *jme = netdev_priv(netdev);
	int idx;

	if (unlikely(skb_is_gso(skb) && skb_cow_head(skb, 0))) {
		dev_kfree_skb_any(skb);
		++(NET_STAT(jme).tx_dropped);
		return NETDEV_TX_OK;
	}

	idx = jme_alloc_txdesc(jme, skb);

	if (unlikely(idx < 0)) {
		netif_stop_queue(netdev);
		netif_err(jme, tx_err, jme->dev,
			  "BUG! Tx ring full when queue awake!\n");

		return NETDEV_TX_BUSY;
	}

	if (jme_fill_tx_desc(jme, skb, idx))
		return NETDEV_TX_OK;

	jwrite32(jme, JME_TXCS, jme->reg_txcs |
				TXCS_SELECT_QUEUE0 |
				TXCS_QUEUE0S |
				TXCS_ENABLE);

	tx_dbg(jme, "xmit: %d+%d@%lu\n",
	       idx, skb_shinfo(skb)->nr_frags + 2, jiffies);
	jme_stop_queue_if_full(jme);

	return NETDEV_TX_OK;
}

static void
jme_set_unicastaddr(struct net_device *netdev)
{
	struct jme_adapter *jme = netdev_priv(netdev);
	u32 val;

	val = (netdev->dev_addr[3] & 0xff) << 24 |
	      (netdev->dev_addr[2] & 0xff) << 16 |
	      (netdev->dev_addr[1] & 0xff) <<  8 |
	      (netdev->dev_addr[0] & 0xff);
	jwrite32(jme, JME_RXUMA_LO, val);
	val = (netdev->dev_addr[5] & 0xff) << 8 |
	      (netdev->dev_addr[4] & 0xff);
	jwrite32(jme, JME_RXUMA_HI, val);
}

static int
jme_set_macaddr(struct net_device *netdev, void *p)
{
	struct jme_adapter *jme = netdev_priv(netdev);
	struct sockaddr *addr = p;

	if (netif_running(netdev))
		return -EBUSY;

	spin_lock_bh(&jme->macaddr_lock);
	eth_hw_addr_set(netdev, addr->sa_data);
	jme_set_unicastaddr(netdev);
	spin_unlock_bh(&jme->macaddr_lock);

	return 0;
}

static void
jme_set_multi(struct net_device *netdev)
{
	struct jme_adapter *jme = netdev_priv(netdev);
	u32 mc_hash[2] = {};

	spin_lock_bh(&jme->rxmcs_lock);

	jme->reg_rxmcs |= RXMCS_BRDFRAME | RXMCS_UNIFRAME;

	if (netdev->flags & IFF_PROMISC) {
		jme->reg_rxmcs |= RXMCS_ALLFRAME;
	} else if (netdev->flags & IFF_ALLMULTI) {
		jme->reg_rxmcs |= RXMCS_ALLMULFRAME;
	} else if (netdev->flags & IFF_MULTICAST) {
		struct netdev_hw_addr *ha;
		int bit_nr;

		jme->reg_rxmcs |= RXMCS_MULFRAME | RXMCS_MULFILTERED;
		netdev_for_each_mc_addr(ha, netdev) {
			bit_nr = ether_crc(ETH_ALEN, ha->addr) & 0x3F;
			mc_hash[bit_nr >> 5] |= 1 << (bit_nr & 0x1F);
		}

		jwrite32(jme, JME_RXMCHT_LO, mc_hash[0]);
		jwrite32(jme, JME_RXMCHT_HI, mc_hash[1]);
	}

	wmb();
	jwrite32(jme, JME_RXMCS, jme->reg_rxmcs);

	spin_unlock_bh(&jme->rxmcs_lock);
}

static int
jme_change_mtu(struct net_device *netdev, int new_mtu)
{
	struct jme_adapter *jme = netdev_priv(netdev);

	netdev->mtu = new_mtu;
	netdev_update_features(netdev);

	jme_restart_rx_engine(jme);
	jme_reset_link(jme);

	return 0;
}

static void
jme_tx_timeout(struct net_device *netdev, unsigned int txqueue)
{
	struct jme_adapter *jme = netdev_priv(netdev);

	jme->phylink = 0;
	jme_reset_phy_processor(jme);
	if (test_bit(JME_FLAG_SSET, &jme->flags))
		jme_set_link_ksettings(netdev, &jme->old_cmd);

	/*
	 * Force to Reset the link again
	 */
	jme_reset_link(jme);
}

static void
jme_get_drvinfo(struct net_device *netdev,
		     struct ethtool_drvinfo *info)
{
	struct jme_adapter *jme = netdev_priv(netdev);

	strscpy(info->driver, DRV_NAME, sizeof(info->driver));
	strscpy(info->version, DRV_VERSION, sizeof(info->version));
	strscpy(info->bus_info, pci_name(jme->pdev), sizeof(info->bus_info));
}

static int
jme_get_regs_len(struct net_device *netdev)
{
	return JME_REG_LEN;
}

static void
mmapio_memcpy(struct jme_adapter *jme, u32 *p, u32 reg, int len)
{
	int i;

	for (i = 0 ; i < len ; i += 4)
		p[i >> 2] = jread32(jme, reg + i);
}

static void
mdio_memcpy(struct jme_adapter *jme, u32 *p, int reg_nr)
{
	int i;
	u16 *p16 = (u16 *)p;

	for (i = 0 ; i < reg_nr ; ++i)
		p16[i] = jme_mdio_read(jme->dev, jme->mii_if.phy_id, i);
}

static void
jme_get_regs(struct net_device *netdev, struct ethtool_regs *regs, void *p)
{
	struct jme_adapter *jme = netdev_priv(netdev);
	u32 *p32 = (u32 *)p;

	memset(p, 0xFF, JME_REG_LEN);

	regs->version = 1;
	mmapio_memcpy(jme, p32, JME_MAC, JME_MAC_LEN);

	p32 += 0x100 >> 2;
	mmapio_memcpy(jme, p32, JME_PHY, JME_PHY_LEN);

	p32 += 0x100 >> 2;
	mmapio_memcpy(jme, p32, JME_MISC, JME_MISC_LEN);

	p32 += 0x100 >> 2;
	mmapio_memcpy(jme, p32, JME_RSS, JME_RSS_LEN);

	p32 += 0x100 >> 2;
	mdio_memcpy(jme, p32, JME_PHY_REG_NR);
}

static int jme_get_coalesce(struct net_device *netdev,
			    struct ethtool_coalesce *ecmd,
			    struct kernel_ethtool_coalesce *kernel_coal,
			    struct netlink_ext_ack *extack)
{
	struct jme_adapter *jme = netdev_priv(netdev);

	ecmd->tx_coalesce_usecs = PCC_TX_TO;
	ecmd->tx_max_coalesced_frames = PCC_TX_CNT;

	if (test_bit(JME_FLAG_POLL, &jme->flags)) {
		ecmd->use_adaptive_rx_coalesce = false;
		ecmd->rx_coalesce_usecs = 0;
		ecmd->rx_max_coalesced_frames = 0;
		return 0;
	}

	ecmd->use_adaptive_rx_coalesce = true;

	switch (jme->dpi.cur) {
	case PCC_P1:
		ecmd->rx_coalesce_usecs = PCC_P1_TO;
		ecmd->rx_max_coalesced_frames = PCC_P1_CNT;
		break;
	case PCC_P2:
		ecmd->rx_coalesce_usecs = PCC_P2_TO;
		ecmd->rx_max_coalesced_frames = PCC_P2_CNT;
		break;
	case PCC_P3:
		ecmd->rx_coalesce_usecs = PCC_P3_TO;
		ecmd->rx_max_coalesced_frames = PCC_P3_CNT;
		break;
	default:
		break;
	}

	return 0;
}

static int jme_set_coalesce(struct net_device *netdev,
			    struct ethtool_coalesce *ecmd,
			    struct kernel_ethtool_coalesce *kernel_coal,
			    struct netlink_ext_ack *extack)
{
	struct jme_adapter *jme = netdev_priv(netdev);
	struct dynpcc_info *dpi = &(jme->dpi);

	if (netif_running(netdev))
		return -EBUSY;

	if (ecmd->use_adaptive_rx_coalesce &&
	    test_bit(JME_FLAG_POLL, &jme->flags)) {
		clear_bit(JME_FLAG_POLL, &jme->flags);
		jme->jme_rx = netif_rx;
		dpi->cur		= PCC_P1;
		dpi->attempt		= PCC_P1;
		dpi->cnt		= 0;
		jme_set_rx_pcc(jme, PCC_P1);
		jme_interrupt_mode(jme);
	} else if (!(ecmd->use_adaptive_rx_coalesce) &&
		   !(test_bit(JME_FLAG_POLL, &jme->flags))) {
		set_bit(JME_FLAG_POLL, &jme->flags);
		jme->jme_rx = netif_receive_skb;
		jme_interrupt_mode(jme);
	}

	return 0;
}

static void
jme_get_pauseparam(struct net_device *netdev,
			struct ethtool_pauseparam *ecmd)
{
	struct jme_adapter *jme = netdev_priv(netdev);
	u32 val;

	ecmd->tx_pause = (jme->reg_txpfc & TXPFC_PF_EN) != 0;
	ecmd->rx_pause = (jme->reg_rxmcs & RXMCS_FLOWCTRL) != 0;

	spin_lock_bh(&jme->phy_lock);
	val = jme_mdio_read(jme->dev, jme->mii_if.phy_id, MII_ADVERTISE);
	spin_unlock_bh(&jme->phy_lock);

	ecmd->autoneg =
		(val & (ADVERTISE_PAUSE_CAP | ADVERTISE_PAUSE_ASYM)) != 0;
}

static int
jme_set_pauseparam(struct net_device *netdev,
			struct ethtool_pauseparam *ecmd)
{
	struct jme_adapter *jme = netdev_priv(netdev);
	u32 val;

	if (((jme->reg_txpfc & TXPFC_PF_EN) != 0) ^
		(ecmd->tx_pause != 0)) {

		if (ecmd->tx_pause)
			jme->reg_txpfc |= TXPFC_PF_EN;
		else
			jme->reg_txpfc &= ~TXPFC_PF_EN;

		jwrite32(jme, JME_TXPFC, jme->reg_txpfc);
	}

	spin_lock_bh(&jme->rxmcs_lock);
	if (((jme->reg_rxmcs & RXMCS_FLOWCTRL) != 0) ^
		(ecmd->rx_pause != 0)) {

		if (ecmd->rx_pause)
			jme->reg_rxmcs |= RXMCS_FLOWCTRL;
		else
			jme->reg_rxmcs &= ~RXMCS_FLOWCTRL;

		jwrite32(jme, JME_RXMCS, jme->reg_rxmcs);
	}
	spin_unlock_bh(&jme->rxmcs_lock);

	spin_lock_bh(&jme->phy_lock);
	val = jme_mdio_read(jme->dev, jme->mii_if.phy_id, MII_ADVERTISE);
	if (((val & (ADVERTISE_PAUSE_CAP | ADVERTISE_PAUSE_ASYM)) != 0) ^
		(ecmd->autoneg != 0)) {

		if (ecmd->autoneg)
			val |= (ADVERTISE_PAUSE_CAP | ADVERTISE_PAUSE_ASYM);
		else
			val &= ~(ADVERTISE_PAUSE_CAP | ADVERTISE_PAUSE_ASYM);

		jme_mdio_write(jme->dev, jme->mii_if.phy_id,
				MII_ADVERTISE, val);
	}
	spin_unlock_bh(&jme->phy_lock);

	return 0;
}

static void
jme_get_wol(struct net_device *netdev,
		struct ethtool_wolinfo *wol)
{
	struct jme_adapter *jme = netdev_priv(netdev);

	wol->supported = WAKE_MAGIC | WAKE_PHY;

	wol->wolopts = 0;

	if (jme->reg_pmcs & (PMCS_LFEN | PMCS_LREN))
		wol->wolopts |= WAKE_PHY;

	if (jme->reg_pmcs & PMCS_MFEN)
		wol->wolopts |= WAKE_MAGIC;

}

static int
jme_set_wol(struct net_device *netdev,
		struct ethtool_wolinfo *wol)
{
	struct jme_adapter *jme = netdev_priv(netdev);

	if (wol->wolopts & (WAKE_MAGICSECURE |
				WAKE_UCAST |
				WAKE_MCAST |
				WAKE_BCAST |
				WAKE_ARP))
		return -EOPNOTSUPP;

	jme->reg_pmcs = 0;

	if (wol->wolopts & WAKE_PHY)
		jme->reg_pmcs |= PMCS_LFEN | PMCS_LREN;

	if (wol->wolopts & WAKE_MAGIC)
		jme->reg_pmcs |= PMCS_MFEN;

	return 0;
}

static int
jme_get_link_ksettings(struct net_device *netdev,
		       struct ethtool_link_ksettings *cmd)
{
	struct jme_adapter *jme = netdev_priv(netdev);

	spin_lock_bh(&jme->phy_lock);
	mii_ethtool_get_link_ksettings(&jme->mii_if, cmd);
	spin_unlock_bh(&jme->phy_lock);
	return 0;
}

static int
jme_set_link_ksettings(struct net_device *netdev,
		       const struct ethtool_link_ksettings *cmd)
{
	struct jme_adapter *jme = netdev_priv(netdev);
	int rc, fdc = 0;

	if (cmd->base.speed == SPEED_1000 &&
	    cmd->base.autoneg != AUTONEG_ENABLE)
		return -EINVAL;

	/*
	 * Check If user changed duplex only while force_media.
	 * Hardware would not generate link change interrupt.
	 */
	if (jme->mii_if.force_media &&
	    cmd->base.autoneg != AUTONEG_ENABLE &&
	    (jme->mii_if.full_duplex != cmd->base.duplex))
		fdc = 1;

	spin_lock_bh(&jme->phy_lock);
	rc = mii_ethtool_set_link_ksettings(&jme->mii_if, cmd);
	spin_unlock_bh(&jme->phy_lock);

	if (!rc) {
		if (fdc)
			jme_reset_link(jme);
		jme->old_cmd = *cmd;
		set_bit(JME_FLAG_SSET, &jme->flags);
	}

	return rc;
}

static int
jme_ioctl(struct net_device *netdev, struct ifreq *rq, int cmd)
{
	int rc;
	struct jme_adapter *jme = netdev_priv(netdev);
	struct mii_ioctl_data *mii_data = if_mii(rq);
	unsigned int duplex_chg;

	if (cmd == SIOCSMIIREG) {
		u16 val = mii_data->val_in;
		if (!(val & (BMCR_RESET|BMCR_ANENABLE)) &&
		    (val & BMCR_SPEED1000))
			return -EINVAL;
	}

	spin_lock_bh(&jme->phy_lock);
	rc = generic_mii_ioctl(&jme->mii_if, mii_data, cmd, &duplex_chg);
	spin_unlock_bh(&jme->phy_lock);

	if (!rc && (cmd == SIOCSMIIREG)) {
		if (duplex_chg)
			jme_reset_link(jme);
		jme_get_link_ksettings(netdev, &jme->old_cmd);
		set_bit(JME_FLAG_SSET, &jme->flags);
	}

	return rc;
}

static u32
jme_get_link(struct net_device *netdev)
{
	struct jme_adapter *jme = netdev_priv(netdev);
	return jread32(jme, JME_PHY_LINK) & PHY_LINK_UP;
}

static u32
jme_get_msglevel(struct net_device *netdev)
{
	struct jme_adapter *jme = netdev_priv(netdev);
	return jme->msg_enable;
}

static void
jme_set_msglevel(struct net_device *netdev, u32 value)
{
	struct jme_adapter *jme = netdev_priv(netdev);
	jme->msg_enable = value;
}

static netdev_features_t
jme_fix_features(struct net_device *netdev, netdev_features_t features)
{
	if (netdev->mtu > 1900)
		features &= ~(NETIF_F_ALL_TSO | NETIF_F_CSUM_MASK);
	return features;
}

static int
jme_set_features(struct net_device *netdev, netdev_features_t features)
{
	struct jme_adapter *jme = netdev_priv(netdev);

	spin_lock_bh(&jme->rxmcs_lock);
	if (features & NETIF_F_RXCSUM)
		jme->reg_rxmcs |= RXMCS_CHECKSUM;
	else
		jme->reg_rxmcs &= ~RXMCS_CHECKSUM;
	jwrite32(jme, JME_RXMCS, jme->reg_rxmcs);
	spin_unlock_bh(&jme->rxmcs_lock);

	return 0;
}

#ifdef CONFIG_NET_POLL_CONTROLLER
static void jme_netpoll(struct net_device *dev)
{
	unsigned long flags;

	local_irq_save(flags);
	jme_intr(dev->irq, dev);
	local_irq_restore(flags);
}
#endif

static int
jme_nway_reset(struct net_device *netdev)
{
	struct jme_adapter *jme = netdev_priv(netdev);
	jme_restart_an(jme);
	return 0;
}

static u8
jme_smb_read(struct jme_adapter *jme, unsigned int addr)
{
	u32 val;
	int to;

	val = jread32(jme, JME_SMBCSR);
	to = JME_SMB_BUSY_TIMEOUT;
	while ((val & SMBCSR_BUSY) && --to) {
		msleep(1);
		val = jread32(jme, JME_SMBCSR);
	}
	if (!to) {
		netif_err(jme, hw, jme->dev, "SMB Bus Busy\n");
		return 0xFF;
	}

	jwrite32(jme, JME_SMBINTF,
		((addr << SMBINTF_HWADDR_SHIFT) & SMBINTF_HWADDR) |
		SMBINTF_HWRWN_READ |
		SMBINTF_HWCMD);

	val = jread32(jme, JME_SMBINTF);
	to = JME_SMB_BUSY_TIMEOUT;
	while ((val & SMBINTF_HWCMD) && --to) {
		msleep(1);
		val = jread32(jme, JME_SMBINTF);
	}
	if (!to) {
		netif_err(jme, hw, jme->dev, "SMB Bus Busy\n");
		return 0xFF;
	}

	return (val & SMBINTF_HWDATR) >> SMBINTF_HWDATR_SHIFT;
}

static void
jme_smb_write(struct jme_adapter *jme, unsigned int addr, u8 data)
{
	u32 val;
	int to;

	val = jread32(jme, JME_SMBCSR);
	to = JME_SMB_BUSY_TIMEOUT;
	while ((val & SMBCSR_BUSY) && --to) {
		msleep(1);
		val = jread32(jme, JME_SMBCSR);
	}
	if (!to) {
		netif_err(jme, hw, jme->dev, "SMB Bus Busy\n");
		return;
	}

	jwrite32(jme, JME_SMBINTF,
		((data << SMBINTF_HWDATW_SHIFT) & SMBINTF_HWDATW) |
		((addr << SMBINTF_HWADDR_SHIFT) & SMBINTF_HWADDR) |
		SMBINTF_HWRWN_WRITE |
		SMBINTF_HWCMD);

	val = jread32(jme, JME_SMBINTF);
	to = JME_SMB_BUSY_TIMEOUT;
	while ((val & SMBINTF_HWCMD) && --to) {
		msleep(1);
		val = jread32(jme, JME_SMBINTF);
	}
	if (!to) {
		netif_err(jme, hw, jme->dev, "SMB Bus Busy\n");
		return;
	}

	mdelay(2);
}

static int
jme_get_eeprom_len(struct net_device *netdev)
{
	struct jme_adapter *jme = netdev_priv(netdev);
	u32 val;
	val = jread32(jme, JME_SMBCSR);
	return (val & SMBCSR_EEPROMD) ? JME_SMB_LEN : 0;
}

static int
jme_get_eeprom(struct net_device *netdev,
		struct ethtool_eeprom *eeprom, u8 *data)
{
	struct jme_adapter *jme = netdev_priv(netdev);
	int i, offset = eeprom->offset, len = eeprom->len;

	/*
	 * ethtool will check the boundary for us
	 */
	eeprom->magic = JME_EEPROM_MAGIC;
	for (i = 0 ; i < len ; ++i)
		data[i] = jme_smb_read(jme, i + offset);

	return 0;
}

static int
jme_set_eeprom(struct net_device *netdev,
		struct ethtool_eeprom *eeprom, u8 *data)
{
	struct jme_adapter *jme = netdev_priv(netdev);
	int i, offset = eeprom->offset, len = eeprom->len;

	if (eeprom->magic != JME_EEPROM_MAGIC)
		return -EINVAL;

	/*
	 * ethtool will check the boundary for us
	 */
	for (i = 0 ; i < len ; ++i)
		jme_smb_write(jme, i + offset, data[i]);

	return 0;
}

static const struct ethtool_ops jme_ethtool_ops = {
	.supported_coalesce_params = ETHTOOL_COALESCE_USECS |
				     ETHTOOL_COALESCE_MAX_FRAMES |
				     ETHTOOL_COALESCE_USE_ADAPTIVE_RX,
	.get_drvinfo            = jme_get_drvinfo,
	.get_regs_len		= jme_get_regs_len,
	.get_regs		= jme_get_regs,
	.get_coalesce		= jme_get_coalesce,
	.set_coalesce		= jme_set_coalesce,
	.get_pauseparam		= jme_get_pauseparam,
	.set_pauseparam		= jme_set_pauseparam,
	.get_wol		= jme_get_wol,
	.set_wol		= jme_set_wol,
	.get_link		= jme_get_link,
	.get_msglevel           = jme_get_msglevel,
	.set_msglevel           = jme_set_msglevel,
	.nway_reset             = jme_nway_reset,
	.get_eeprom_len		= jme_get_eeprom_len,
	.get_eeprom		= jme_get_eeprom,
	.set_eeprom		= jme_set_eeprom,
	.get_link_ksettings	= jme_get_link_ksettings,
	.set_link_ksettings	= jme_set_link_ksettings,
};

static int
jme_pci_dma64(struct pci_dev *pdev)
{
	if (pdev->device == PCI_DEVICE_ID_JMICRON_JMC250 &&
	    !dma_set_mask_and_coherent(&pdev->dev, DMA_BIT_MASK(64)))
		return 1;

	if (pdev->device == PCI_DEVICE_ID_JMICRON_JMC250 &&
	    !dma_set_mask_and_coherent(&pdev->dev, DMA_BIT_MASK(40)))
		return 1;

	if (!dma_set_mask_and_coherent(&pdev->dev, DMA_BIT_MASK(32)))
		return 0;

	return -1;
}

static inline void
jme_phy_init(struct jme_adapter *jme)
{
	u16 reg26;

	reg26 = jme_mdio_read(jme->dev, jme->mii_if.phy_id, 26);
	jme_mdio_write(jme->dev, jme->mii_if.phy_id, 26, reg26 | 0x1000);
}

static inline void
jme_check_hw_ver(struct jme_adapter *jme)
{
	u32 chipmode;

	chipmode = jread32(jme, JME_CHIPMODE);

	jme->fpgaver = (chipmode & CM_FPGAVER_MASK) >> CM_FPGAVER_SHIFT;
	jme->chiprev = (chipmode & CM_CHIPREV_MASK) >> CM_CHIPREV_SHIFT;
	jme->chip_main_rev = jme->chiprev & 0xF;
	jme->chip_sub_rev = (jme->chiprev >> 4) & 0xF;
}

static const struct net_device_ops jme_netdev_ops = {
	.ndo_open		= jme_open,
	.ndo_stop		= jme_close,
	.ndo_validate_addr	= eth_validate_addr,
	.ndo_eth_ioctl		= jme_ioctl,
	.ndo_start_xmit		= jme_start_xmit,
	.ndo_set_mac_address	= jme_set_macaddr,
	.ndo_set_rx_mode	= jme_set_multi,
	.ndo_change_mtu		= jme_change_mtu,
	.ndo_tx_timeout		= jme_tx_timeout,
	.ndo_fix_features       = jme_fix_features,
	.ndo_set_features       = jme_set_features,
#ifdef CONFIG_NET_POLL_CONTROLLER
	.ndo_poll_controller	= jme_netpoll,
#endif
};

static int
jme_init_one(struct pci_dev *pdev,
	     const struct pci_device_id *ent)
{
	int rc = 0, using_dac, i;
	struct net_device *netdev;
	struct jme_adapter *jme;
	u16 bmcr, bmsr;
	u32 apmc;

	/*
	 * set up PCI device basics
	 */
	pci_disable_link_state(pdev, PCIE_LINK_STATE_L0S | PCIE_LINK_STATE_L1 |
			       PCIE_LINK_STATE_CLKPM);

	rc = pci_enable_device(pdev);
	if (rc) {
		pr_err("Cannot enable PCI device\n");
		goto err_out;
	}

	using_dac = jme_pci_dma64(pdev);
	if (using_dac < 0) {
		pr_err("Cannot set PCI DMA Mask\n");
		rc = -EIO;
		goto err_out_disable_pdev;
	}

	if (!(pci_resource_flags(pdev, 0) & IORESOURCE_MEM)) {
		pr_err("No PCI resource region found\n");
		rc = -ENOMEM;
		goto err_out_disable_pdev;
	}

	rc = pci_request_regions(pdev, DRV_NAME);
	if (rc) {
		pr_err("Cannot obtain PCI resource region\n");
		goto err_out_disable_pdev;
	}

	pci_set_master(pdev);

	/*
	 * alloc and init net device
	 */
	netdev = alloc_etherdev(sizeof(*jme));
	if (!netdev) {
		rc = -ENOMEM;
		goto err_out_release_regions;
	}
	netdev->netdev_ops = &jme_netdev_ops;
	netdev->ethtool_ops		= &jme_ethtool_ops;
	netdev->watchdog_timeo		= TX_TIMEOUT;
	netdev->hw_features		=	NETIF_F_IP_CSUM |
						NETIF_F_IPV6_CSUM |
						NETIF_F_SG |
						NETIF_F_TSO |
						NETIF_F_TSO6 |
						NETIF_F_RXCSUM;
	netdev->features		=	NETIF_F_IP_CSUM |
						NETIF_F_IPV6_CSUM |
						NETIF_F_SG |
						NETIF_F_TSO |
						NETIF_F_TSO6 |
						NETIF_F_HW_VLAN_CTAG_TX |
						NETIF_F_HW_VLAN_CTAG_RX;
	if (using_dac)
		netdev->features	|=	NETIF_F_HIGHDMA;

	/* MTU range: 1280 - 9202*/
	netdev->min_mtu = IPV6_MIN_MTU;
	netdev->max_mtu = MAX_ETHERNET_JUMBO_PACKET_SIZE - ETH_HLEN;

	SET_NETDEV_DEV(netdev, &pdev->dev);
	pci_set_drvdata(pdev, netdev);

	/*
	 * init adapter info
	 */
	jme = netdev_priv(netdev);
	jme->pdev = pdev;
	jme->dev = netdev;
	jme->jme_rx = netif_rx;
	jme->old_mtu = netdev->mtu = 1500;
	jme->phylink = 0;
	jme->tx_ring_size = 1 << 10;
	jme->tx_ring_mask = jme->tx_ring_size - 1;
	jme->tx_wake_threshold = 1 << 9;
	jme->rx_ring_size = 1 << 9;
	jme->rx_ring_mask = jme->rx_ring_size - 1;
	jme->msg_enable = JME_DEF_MSG_ENABLE;
	jme->regs = ioremap(pci_resource_start(pdev, 0),
			     pci_resource_len(pdev, 0));
	if (!(jme->regs)) {
		pr_err("Mapping PCI resource region error\n");
		rc = -ENOMEM;
		goto err_out_free_netdev;
	}

	if (no_pseudohp) {
		apmc = jread32(jme, JME_APMC) & ~JME_APMC_PSEUDO_HP_EN;
		jwrite32(jme, JME_APMC, apmc);
	} else if (force_pseudohp) {
		apmc = jread32(jme, JME_APMC) | JME_APMC_PSEUDO_HP_EN;
		jwrite32(jme, JME_APMC, apmc);
	}

<<<<<<< HEAD
	netif_napi_add(netdev, &jme->napi, jme_poll, NAPI_POLL_WEIGHT);
=======
	netif_napi_add(netdev, &jme->napi, jme_poll);
>>>>>>> 7365df19

	spin_lock_init(&jme->phy_lock);
	spin_lock_init(&jme->macaddr_lock);
	spin_lock_init(&jme->rxmcs_lock);

	atomic_set(&jme->link_changing, 1);
	atomic_set(&jme->rx_cleaning, 1);
	atomic_set(&jme->tx_cleaning, 1);
	atomic_set(&jme->rx_empty, 1);

	tasklet_setup(&jme->pcc_task, jme_pcc_tasklet);
	INIT_WORK(&jme->linkch_task, jme_link_change_work);
	jme->dpi.cur = PCC_P1;

	jme->reg_ghc = 0;
	jme->reg_rxcs = RXCS_DEFAULT;
	jme->reg_rxmcs = RXMCS_DEFAULT;
	jme->reg_txpfc = 0;
	jme->reg_pmcs = PMCS_MFEN;
	jme->reg_gpreg1 = GPREG1_DEFAULT;

	if (jme->reg_rxmcs & RXMCS_CHECKSUM)
		netdev->features |= NETIF_F_RXCSUM;

	/*
	 * Get Max Read Req Size from PCI Config Space
	 */
	pci_read_config_byte(pdev, PCI_DCSR_MRRS, &jme->mrrs);
	jme->mrrs &= PCI_DCSR_MRRS_MASK;
	switch (jme->mrrs) {
	case MRRS_128B:
		jme->reg_txcs = TXCS_DEFAULT | TXCS_DMASIZE_128B;
		break;
	case MRRS_256B:
		jme->reg_txcs = TXCS_DEFAULT | TXCS_DMASIZE_256B;
		break;
	default:
		jme->reg_txcs = TXCS_DEFAULT | TXCS_DMASIZE_512B;
		break;
	}

	/*
	 * Must check before reset_mac_processor
	 */
	jme_check_hw_ver(jme);
	jme->mii_if.dev = netdev;
	if (jme->fpgaver) {
		jme->mii_if.phy_id = 0;
		for (i = 1 ; i < 32 ; ++i) {
			bmcr = jme_mdio_read(netdev, i, MII_BMCR);
			bmsr = jme_mdio_read(netdev, i, MII_BMSR);
			if (bmcr != 0xFFFFU && (bmcr != 0 || bmsr != 0)) {
				jme->mii_if.phy_id = i;
				break;
			}
		}

		if (!jme->mii_if.phy_id) {
			rc = -EIO;
			pr_err("Can not find phy_id\n");
			goto err_out_unmap;
		}

		jme->reg_ghc |= GHC_LINK_POLL;
	} else {
		jme->mii_if.phy_id = 1;
	}
	if (pdev->device == PCI_DEVICE_ID_JMICRON_JMC250)
		jme->mii_if.supports_gmii = true;
	else
		jme->mii_if.supports_gmii = false;
	jme->mii_if.phy_id_mask = 0x1F;
	jme->mii_if.reg_num_mask = 0x1F;
	jme->mii_if.mdio_read = jme_mdio_read;
	jme->mii_if.mdio_write = jme_mdio_write;

	jme_clear_pm_disable_wol(jme);
	device_init_wakeup(&pdev->dev, true);

	jme_set_phyfifo_5level(jme);
	jme->pcirev = pdev->revision;
	if (!jme->fpgaver)
		jme_phy_init(jme);
	jme_phy_off(jme);

	/*
	 * Reset MAC processor and reload EEPROM for MAC Address
	 */
	jme_reset_mac_processor(jme);
	rc = jme_reload_eeprom(jme);
	if (rc) {
		pr_err("Reload eeprom for reading MAC Address error\n");
		goto err_out_unmap;
	}
	jme_load_macaddr(netdev);

	/*
	 * Tell stack that we are not ready to work until open()
	 */
	netif_carrier_off(netdev);

	rc = register_netdev(netdev);
	if (rc) {
		pr_err("Cannot register net device\n");
		goto err_out_unmap;
	}

	netif_info(jme, probe, jme->dev, "%s%s chiprev:%x pcirev:%x macaddr:%pM\n",
		   (jme->pdev->device == PCI_DEVICE_ID_JMICRON_JMC250) ?
		   "JMC250 Gigabit Ethernet" :
		   (jme->pdev->device == PCI_DEVICE_ID_JMICRON_JMC260) ?
		   "JMC260 Fast Ethernet" : "Unknown",
		   (jme->fpgaver != 0) ? " (FPGA)" : "",
		   (jme->fpgaver != 0) ? jme->fpgaver : jme->chiprev,
		   jme->pcirev, netdev->dev_addr);

	return 0;

err_out_unmap:
	iounmap(jme->regs);
err_out_free_netdev:
	free_netdev(netdev);
err_out_release_regions:
	pci_release_regions(pdev);
err_out_disable_pdev:
	pci_disable_device(pdev);
err_out:
	return rc;
}

static void
jme_remove_one(struct pci_dev *pdev)
{
	struct net_device *netdev = pci_get_drvdata(pdev);
	struct jme_adapter *jme = netdev_priv(netdev);

	unregister_netdev(netdev);
	iounmap(jme->regs);
	free_netdev(netdev);
	pci_release_regions(pdev);
	pci_disable_device(pdev);

}

static void
jme_shutdown(struct pci_dev *pdev)
{
	struct net_device *netdev = pci_get_drvdata(pdev);
	struct jme_adapter *jme = netdev_priv(netdev);

	jme_powersave_phy(jme);
	pci_pme_active(pdev, true);
}

#ifdef CONFIG_PM_SLEEP
static int
jme_suspend(struct device *dev)
{
	struct net_device *netdev = dev_get_drvdata(dev);
	struct jme_adapter *jme = netdev_priv(netdev);

	if (!netif_running(netdev))
		return 0;

	atomic_dec(&jme->link_changing);

	netif_device_detach(netdev);
	netif_stop_queue(netdev);
	jme_stop_irq(jme);

	tasklet_disable(&jme->txclean_task);
	tasklet_disable(&jme->rxclean_task);
	tasklet_disable(&jme->rxempty_task);

	if (netif_carrier_ok(netdev)) {
		if (test_bit(JME_FLAG_POLL, &jme->flags))
			jme_polling_mode(jme);

		jme_stop_pcc_timer(jme);
		jme_disable_rx_engine(jme);
		jme_disable_tx_engine(jme);
		jme_reset_mac_processor(jme);
		jme_free_rx_resources(jme);
		jme_free_tx_resources(jme);
		netif_carrier_off(netdev);
		jme->phylink = 0;
	}

	tasklet_enable(&jme->txclean_task);
	tasklet_enable(&jme->rxclean_task);
	tasklet_enable(&jme->rxempty_task);

	jme_powersave_phy(jme);

	return 0;
}

static int
jme_resume(struct device *dev)
{
	struct net_device *netdev = dev_get_drvdata(dev);
	struct jme_adapter *jme = netdev_priv(netdev);

	if (!netif_running(netdev))
		return 0;

	jme_clear_pm_disable_wol(jme);
	jme_phy_on(jme);
	if (test_bit(JME_FLAG_SSET, &jme->flags))
		jme_set_link_ksettings(netdev, &jme->old_cmd);
	else
		jme_reset_phy_processor(jme);
	jme_phy_calibration(jme);
	jme_phy_setEA(jme);
	netif_device_attach(netdev);

	atomic_inc(&jme->link_changing);

	jme_reset_link(jme);

	jme_start_irq(jme);

	return 0;
}

static SIMPLE_DEV_PM_OPS(jme_pm_ops, jme_suspend, jme_resume);
#define JME_PM_OPS (&jme_pm_ops)

#else

#define JME_PM_OPS NULL
#endif

static const struct pci_device_id jme_pci_tbl[] = {
	{ PCI_VDEVICE(JMICRON, PCI_DEVICE_ID_JMICRON_JMC250) },
	{ PCI_VDEVICE(JMICRON, PCI_DEVICE_ID_JMICRON_JMC260) },
	{ }
};

static struct pci_driver jme_driver = {
	.name           = DRV_NAME,
	.id_table       = jme_pci_tbl,
	.probe          = jme_init_one,
	.remove         = jme_remove_one,
	.shutdown       = jme_shutdown,
	.driver.pm	= JME_PM_OPS,
};

static int __init
jme_init_module(void)
{
	pr_info("JMicron JMC2XX ethernet driver version %s\n", DRV_VERSION);
	return pci_register_driver(&jme_driver);
}

static void __exit
jme_cleanup_module(void)
{
	pci_unregister_driver(&jme_driver);
}

module_init(jme_init_module);
module_exit(jme_cleanup_module);

MODULE_AUTHOR("Guo-Fu Tseng <cooldavid@cooldavid.org>");
MODULE_DESCRIPTION("JMicron JMC2x0 PCI Express Ethernet driver");
MODULE_LICENSE("GPL");
MODULE_VERSION(DRV_VERSION);
MODULE_DEVICE_TABLE(pci, jme_pci_tbl);<|MERGE_RESOLUTION|>--- conflicted
+++ resolved
@@ -3009,11 +3009,7 @@
 		jwrite32(jme, JME_APMC, apmc);
 	}
 
-<<<<<<< HEAD
-	netif_napi_add(netdev, &jme->napi, jme_poll, NAPI_POLL_WEIGHT);
-=======
 	netif_napi_add(netdev, &jme->napi, jme_poll);
->>>>>>> 7365df19
 
 	spin_lock_init(&jme->phy_lock);
 	spin_lock_init(&jme->macaddr_lock);

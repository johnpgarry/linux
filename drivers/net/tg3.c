--- conflicted
+++ resolved
@@ -88,17 +88,10 @@
 
 #define DRV_MODULE_NAME		"tg3"
 #define TG3_MAJ_NUM			3
-<<<<<<< HEAD
-#define TG3_MIN_NUM			117
-#define DRV_MODULE_VERSION	\
-	__stringify(TG3_MAJ_NUM) "." __stringify(TG3_MIN_NUM)
-#define DRV_MODULE_RELDATE	"January 25, 2011"
-=======
 #define TG3_MIN_NUM			119
 #define DRV_MODULE_VERSION	\
 	__stringify(TG3_MAJ_NUM) "." __stringify(TG3_MIN_NUM)
 #define DRV_MODULE_RELDATE	"May 18, 2011"
->>>>>>> d762f438
 
 #define TG3_DEF_MAC_MODE	0
 #define TG3_DEF_RX_MODE		0
@@ -1830,29 +1823,9 @@
 		tg3_phy_cl45_read(tp, MDIO_MMD_AN,
 				  TG3_CL45_D7_EEERES_STAT, &val);
 
-		switch (val) {
-		case TG3_CL45_D7_EEERES_STAT_LP_1000T:
-			switch (GET_ASIC_REV(tp->pci_chip_rev_id)) {
-			case ASIC_REV_5717:
-			case ASIC_REV_5719:
-			case ASIC_REV_57765:
-				/* Enable SM_DSP clock and tx 6dB coding. */
-				val = MII_TG3_AUXCTL_SHDWSEL_AUXCTL |
-				      MII_TG3_AUXCTL_ACTL_SMDSP_ENA |
-				      MII_TG3_AUXCTL_ACTL_TX_6DB;
-				tg3_writephy(tp, MII_TG3_AUX_CTRL, val);
-
-				tg3_phydsp_write(tp, MII_TG3_DSP_TAP26, 0x0000);
-
-				/* Turn off SM_DSP clock. */
-				val = MII_TG3_AUXCTL_SHDWSEL_AUXCTL |
-				      MII_TG3_AUXCTL_ACTL_TX_6DB;
-				tg3_writephy(tp, MII_TG3_AUX_CTRL, val);
-			}
-			/* Fallthrough */
-		case TG3_CL45_D7_EEERES_STAT_LP_100TX:
+		if (val == TG3_CL45_D7_EEERES_STAT_LP_1000T ||
+		    val == TG3_CL45_D7_EEERES_STAT_LP_100TX)
 			tp->setlpicnt = 2;
-		}
 	}
 
 	if (!tp->setlpicnt) {
@@ -2203,12 +2176,8 @@
 
 	if ((GET_ASIC_REV(tp->pci_chip_rev_id) == ASIC_REV_5704 ||
 	     GET_ASIC_REV(tp->pci_chip_rev_id) == ASIC_REV_5714 ||
-<<<<<<< HEAD
-	     GET_ASIC_REV(tp->pci_chip_rev_id) == ASIC_REV_5717) &&
-=======
 	     GET_ASIC_REV(tp->pci_chip_rev_id) == ASIC_REV_5717 ||
 	     GET_ASIC_REV(tp->pci_chip_rev_id) == ASIC_REV_5720) &&
->>>>>>> d762f438
 	    tp->pdev_peer != tp->pdev) {
 		struct net_device *dev_peer;
 
@@ -2218,29 +2187,16 @@
 		if (dev_peer) {
 			struct tg3 *tp_peer = netdev_priv(dev_peer);
 
-<<<<<<< HEAD
-			if (tp_peer->tg3_flags & TG3_FLAG_INIT_COMPLETE)
-				return;
-
-			if ((tp_peer->tg3_flags & TG3_FLAG_WOL_ENABLE) ||
-			    (tp_peer->tg3_flags & TG3_FLAG_ENABLE_ASF))
-=======
 			if (tg3_flag(tp_peer, INIT_COMPLETE))
 				return;
 
 			if (tg3_flag(tp_peer, WOL_ENABLE) ||
 			    tg3_flag(tp_peer, ENABLE_ASF))
->>>>>>> d762f438
 				need_vaux = true;
 		}
 	}
 
-<<<<<<< HEAD
-	if ((tp->tg3_flags & TG3_FLAG_WOL_ENABLE) ||
-	    (tp->tg3_flags & TG3_FLAG_ENABLE_ASF))
-=======
 	if (tg3_flag(tp, WOL_ENABLE) || tg3_flag(tp, ENABLE_ASF))
->>>>>>> d762f438
 		need_vaux = true;
 
 	if (need_vaux) {
@@ -3090,68 +3046,10 @@
 			else
 				new_adv = ADVERTISED_100baseT_Half;
 		} else {
-<<<<<<< HEAD
-			if (tp->link_config.speed == SPEED_100) {
-				if (tp->link_config.duplex == DUPLEX_FULL)
-					new_adv |= ADVERTISE_100FULL;
-				else
-					new_adv |= ADVERTISE_100HALF;
-			} else {
-				if (tp->link_config.duplex == DUPLEX_FULL)
-					new_adv |= ADVERTISE_10FULL;
-				else
-					new_adv |= ADVERTISE_10HALF;
-			}
-			tg3_writephy(tp, MII_ADVERTISE, new_adv);
-
-			new_adv = 0;
-		}
-
-		tg3_writephy(tp, MII_TG3_CTRL, new_adv);
-	}
-
-	if (tp->phy_flags & TG3_PHYFLG_EEE_CAP) {
-		u32 val;
-
-		tw32(TG3_CPMU_EEE_MODE,
-		     tr32(TG3_CPMU_EEE_MODE) & ~TG3_CPMU_EEEMD_LPI_ENABLE);
-
-		/* Enable SM_DSP clock and tx 6dB coding. */
-		val = MII_TG3_AUXCTL_SHDWSEL_AUXCTL |
-		      MII_TG3_AUXCTL_ACTL_SMDSP_ENA |
-		      MII_TG3_AUXCTL_ACTL_TX_6DB;
-		tg3_writephy(tp, MII_TG3_AUX_CTRL, val);
-
-		switch (GET_ASIC_REV(tp->pci_chip_rev_id)) {
-		case ASIC_REV_5717:
-		case ASIC_REV_57765:
-			if (!tg3_phydsp_read(tp, MII_TG3_DSP_CH34TP2, &val))
-				tg3_phydsp_write(tp, MII_TG3_DSP_CH34TP2, val |
-						 MII_TG3_DSP_CH34TP2_HIBW01);
-			/* Fall through */
-		case ASIC_REV_5719:
-			val = MII_TG3_DSP_TAP26_ALNOKO |
-			      MII_TG3_DSP_TAP26_RMRXSTO |
-			      MII_TG3_DSP_TAP26_OPCSINPT;
-			tg3_phydsp_write(tp, MII_TG3_DSP_TAP26, val);
-		}
-
-		val = 0;
-		if (tp->link_config.autoneg == AUTONEG_ENABLE) {
-			/* Advertise 100-BaseTX EEE ability */
-			if (tp->link_config.advertising &
-			    ADVERTISED_100baseT_Full)
-				val |= MDIO_AN_EEE_ADV_100TX;
-			/* Advertise 1000-BaseT EEE ability */
-			if (tp->link_config.advertising &
-			    ADVERTISED_1000baseT_Full)
-				val |= MDIO_AN_EEE_ADV_1000T;
-=======
 			if (tp->link_config.duplex == DUPLEX_FULL)
 				new_adv = ADVERTISED_10baseT_Full;
 			else
 				new_adv = ADVERTISED_10baseT_Half;
->>>>>>> d762f438
 		}
 
 		tg3_phy_autoneg_cfg(tp, new_adv,
@@ -8303,14 +8201,7 @@
 	 * blocks on those devices that have them.
 	 */
 	if (GET_ASIC_REV(tp->pci_chip_rev_id) == ASIC_REV_5719 ||
-<<<<<<< HEAD
-	    ((tp->tg3_flags & TG3_FLAG_JUMBO_CAPABLE) &&
-	    !(tp->tg3_flags2 & TG3_FLG2_5780_CLASS))) {
-		/* Setup replenish threshold. */
-		tw32(RCVBDI_JUMBO_THRESH, tp->rx_jumbo_pending / 8);
-=======
 	    (tg3_flag(tp, JUMBO_CAPABLE) && !tg3_flag(tp, 5780_CLASS))) {
->>>>>>> d762f438
 
 		if (tg3_flag(tp, JUMBO_RING_ENABLE)) {
 			tw32(RCVDBDI_JUMBO_BD + TG3_BDINFO_HOST_ADDR + TG3_64BIT_REG_HIGH,
@@ -8399,11 +8290,7 @@
 
 	if (GET_ASIC_REV(tp->pci_chip_rev_id) == ASIC_REV_5705 &&
 	    tp->pci_chip_rev_id != CHIPREV_ID_5705_A0) {
-<<<<<<< HEAD
-		if (tp->tg3_flags2 & TG3_FLG2_TSO_CAPABLE &&
-=======
 		if (tg3_flag(tp, TSO_CAPABLE) &&
->>>>>>> d762f438
 		    GET_ASIC_REV(tp->pci_chip_rev_id) == ASIC_REV_5705) {
 			rdmac_mode |= RDMAC_MODE_FIFO_SIZE_128;
 		} else if (!(tr32(TG3PCI_PCISTATE) & PCISTATE_BUS_SPEED_HIGH) &&
@@ -8434,12 +8321,8 @@
 	    GET_ASIC_REV(tp->pci_chip_rev_id) == ASIC_REV_57780 ||
 	    tg3_flag(tp, 57765_PLUS)) {
 		val = tr32(TG3_RDMA_RSRVCTRL_REG);
-<<<<<<< HEAD
-		if (GET_ASIC_REV(tp->pci_chip_rev_id) == ASIC_REV_5719) {
-=======
 		if (GET_ASIC_REV(tp->pci_chip_rev_id) == ASIC_REV_5719 ||
 		    GET_ASIC_REV(tp->pci_chip_rev_id) == ASIC_REV_5720) {
->>>>>>> d762f438
 			val &= ~(TG3_RDMA_RSRVCTRL_TXMRGN_MASK |
 				 TG3_RDMA_RSRVCTRL_FIFO_LWM_MASK |
 				 TG3_RDMA_RSRVCTRL_FIFO_HWM_MASK);
@@ -8568,12 +8451,7 @@
 	tw32_f(GRC_LOCAL_CTRL, tp->grc_local_ctrl);
 	udelay(100);
 
-<<<<<<< HEAD
-	if ((tp->tg3_flags2 & TG3_FLG2_USING_MSIX) &&
-		tp->irq_cnt > 1) {
-=======
 	if (tg3_flag(tp, USING_MSIX) && tp->irq_cnt > 1) {
->>>>>>> d762f438
 		val = tr32(MSGINT_MODE);
 		val |= MSGINT_MODE_MULTIVEC_EN | MSGINT_MODE_ENABLE;
 		tw32(MSGINT_MODE, val);
@@ -8592,20 +8470,12 @@
 
 	if (GET_ASIC_REV(tp->pci_chip_rev_id) == ASIC_REV_5705 &&
 	    tp->pci_chip_rev_id != CHIPREV_ID_5705_A0) {
-<<<<<<< HEAD
-		if ((tp->tg3_flags2 & TG3_FLG2_TSO_CAPABLE) &&
-=======
 		if (tg3_flag(tp, TSO_CAPABLE) &&
->>>>>>> d762f438
 		    (tp->pci_chip_rev_id == CHIPREV_ID_5705_A1 ||
 		     tp->pci_chip_rev_id == CHIPREV_ID_5705_A2)) {
 			/* nothing */
 		} else if (!(tr32(TG3PCI_PCISTATE) & PCISTATE_BUS_SPEED_HIGH) &&
-<<<<<<< HEAD
-			   !(tp->tg3_flags2 & TG3_FLG2_IS_5788)) {
-=======
 			   !tg3_flag(tp, IS_5788)) {
->>>>>>> d762f438
 			val |= WDMAC_MODE_RX_ACCEL;
 		}
 	}
@@ -9335,12 +9205,7 @@
 
 	if (tg3_flag(tp, USING_MSI) || tg3_flag(tp, USING_MSIX)) {
 		u32 msi_mode = tr32(MSGINT_MODE);
-<<<<<<< HEAD
-		if ((tp->tg3_flags2 & TG3_FLG2_USING_MSIX) &&
-		    tp->irq_cnt > 1)
-=======
 		if (tg3_flag(tp, USING_MSIX) && tp->irq_cnt > 1)
->>>>>>> d762f438
 			msi_mode |= MSGINT_MODE_MULTIVEC_EN;
 		tw32(MSGINT_MODE, msi_mode | MSGINT_MODE_ENABLE);
 	}
@@ -10705,22 +10570,11 @@
 	if (csum != le32_to_cpu(buf[0xfc/4]))
 		goto out;
 
-<<<<<<< HEAD
-	for (i = 0; i < TG3_NVM_VPD_LEN; i += 4) {
-		/* The data is in little-endian format in NVRAM.
-		 * Use the big-endian read routines to preserve
-		 * the byte order as it exists in NVRAM.
-		 */
-		if (tg3_nvram_read_be32(tp, TG3_NVM_VPD_OFF + i, &buf[i/4]))
-			goto out;
-	}
-=======
 	kfree(buf);
 
 	buf = tg3_vpd_readblock(tp);
 	if (!buf)
 		return -ENOMEM;
->>>>>>> d762f438
 
 	i = pci_vpd_find_tag((u8 *)buf, 0, TG3_NVM_VPD_LEN,
 			     PCI_VPD_LRDT_RO_DATA);
@@ -11146,21 +11000,13 @@
 		 * all newer ASIC revisions.
 		 */
 		if (GET_ASIC_REV(tp->pci_chip_rev_id) == ASIC_REV_5780 ||
-<<<<<<< HEAD
-		    (tp->tg3_flags & TG3_FLAG_CPMU_PRESENT))
-=======
 		    tg3_flag(tp, CPMU_PRESENT))
->>>>>>> d762f438
 			return 0;
 
 		mac_mode = tp->mac_mode &
 			   ~(MAC_MODE_PORT_MODE_MASK | MAC_MODE_HALF_DUPLEX);
 		mac_mode |= MAC_MODE_PORT_INT_LPBACK;
-<<<<<<< HEAD
-		if (!(tp->tg3_flags2 & TG3_FLG2_5705_PLUS))
-=======
 		if (!tg3_flag(tp, 5705_PLUS))
->>>>>>> d762f438
 			mac_mode |= MAC_MODE_LINK_POLARITY;
 		if (tp->phy_flags & TG3_PHYFLG_10_100_ONLY)
 			mac_mode |= MAC_MODE_PORT_MODE_MII;
@@ -11215,11 +11061,6 @@
 				break;
 			mdelay(1);
 		}
-<<<<<<< HEAD
-	} else {
-		return -EINVAL;
-=======
->>>>>>> d762f438
 	}
 
 	err = -EIO;
@@ -11414,8 +11255,6 @@
 		err = TG3_LOOPBACK_FAILED;
 		goto done;
 	}
-<<<<<<< HEAD
-=======
 
 	if (tg3_flag(tp, ENABLE_RSS)) {
 		int i;
@@ -11425,7 +11264,6 @@
 		     i < MAC_RSS_INDIR_TBL_0 + TG3_RSS_INDIR_TBL_SIZE; i += 4)
 			tw32(i, 0x0);
 	}
->>>>>>> d762f438
 
 	/* Turn off gphy autopowerdown. */
 	if (tp->phy_flags & TG3_PHYFLG_ENABLE_APD)
@@ -12959,15 +12797,9 @@
 			tg3_flag_set(tp, RGMII_EXT_IBND_TX_EN);
 	}
 done:
-<<<<<<< HEAD
-	if (tp->tg3_flags & TG3_FLAG_WOL_CAP)
-		device_set_wakeup_enable(&tp->pdev->dev,
-				 tp->tg3_flags & TG3_FLAG_WOL_ENABLE);
-=======
 	if (tg3_flag(tp, WOL_CAP))
 		device_set_wakeup_enable(&tp->pdev->dev,
 					 tg3_flag(tp, WOL_ENABLE));
->>>>>>> d762f438
 	else
 		device_set_wakeup_capable(&tp->pdev->dev, false);
 }
@@ -13057,17 +12889,10 @@
 	int err;
 
 	/* flow control autonegotiation is default behavior */
-<<<<<<< HEAD
-	tp->tg3_flags |= TG3_FLAG_PAUSE_AUTONEG;
-	tp->link_config.flowctrl = FLOW_CTRL_TX | FLOW_CTRL_RX;
-
-	if (tp->tg3_flags3 & TG3_FLG3_USE_PHYLIB)
-=======
 	tg3_flag_set(tp, PAUSE_AUTONEG);
 	tp->link_config.flowctrl = FLOW_CTRL_TX | FLOW_CTRL_RX;
 
 	if (tg3_flag(tp, USE_PHYLIB))
->>>>>>> d762f438
 		return tg3_phy_init(tp);
 
 	/* Reading the PHY ID register can conflict with ASF
@@ -13538,14 +13363,6 @@
 
 static struct pci_dev * __devinit tg3_find_peer(struct tg3 *);
 
-<<<<<<< HEAD
-static inline void vlan_features_add(struct net_device *dev, unsigned long flags)
-{
-	dev->vlan_features |= flags;
-}
-
-=======
->>>>>>> d762f438
 static inline u32 tg3_rx_ret_ring_size(struct tg3 *tp)
 {
 	if (tg3_flag(tp, LRG_PROD_RING_CAP))
@@ -13790,15 +13607,9 @@
 	/* Determine TSO capabilities */
 	if (GET_ASIC_REV(tp->pci_chip_rev_id) == ASIC_REV_5719)
 		; /* Do nothing. HW bug. */
-<<<<<<< HEAD
-	else if (tp->tg3_flags3 & TG3_FLG3_5717_PLUS)
-		tp->tg3_flags2 |= TG3_FLG2_HW_TSO_3;
-	else if ((tp->tg3_flags3 & TG3_FLG3_5755_PLUS) ||
-=======
 	else if (tg3_flag(tp, 57765_PLUS))
 		tg3_flag_set(tp, HW_TSO_3);
 	else if (tg3_flag(tp, 5755_PLUS) ||
->>>>>>> d762f438
 		 GET_ASIC_REV(tp->pci_chip_rev_id) == ASIC_REV_5906)
 		tg3_flag_set(tp, HW_TSO_2);
 	else if (tg3_flag(tp, 5750_PLUS)) {
@@ -13867,15 +13678,9 @@
 	if (tg3_flag(tp, 5717_PLUS))
 		tg3_flag_set(tp, LRG_PROD_RING_CAP);
 
-<<<<<<< HEAD
-	if ((tp->tg3_flags3 & TG3_FLG3_5717_PLUS) &&
-	    GET_ASIC_REV(tp->pci_chip_rev_id) != ASIC_REV_5719)
-		tp->tg3_flags3 |= TG3_FLG3_USE_JUMBO_BDFLAG;
-=======
 	if (tg3_flag(tp, 57765_PLUS) &&
 	    GET_ASIC_REV(tp->pci_chip_rev_id) != ASIC_REV_5719)
 		tg3_flag_set(tp, USE_JUMBO_BDFLAG);
->>>>>>> d762f438
 
 	if (!tg3_flag(tp, 5705_PLUS) ||
 	    tg3_flag(tp, 5780_CLASS) ||
@@ -13892,12 +13697,8 @@
 		tg3_flag_set(tp, PCI_EXPRESS);
 
 		tp->pcie_readrq = 4096;
-<<<<<<< HEAD
-		if (GET_ASIC_REV(tp->pci_chip_rev_id) == ASIC_REV_5719)
-=======
 		if (GET_ASIC_REV(tp->pci_chip_rev_id) == ASIC_REV_5719 ||
 		    GET_ASIC_REV(tp->pci_chip_rev_id) == ASIC_REV_5720)
->>>>>>> d762f438
 			tp->pcie_readrq = 2048;
 
 		pcie_set_readrq(tp->pdev, tp->pcie_readrq);
@@ -13941,13 +13742,8 @@
 	 * posted to the chip in order.
 	 */
 	if (pci_dev_present(tg3_write_reorder_chipsets) &&
-<<<<<<< HEAD
-	    !(tp->tg3_flags2 & TG3_FLG2_PCI_EXPRESS))
-		tp->tg3_flags |= TG3_FLAG_MBOX_WRITE_REORDER;
-=======
 	    !tg3_flag(tp, PCI_EXPRESS))
 		tg3_flag_set(tp, MBOX_WRITE_REORDER);
->>>>>>> d762f438
 
 	pci_read_config_byte(tp->pdev, PCI_CACHE_LINE_SIZE,
 			     &tp->pci_cacheline_sz);

/*
 * Copyright (c) 2008 Atheros Communications Inc.
 *
 * Permission to use, copy, modify, and/or distribute this software for any
 * purpose with or without fee is hereby granted, provided that the above
 * copyright notice and this permission notice appear in all copies.
 *
 * THE SOFTWARE IS PROVIDED "AS IS" AND THE AUTHOR DISCLAIMS ALL WARRANTIES
 * WITH REGARD TO THIS SOFTWARE INCLUDING ALL IMPLIED WARRANTIES OF
 * MERCHANTABILITY AND FITNESS. IN NO EVENT SHALL THE AUTHOR BE LIABLE FOR
 * ANY SPECIAL, DIRECT, INDIRECT, OR CONSEQUENTIAL DAMAGES OR ANY DAMAGES
 * WHATSOEVER RESULTING FROM LOSS OF USE, DATA OR PROFITS, WHETHER IN AN
 * ACTION OF CONTRACT, NEGLIGENCE OR OTHER TORTIOUS ACTION, ARISING OUT OF
 * OR IN CONNECTION WITH THE USE OR PERFORMANCE OF THIS SOFTWARE.
 */

/* mac80211 and PCI callbacks */

#include <linux/nl80211.h>
#include "core.h"

#define ATH_PCI_VERSION "0.1"

#define IEEE80211_HTCAP_MAXRXAMPDU_FACTOR	13

static char *dev_info = "ath9k";

MODULE_AUTHOR("Atheros Communications");
MODULE_DESCRIPTION("Support for Atheros 802.11n wireless LAN cards.");
MODULE_SUPPORTED_DEVICE("Atheros 802.11n WLAN cards");
MODULE_LICENSE("Dual BSD/GPL");

static struct pci_device_id ath_pci_id_table[] __devinitdata = {
	{ PCI_VDEVICE(ATHEROS, 0x0023) }, /* PCI   */
	{ PCI_VDEVICE(ATHEROS, 0x0024) }, /* PCI-E */
	{ PCI_VDEVICE(ATHEROS, 0x0027) }, /* PCI   */
	{ PCI_VDEVICE(ATHEROS, 0x0029) }, /* PCI   */
	{ PCI_VDEVICE(ATHEROS, 0x002A) }, /* PCI-E */
	{ 0 }
};

static int ath_get_channel(struct ath_softc *sc,
			   struct ieee80211_channel *chan)
{
	int i;

	for (i = 0; i < sc->sc_ah->ah_nchan; i++) {
		if (sc->sc_ah->ah_channels[i].channel == chan->center_freq)
			return i;
	}

	return -1;
}

static u32 ath_get_extchanmode(struct ath_softc *sc,
				     struct ieee80211_channel *chan)
{
	u32 chanmode = 0;
	u8 ext_chan_offset = sc->sc_ht_info.ext_chan_offset;
	enum ath9k_ht_macmode tx_chan_width = sc->sc_ht_info.tx_chan_width;

	switch (chan->band) {
	case IEEE80211_BAND_2GHZ:
		if ((ext_chan_offset == IEEE80211_HT_IE_CHA_SEC_NONE) &&
		    (tx_chan_width == ATH9K_HT_MACMODE_20))
			chanmode = CHANNEL_G_HT20;
		if ((ext_chan_offset == IEEE80211_HT_IE_CHA_SEC_ABOVE) &&
		    (tx_chan_width == ATH9K_HT_MACMODE_2040))
			chanmode = CHANNEL_G_HT40PLUS;
		if ((ext_chan_offset == IEEE80211_HT_IE_CHA_SEC_BELOW) &&
		    (tx_chan_width == ATH9K_HT_MACMODE_2040))
			chanmode = CHANNEL_G_HT40MINUS;
		break;
	case IEEE80211_BAND_5GHZ:
		if ((ext_chan_offset == IEEE80211_HT_IE_CHA_SEC_NONE) &&
		    (tx_chan_width == ATH9K_HT_MACMODE_20))
			chanmode = CHANNEL_A_HT20;
		if ((ext_chan_offset == IEEE80211_HT_IE_CHA_SEC_ABOVE) &&
		    (tx_chan_width == ATH9K_HT_MACMODE_2040))
			chanmode = CHANNEL_A_HT40PLUS;
		if ((ext_chan_offset == IEEE80211_HT_IE_CHA_SEC_BELOW) &&
		    (tx_chan_width == ATH9K_HT_MACMODE_2040))
			chanmode = CHANNEL_A_HT40MINUS;
		break;
	default:
		break;
	}

	return chanmode;
}


static int ath_setkey_tkip(struct ath_softc *sc,
			   struct ieee80211_key_conf *key,
			   struct ath9k_keyval *hk,
			   const u8 *addr)
{
	u8 *key_rxmic = NULL;
	u8 *key_txmic = NULL;

	key_txmic = key->key + NL80211_TKIP_DATA_OFFSET_TX_MIC_KEY;
	key_rxmic = key->key + NL80211_TKIP_DATA_OFFSET_RX_MIC_KEY;

	if (addr == NULL) {
		/* Group key installation */
		memcpy(hk->kv_mic,  key_rxmic, sizeof(hk->kv_mic));
		return ath_keyset(sc, key->keyidx, hk, addr);
	}
	if (!sc->sc_splitmic) {
		/*
		 * data key goes at first index,
		 * the hal handles the MIC keys at index+64.
		 */
		memcpy(hk->kv_mic, key_rxmic, sizeof(hk->kv_mic));
		memcpy(hk->kv_txmic, key_txmic, sizeof(hk->kv_txmic));
		return ath_keyset(sc, key->keyidx, hk, addr);
	}
	/*
	 * TX key goes at first index, RX key at +32.
	 * The hal handles the MIC keys at index+64.
	 */
	memcpy(hk->kv_mic, key_txmic, sizeof(hk->kv_mic));
	if (!ath_keyset(sc, key->keyidx, hk, NULL)) {
		/* Txmic entry failed. No need to proceed further */
		DPRINTF(sc, ATH_DBG_KEYCACHE,
			"%s Setting TX MIC Key Failed\n", __func__);
		return 0;
	}

	memcpy(hk->kv_mic, key_rxmic, sizeof(hk->kv_mic));
	/* XXX delete tx key on failure? */
	return ath_keyset(sc, key->keyidx+32, hk, addr);
}

static int ath_key_config(struct ath_softc *sc,
			  const u8 *addr,
			  struct ieee80211_key_conf *key)
{
	struct ieee80211_vif *vif;
	struct ath9k_keyval hk;
	const u8 *mac = NULL;
	int ret = 0;
	enum nl80211_iftype opmode;

	memset(&hk, 0, sizeof(hk));

	switch (key->alg) {
	case ALG_WEP:
		hk.kv_type = ATH9K_CIPHER_WEP;
		break;
	case ALG_TKIP:
		hk.kv_type = ATH9K_CIPHER_TKIP;
		break;
	case ALG_CCMP:
		hk.kv_type = ATH9K_CIPHER_AES_CCM;
		break;
	default:
		return -EINVAL;
	}

	hk.kv_len  = key->keylen;
	memcpy(hk.kv_val, key->key, key->keylen);

	if (!sc->sc_vaps[0])
		return -EIO;

	vif = sc->sc_vaps[0]->av_if_data;
	opmode = vif->type;

	/*
	 *  Strategy:
	 *   For _M_STA mc tx, we will not setup a key at all since we never
	 *   tx mc.
	 *   _M_STA mc rx, we will use the keyID.
	 *   for _M_IBSS mc tx, we will use the keyID, and no macaddr.
	 *   for _M_IBSS mc rx, we will alloc a slot and plumb the mac of the
	 *   peer node. BUT we will plumb a cleartext key so that we can do
	 *   perSta default key table lookup in software.
	 */
	if (is_broadcast_ether_addr(addr)) {
		switch (opmode) {
		case NL80211_IFTYPE_STATION:
			/* default key:  could be group WPA key
			 * or could be static WEP key */
			mac = NULL;
			break;
		case NL80211_IFTYPE_ADHOC:
			break;
		case NL80211_IFTYPE_AP:
			break;
		default:
			ASSERT(0);
			break;
		}
	} else {
		mac = addr;
	}

	if (key->alg == ALG_TKIP)
		ret = ath_setkey_tkip(sc, key, &hk, mac);
	else
		ret = ath_keyset(sc, key->keyidx, &hk, mac);

	if (!ret)
		return -EIO;

	return 0;
}

static void ath_key_delete(struct ath_softc *sc, struct ieee80211_key_conf *key)
{
	int freeslot;

	freeslot = (key->keyidx >= 4) ? 1 : 0;
	ath_key_reset(sc, key->keyidx, freeslot);
}

static void setup_ht_cap(struct ieee80211_ht_info *ht_info)
{
#define	ATH9K_HT_CAP_MAXRXAMPDU_65536 0x3	/* 2 ^ 16 */
#define	ATH9K_HT_CAP_MPDUDENSITY_8 0x6		/* 8 usec */

	ht_info->ht_supported = 1;
	ht_info->cap = (u16)IEEE80211_HT_CAP_SUP_WIDTH
			|(u16)IEEE80211_HT_CAP_SM_PS
			|(u16)IEEE80211_HT_CAP_SGI_40
			|(u16)IEEE80211_HT_CAP_DSSSCCK40;

	ht_info->ampdu_factor = ATH9K_HT_CAP_MAXRXAMPDU_65536;
	ht_info->ampdu_density = ATH9K_HT_CAP_MPDUDENSITY_8;
	/* setup supported mcs set */
	memset(ht_info->supp_mcs_set, 0, 16);
	ht_info->supp_mcs_set[0] = 0xff;
	ht_info->supp_mcs_set[1] = 0xff;
	ht_info->supp_mcs_set[12] = IEEE80211_HT_CAP_MCS_TX_DEFINED;
}

static int ath_rate2idx(struct ath_softc *sc, int rate)
{
	int i = 0, cur_band, n_rates;
	struct ieee80211_hw *hw = sc->hw;

	cur_band = hw->conf.channel->band;
	n_rates = sc->sbands[cur_band].n_bitrates;

	for (i = 0; i < n_rates; i++) {
		if (sc->sbands[cur_band].bitrates[i].bitrate == rate)
			break;
	}

	/*
	 * NB:mac80211 validates rx rate index against the supported legacy rate
	 * index only (should be done against ht rates also), return the highest
	 * legacy rate index for rx rate which does not match any one of the
	 * supported basic and extended rates to make mac80211 happy.
	 * The following hack will be cleaned up once the issue with
	 * the rx rate index validation in mac80211 is fixed.
	 */
	if (i == n_rates)
		return n_rates - 1;
	return i;
}

static void ath9k_rx_prepare(struct ath_softc *sc,
			     struct sk_buff *skb,
			     struct ath_recv_status *status,
			     struct ieee80211_rx_status *rx_status)
{
	struct ieee80211_hw *hw = sc->hw;
	struct ieee80211_channel *curchan = hw->conf.channel;

	memset(rx_status, 0, sizeof(struct ieee80211_rx_status));

	rx_status->mactime = status->tsf;
	rx_status->band = curchan->band;
	rx_status->freq =  curchan->center_freq;
	rx_status->noise = ATH_DEFAULT_NOISE_FLOOR;
	rx_status->signal = rx_status->noise + status->rssi;
	rx_status->rate_idx = ath_rate2idx(sc, (status->rateKbps / 100));
	rx_status->antenna = status->antenna;
	rx_status->qual = status->rssi * 100 / 64;

	if (status->flags & ATH_RX_MIC_ERROR)
		rx_status->flag |= RX_FLAG_MMIC_ERROR;
	if (status->flags & ATH_RX_FCS_ERROR)
		rx_status->flag |= RX_FLAG_FAILED_FCS_CRC;

	rx_status->flag |= RX_FLAG_TSFT;
}

static u8 parse_mpdudensity(u8 mpdudensity)
{
	/*
	 * 802.11n D2.0 defined values for "Minimum MPDU Start Spacing":
	 *   0 for no restriction
	 *   1 for 1/4 us
	 *   2 for 1/2 us
	 *   3 for 1 us
	 *   4 for 2 us
	 *   5 for 4 us
	 *   6 for 8 us
	 *   7 for 16 us
	 */
	switch (mpdudensity) {
	case 0:
		return 0;
	case 1:
	case 2:
	case 3:
		/* Our lower layer calculations limit our precision to
		   1 microsecond */
		return 1;
	case 4:
		return 2;
	case 5:
		return 4;
	case 6:
		return 8;
	case 7:
		return 16;
	default:
		return 0;
	}
}

static void ath9k_ht_conf(struct ath_softc *sc,
			  struct ieee80211_bss_conf *bss_conf)
{
#define IEEE80211_HT_CAP_40MHZ_INTOLERANT BIT(14)
	struct ath_ht_info *ht_info = &sc->sc_ht_info;

	if (bss_conf->assoc_ht) {
		ht_info->ext_chan_offset =
			bss_conf->ht_bss_conf->bss_cap &
				IEEE80211_HT_IE_CHA_SEC_OFFSET;

		if (!(bss_conf->ht_conf->cap &
			IEEE80211_HT_CAP_40MHZ_INTOLERANT) &&
			    (bss_conf->ht_bss_conf->bss_cap &
				IEEE80211_HT_IE_CHA_WIDTH))
			ht_info->tx_chan_width = ATH9K_HT_MACMODE_2040;
		else
			ht_info->tx_chan_width = ATH9K_HT_MACMODE_20;

		ath9k_hw_set11nmac2040(sc->sc_ah, ht_info->tx_chan_width);
		ht_info->maxampdu = 1 << (IEEE80211_HTCAP_MAXRXAMPDU_FACTOR +
					bss_conf->ht_conf->ampdu_factor);
		ht_info->mpdudensity =
			parse_mpdudensity(bss_conf->ht_conf->ampdu_density);

	}

#undef IEEE80211_HT_CAP_40MHZ_INTOLERANT
}

static void ath9k_bss_assoc_info(struct ath_softc *sc,
				 struct ieee80211_bss_conf *bss_conf)
{
	struct ieee80211_hw *hw = sc->hw;
	struct ieee80211_channel *curchan = hw->conf.channel;
	struct ath_vap *avp;
	int pos;
	DECLARE_MAC_BUF(mac);

	if (bss_conf->assoc) {
		DPRINTF(sc, ATH_DBG_CONFIG, "%s: Bss Info ASSOC %d\n",
			__func__,
			bss_conf->aid);

		avp = sc->sc_vaps[0];
		if (avp == NULL) {
			DPRINTF(sc, ATH_DBG_FATAL, "%s: Invalid interface\n",
				__func__);
			return;
		}

		/* New association, store aid */
		if (avp->av_opmode == ATH9K_M_STA) {
			sc->sc_curaid = bss_conf->aid;
			ath9k_hw_write_associd(sc->sc_ah, sc->sc_curbssid,
					       sc->sc_curaid);
		}

		/* Configure the beacon */
		ath_beacon_config(sc, 0);
		sc->sc_flags |= SC_OP_BEACONS;

		/* Reset rssi stats */
		sc->sc_halstats.ns_avgbrssi = ATH_RSSI_DUMMY_MARKER;
		sc->sc_halstats.ns_avgrssi = ATH_RSSI_DUMMY_MARKER;
		sc->sc_halstats.ns_avgtxrssi = ATH_RSSI_DUMMY_MARKER;
		sc->sc_halstats.ns_avgtxrate = ATH_RATE_DUMMY_MARKER;

		/* Update chainmask */
		ath_update_chainmask(sc, bss_conf->assoc_ht);

		DPRINTF(sc, ATH_DBG_CONFIG,
			"%s: bssid %s aid 0x%x\n",
			__func__,
			print_mac(mac, sc->sc_curbssid), sc->sc_curaid);

		DPRINTF(sc, ATH_DBG_CONFIG, "%s: Set channel: %d MHz\n",
			__func__,
			curchan->center_freq);

		pos = ath_get_channel(sc, curchan);
		if (pos == -1) {
			DPRINTF(sc, ATH_DBG_FATAL,
				"%s: Invalid channel\n", __func__);
			return;
		}

		if (hw->conf.ht_conf.ht_supported)
			sc->sc_ah->ah_channels[pos].chanmode =
				ath_get_extchanmode(sc, curchan);
		else
			sc->sc_ah->ah_channels[pos].chanmode =
				(curchan->band == IEEE80211_BAND_2GHZ) ?
				CHANNEL_G : CHANNEL_A;

		/* set h/w channel */
		if (ath_set_channel(sc, &sc->sc_ah->ah_channels[pos]) < 0)
			DPRINTF(sc, ATH_DBG_FATAL,
				"%s: Unable to set channel\n",
				__func__);

		ath_rate_newstate(sc, avp);
		/* Update ratectrl about the new state */
		ath_rc_node_update(hw, avp->rc_node);
	} else {
		DPRINTF(sc, ATH_DBG_CONFIG,
		"%s: Bss Info DISSOC\n", __func__);
		sc->sc_curaid = 0;
	}
}

void ath_get_beaconconfig(struct ath_softc *sc,
			  int if_id,
			  struct ath_beacon_config *conf)
{
	struct ieee80211_hw *hw = sc->hw;

	/* fill in beacon config data */

	conf->beacon_interval = hw->conf.beacon_int;
	conf->listen_interval = 100;
	conf->dtim_count = 1;
	conf->bmiss_timeout = ATH_DEFAULT_BMISS_LIMIT * conf->listen_interval;
}

void ath_tx_complete(struct ath_softc *sc, struct sk_buff *skb,
		     struct ath_xmit_status *tx_status, struct ath_node *an)
{
	struct ieee80211_hw *hw = sc->hw;
	struct ieee80211_tx_info *tx_info = IEEE80211_SKB_CB(skb);

	DPRINTF(sc, ATH_DBG_XMIT,
		"%s: TX complete: skb: %p\n", __func__, skb);

	if (tx_info->flags & IEEE80211_TX_CTL_NO_ACK ||
		tx_info->flags & IEEE80211_TX_STAT_TX_FILTERED) {
		/* free driver's private data area of tx_info */
		if (tx_info->driver_data[0] != NULL)
			kfree(tx_info->driver_data[0]);
			tx_info->driver_data[0] = NULL;
	}

	if (tx_status->flags & ATH_TX_BAR) {
		tx_info->flags |= IEEE80211_TX_STAT_AMPDU_NO_BACK;
		tx_status->flags &= ~ATH_TX_BAR;
	}

	if (tx_status->flags & (ATH_TX_ERROR | ATH_TX_XRETRY)) {
		if (!(tx_info->flags & IEEE80211_TX_CTL_NO_ACK)) {
			/* Frame was not ACKed, but an ACK was expected */
			tx_info->status.excessive_retries = 1;
		}
	} else {
		/* Frame was ACKed */
		tx_info->flags |= IEEE80211_TX_STAT_ACK;
	}

	tx_info->status.retry_count = tx_status->retries;

	ieee80211_tx_status(hw, skb);
	if (an)
		ath_node_put(sc, an, ATH9K_BH_STATUS_CHANGE);
}

int _ath_rx_indicate(struct ath_softc *sc,
		     struct sk_buff *skb,
		     struct ath_recv_status *status,
		     u16 keyix)
{
	struct ieee80211_hw *hw = sc->hw;
	struct ath_node *an = NULL;
	struct ieee80211_rx_status rx_status;
	struct ieee80211_hdr *hdr = (struct ieee80211_hdr *) skb->data;
	int hdrlen = ieee80211_get_hdrlen_from_skb(skb);
	int padsize;
	enum ATH_RX_TYPE st;

	/* see if any padding is done by the hw and remove it */
	if (hdrlen & 3) {
		padsize = hdrlen % 4;
		memmove(skb->data + padsize, skb->data, hdrlen);
		skb_pull(skb, padsize);
	}

	/* Prepare rx status */
	ath9k_rx_prepare(sc, skb, status, &rx_status);

	if (!(keyix == ATH9K_RXKEYIX_INVALID) &&
	    !(status->flags & ATH_RX_DECRYPT_ERROR)) {
		rx_status.flag |= RX_FLAG_DECRYPTED;
	} else if ((le16_to_cpu(hdr->frame_control) & IEEE80211_FCTL_PROTECTED)
		   && !(status->flags & ATH_RX_DECRYPT_ERROR)
		   && skb->len >= hdrlen + 4) {
		keyix = skb->data[hdrlen + 3] >> 6;

		if (test_bit(keyix, sc->sc_keymap))
			rx_status.flag |= RX_FLAG_DECRYPTED;
	}

	spin_lock_bh(&sc->node_lock);
	an = ath_node_find(sc, hdr->addr2);
	spin_unlock_bh(&sc->node_lock);

	if (an) {
		ath_rx_input(sc, an,
			     hw->conf.ht_conf.ht_supported,
			     skb, status, &st);
	}
	if (!an || (st != ATH_RX_CONSUMED))
		__ieee80211_rx(hw, skb, &rx_status);

	return 0;
}

int ath_rx_subframe(struct ath_node *an,
		    struct sk_buff *skb,
		    struct ath_recv_status *status)
{
	struct ath_softc *sc = an->an_sc;
	struct ieee80211_hw *hw = sc->hw;
	struct ieee80211_rx_status rx_status;

	/* Prepare rx status */
	ath9k_rx_prepare(sc, skb, status, &rx_status);
	if (!(status->flags & ATH_RX_DECRYPT_ERROR))
		rx_status.flag |= RX_FLAG_DECRYPTED;

	__ieee80211_rx(hw, skb, &rx_status);

	return 0;
}

/********************************/
/*	 LED functions		*/
/********************************/

static void ath_led_brightness(struct led_classdev *led_cdev,
			       enum led_brightness brightness)
{
	struct ath_led *led = container_of(led_cdev, struct ath_led, led_cdev);
	struct ath_softc *sc = led->sc;

	switch (brightness) {
	case LED_OFF:
		if (led->led_type == ATH_LED_ASSOC ||
		    led->led_type == ATH_LED_RADIO)
			sc->sc_flags &= ~SC_OP_LED_ASSOCIATED;
		ath9k_hw_set_gpio(sc->sc_ah, ATH_LED_PIN,
				(led->led_type == ATH_LED_RADIO) ? 1 :
				!!(sc->sc_flags & SC_OP_LED_ASSOCIATED));
		break;
	case LED_FULL:
		if (led->led_type == ATH_LED_ASSOC)
			sc->sc_flags |= SC_OP_LED_ASSOCIATED;
		ath9k_hw_set_gpio(sc->sc_ah, ATH_LED_PIN, 0);
		break;
	default:
		break;
	}
}

static int ath_register_led(struct ath_softc *sc, struct ath_led *led,
			    char *trigger)
{
	int ret;

	led->sc = sc;
	led->led_cdev.name = led->name;
	led->led_cdev.default_trigger = trigger;
	led->led_cdev.brightness_set = ath_led_brightness;

	ret = led_classdev_register(wiphy_dev(sc->hw->wiphy), &led->led_cdev);
	if (ret)
		DPRINTF(sc, ATH_DBG_FATAL,
			"Failed to register led:%s", led->name);
	else
		led->registered = 1;
	return ret;
}

static void ath_unregister_led(struct ath_led *led)
{
	if (led->registered) {
		led_classdev_unregister(&led->led_cdev);
		led->registered = 0;
	}
}

static void ath_deinit_leds(struct ath_softc *sc)
{
	ath_unregister_led(&sc->assoc_led);
	sc->sc_flags &= ~SC_OP_LED_ASSOCIATED;
	ath_unregister_led(&sc->tx_led);
	ath_unregister_led(&sc->rx_led);
	ath_unregister_led(&sc->radio_led);
	ath9k_hw_set_gpio(sc->sc_ah, ATH_LED_PIN, 1);
}

static void ath_init_leds(struct ath_softc *sc)
{
	char *trigger;
	int ret;

	/* Configure gpio 1 for output */
	ath9k_hw_cfg_output(sc->sc_ah, ATH_LED_PIN,
			    AR_GPIO_OUTPUT_MUX_AS_OUTPUT);
	/* LED off, active low */
	ath9k_hw_set_gpio(sc->sc_ah, ATH_LED_PIN, 1);

	trigger = ieee80211_get_radio_led_name(sc->hw);
	snprintf(sc->radio_led.name, sizeof(sc->radio_led.name),
		"ath9k-%s:radio", wiphy_name(sc->hw->wiphy));
	ret = ath_register_led(sc, &sc->radio_led, trigger);
	sc->radio_led.led_type = ATH_LED_RADIO;
	if (ret)
		goto fail;

	trigger = ieee80211_get_assoc_led_name(sc->hw);
	snprintf(sc->assoc_led.name, sizeof(sc->assoc_led.name),
		"ath9k-%s:assoc", wiphy_name(sc->hw->wiphy));
	ret = ath_register_led(sc, &sc->assoc_led, trigger);
	sc->assoc_led.led_type = ATH_LED_ASSOC;
	if (ret)
		goto fail;

	trigger = ieee80211_get_tx_led_name(sc->hw);
	snprintf(sc->tx_led.name, sizeof(sc->tx_led.name),
		"ath9k-%s:tx", wiphy_name(sc->hw->wiphy));
	ret = ath_register_led(sc, &sc->tx_led, trigger);
	sc->tx_led.led_type = ATH_LED_TX;
	if (ret)
		goto fail;

	trigger = ieee80211_get_rx_led_name(sc->hw);
	snprintf(sc->rx_led.name, sizeof(sc->rx_led.name),
		"ath9k-%s:rx", wiphy_name(sc->hw->wiphy));
	ret = ath_register_led(sc, &sc->rx_led, trigger);
	sc->rx_led.led_type = ATH_LED_RX;
	if (ret)
		goto fail;

	return;

fail:
	ath_deinit_leds(sc);
}

#ifdef CONFIG_RFKILL
/*******************/
/*	Rfkill	   */
/*******************/

static void ath_radio_enable(struct ath_softc *sc)
{
	struct ath_hal *ah = sc->sc_ah;
	int status;

	spin_lock_bh(&sc->sc_resetlock);
	if (!ath9k_hw_reset(ah, ah->ah_curchan,
			    sc->sc_ht_info.tx_chan_width,
			    sc->sc_tx_chainmask,
			    sc->sc_rx_chainmask,
			    sc->sc_ht_extprotspacing,
			    false, &status)) {
		DPRINTF(sc, ATH_DBG_FATAL,
			"%s: unable to reset channel %u (%uMhz) "
			"flags 0x%x hal status %u\n", __func__,
			ath9k_hw_mhz2ieee(ah,
					  ah->ah_curchan->channel,
					  ah->ah_curchan->channelFlags),
			ah->ah_curchan->channel,
			ah->ah_curchan->channelFlags, status);
	}
	spin_unlock_bh(&sc->sc_resetlock);

	ath_update_txpow(sc);
	if (ath_startrecv(sc) != 0) {
		DPRINTF(sc, ATH_DBG_FATAL,
			"%s: unable to restart recv logic\n", __func__);
		return;
	}

	if (sc->sc_flags & SC_OP_BEACONS)
		ath_beacon_config(sc, ATH_IF_ID_ANY);	/* restart beacons */

	/* Re-Enable  interrupts */
	ath9k_hw_set_interrupts(ah, sc->sc_imask);

	/* Enable LED */
	ath9k_hw_cfg_output(ah, ATH_LED_PIN,
			    AR_GPIO_OUTPUT_MUX_AS_OUTPUT);
	ath9k_hw_set_gpio(ah, ATH_LED_PIN, 0);

	ieee80211_wake_queues(sc->hw);
}

static void ath_radio_disable(struct ath_softc *sc)
{
	struct ath_hal *ah = sc->sc_ah;
	int status;


	ieee80211_stop_queues(sc->hw);

	/* Disable LED */
	ath9k_hw_set_gpio(ah, ATH_LED_PIN, 1);
	ath9k_hw_cfg_gpio_input(ah, ATH_LED_PIN);

	/* Disable interrupts */
	ath9k_hw_set_interrupts(ah, 0);

	ath_draintxq(sc, false);	/* clear pending tx frames */
	ath_stoprecv(sc);		/* turn off frame recv */
	ath_flushrecv(sc);		/* flush recv queue */

	spin_lock_bh(&sc->sc_resetlock);
	if (!ath9k_hw_reset(ah, ah->ah_curchan,
			    sc->sc_ht_info.tx_chan_width,
			    sc->sc_tx_chainmask,
			    sc->sc_rx_chainmask,
			    sc->sc_ht_extprotspacing,
			    false, &status)) {
		DPRINTF(sc, ATH_DBG_FATAL,
			"%s: unable to reset channel %u (%uMhz) "
			"flags 0x%x hal status %u\n", __func__,
			ath9k_hw_mhz2ieee(ah,
				ah->ah_curchan->channel,
				ah->ah_curchan->channelFlags),
			ah->ah_curchan->channel,
			ah->ah_curchan->channelFlags, status);
	}
	spin_unlock_bh(&sc->sc_resetlock);

	ath9k_hw_phy_disable(ah);
	ath9k_hw_setpower(ah, ATH9K_PM_FULL_SLEEP);
}

static bool ath_is_rfkill_set(struct ath_softc *sc)
{
	struct ath_hal *ah = sc->sc_ah;

	return ath9k_hw_gpio_get(ah, ah->ah_rfkill_gpio) ==
				  ah->ah_rfkill_polarity;
}

/* h/w rfkill poll function */
static void ath_rfkill_poll(struct work_struct *work)
{
	struct ath_softc *sc = container_of(work, struct ath_softc,
					    rf_kill.rfkill_poll.work);
	bool radio_on;

	if (sc->sc_flags & SC_OP_INVALID)
		return;

	radio_on = !ath_is_rfkill_set(sc);

	/*
	 * enable/disable radio only when there is a
	 * state change in RF switch
	 */
	if (radio_on == !!(sc->sc_flags & SC_OP_RFKILL_HW_BLOCKED)) {
		enum rfkill_state state;

		if (sc->sc_flags & SC_OP_RFKILL_SW_BLOCKED) {
			state = radio_on ? RFKILL_STATE_SOFT_BLOCKED
				: RFKILL_STATE_HARD_BLOCKED;
		} else if (radio_on) {
			ath_radio_enable(sc);
			state = RFKILL_STATE_UNBLOCKED;
		} else {
			ath_radio_disable(sc);
			state = RFKILL_STATE_HARD_BLOCKED;
		}

		if (state == RFKILL_STATE_HARD_BLOCKED)
			sc->sc_flags |= SC_OP_RFKILL_HW_BLOCKED;
		else
			sc->sc_flags &= ~SC_OP_RFKILL_HW_BLOCKED;

		rfkill_force_state(sc->rf_kill.rfkill, state);
	}

	queue_delayed_work(sc->hw->workqueue, &sc->rf_kill.rfkill_poll,
			   msecs_to_jiffies(ATH_RFKILL_POLL_INTERVAL));
}

/* s/w rfkill handler */
static int ath_sw_toggle_radio(void *data, enum rfkill_state state)
{
	struct ath_softc *sc = data;

	switch (state) {
	case RFKILL_STATE_SOFT_BLOCKED:
		if (!(sc->sc_flags & (SC_OP_RFKILL_HW_BLOCKED |
		    SC_OP_RFKILL_SW_BLOCKED)))
			ath_radio_disable(sc);
		sc->sc_flags |= SC_OP_RFKILL_SW_BLOCKED;
		return 0;
	case RFKILL_STATE_UNBLOCKED:
		if ((sc->sc_flags & SC_OP_RFKILL_SW_BLOCKED)) {
			sc->sc_flags &= ~SC_OP_RFKILL_SW_BLOCKED;
			if (sc->sc_flags & SC_OP_RFKILL_HW_BLOCKED) {
				DPRINTF(sc, ATH_DBG_FATAL, "Can't turn on the"
					"radio as it is disabled by h/w \n");
				return -EPERM;
			}
			ath_radio_enable(sc);
		}
		return 0;
	default:
		return -EINVAL;
	}
}

/* Init s/w rfkill */
static int ath_init_sw_rfkill(struct ath_softc *sc)
{
	sc->rf_kill.rfkill = rfkill_allocate(wiphy_dev(sc->hw->wiphy),
					     RFKILL_TYPE_WLAN);
	if (!sc->rf_kill.rfkill) {
		DPRINTF(sc, ATH_DBG_FATAL, "Failed to allocate rfkill\n");
		return -ENOMEM;
	}

	snprintf(sc->rf_kill.rfkill_name, sizeof(sc->rf_kill.rfkill_name),
		"ath9k-%s:rfkill", wiphy_name(sc->hw->wiphy));
	sc->rf_kill.rfkill->name = sc->rf_kill.rfkill_name;
	sc->rf_kill.rfkill->data = sc;
	sc->rf_kill.rfkill->toggle_radio = ath_sw_toggle_radio;
	sc->rf_kill.rfkill->state = RFKILL_STATE_UNBLOCKED;
	sc->rf_kill.rfkill->user_claim_unsupported = 1;

	return 0;
}

/* Deinitialize rfkill */
static void ath_deinit_rfkill(struct ath_softc *sc)
{
	if (sc->sc_ah->ah_caps.hw_caps & ATH9K_HW_CAP_RFSILENT)
		cancel_delayed_work_sync(&sc->rf_kill.rfkill_poll);

	if (sc->sc_flags & SC_OP_RFKILL_REGISTERED) {
		rfkill_unregister(sc->rf_kill.rfkill);
		sc->sc_flags &= ~SC_OP_RFKILL_REGISTERED;
		sc->rf_kill.rfkill = NULL;
	}
}
#endif /* CONFIG_RFKILL */

static int ath_detach(struct ath_softc *sc)
{
	struct ieee80211_hw *hw = sc->hw;

	DPRINTF(sc, ATH_DBG_CONFIG, "%s: Detach ATH hw\n", __func__);

<<<<<<< HEAD
	/* Deinit LED control */
	ath_deinit_leds(sc);
=======
	switch (cmd) {
	case SET_KEY:
		ret = ath_key_config(sc, addr, key);
		if (!ret) {
			set_bit(key->keyidx, sc->sc_keymap);
			key->hw_key_idx = key->keyidx;
			/* push IV and Michael MIC generation to stack */
			key->flags |= IEEE80211_KEY_FLAG_GENERATE_IV;
			if (key->alg == ALG_TKIP)
				key->flags |= IEEE80211_KEY_FLAG_GENERATE_MMIC;
		}
		break;
	case DISABLE_KEY:
		ath_key_delete(sc, key);
		clear_bit(key->keyidx, sc->sc_keymap);
		break;
	default:
		ret = -EINVAL;
	}
>>>>>>> 05238204

#ifdef CONFIG_RFKILL
	/* deinit rfkill */
	ath_deinit_rfkill(sc);
#endif

	/* Unregister hw */

	ieee80211_unregister_hw(hw);

	/* unregister Rate control */
	ath_rate_control_unregister();

	/* tx/rx cleanup */

	ath_rx_cleanup(sc);
	ath_tx_cleanup(sc);

	/* Deinit */

	ath_deinit(sc);

	return 0;
}

static int ath_attach(u16 devid,
		      struct ath_softc *sc)
{
	struct ieee80211_hw *hw = sc->hw;
	int error = 0;

	DPRINTF(sc, ATH_DBG_CONFIG, "%s: Attach ATH hw\n", __func__);

	error = ath_init(devid, sc);
	if (error != 0)
		return error;

	/* Init nodes */

	INIT_LIST_HEAD(&sc->node_list);
	spin_lock_init(&sc->node_lock);

	/* get mac address from hardware and set in mac80211 */

	SET_IEEE80211_PERM_ADDR(hw, sc->sc_myaddr);

	/* setup channels and rates */

	sc->sbands[IEEE80211_BAND_2GHZ].channels =
		sc->channels[IEEE80211_BAND_2GHZ];
	sc->sbands[IEEE80211_BAND_2GHZ].bitrates =
		sc->rates[IEEE80211_BAND_2GHZ];
	sc->sbands[IEEE80211_BAND_2GHZ].band = IEEE80211_BAND_2GHZ;

	if (sc->sc_ah->ah_caps.hw_caps & ATH9K_HW_CAP_HT)
		/* Setup HT capabilities for 2.4Ghz*/
		setup_ht_cap(&sc->sbands[IEEE80211_BAND_2GHZ].ht_info);

	hw->wiphy->bands[IEEE80211_BAND_2GHZ] =
		&sc->sbands[IEEE80211_BAND_2GHZ];

	if (test_bit(ATH9K_MODE_11A, sc->sc_ah->ah_caps.wireless_modes)) {
		sc->sbands[IEEE80211_BAND_5GHZ].channels =
			sc->channels[IEEE80211_BAND_5GHZ];
		sc->sbands[IEEE80211_BAND_5GHZ].bitrates =
			sc->rates[IEEE80211_BAND_5GHZ];
		sc->sbands[IEEE80211_BAND_5GHZ].band =
			IEEE80211_BAND_5GHZ;

		if (sc->sc_ah->ah_caps.hw_caps & ATH9K_HW_CAP_HT)
			/* Setup HT capabilities for 5Ghz*/
			setup_ht_cap(&sc->sbands[IEEE80211_BAND_5GHZ].ht_info);

		hw->wiphy->bands[IEEE80211_BAND_5GHZ] =
			&sc->sbands[IEEE80211_BAND_5GHZ];
	}

	/* FIXME: Have to figure out proper hw init values later */

	hw->queues = 4;
	hw->ampdu_queues = 1;

	/* Register rate control */
	hw->rate_control_algorithm = "ath9k_rate_control";
	error = ath_rate_control_register();
	if (error != 0) {
		DPRINTF(sc, ATH_DBG_FATAL,
			"%s: Unable to register rate control "
			"algorithm:%d\n", __func__, error);
		ath_rate_control_unregister();
		goto bad;
	}

	error = ieee80211_register_hw(hw);
	if (error != 0) {
		ath_rate_control_unregister();
		goto bad;
	}

	/* Initialize LED control */
	ath_init_leds(sc);

#ifdef CONFIG_RFKILL
	/* Initialze h/w Rfkill */
	if (sc->sc_ah->ah_caps.hw_caps & ATH9K_HW_CAP_RFSILENT)
		INIT_DELAYED_WORK(&sc->rf_kill.rfkill_poll, ath_rfkill_poll);

	/* Initialize s/w rfkill */
	if (ath_init_sw_rfkill(sc))
		goto detach;
#endif

	/* initialize tx/rx engine */

	error = ath_tx_init(sc, ATH_TXBUF);
	if (error != 0)
		goto detach;

	error = ath_rx_init(sc, ATH_RXBUF);
	if (error != 0)
		goto detach;

	return 0;
detach:
	ath_detach(sc);
bad:
	return error;
}

static int ath9k_start(struct ieee80211_hw *hw)
{
	struct ath_softc *sc = hw->priv;
	struct ieee80211_channel *curchan = hw->conf.channel;
	int error = 0, pos;

	DPRINTF(sc, ATH_DBG_CONFIG, "%s: Starting driver with "
		"initial channel: %d MHz\n", __func__, curchan->center_freq);

	/* setup initial channel */

	pos = ath_get_channel(sc, curchan);
	if (pos == -1) {
		DPRINTF(sc, ATH_DBG_FATAL, "%s: Invalid channel\n", __func__);
		return -EINVAL;
	}

	sc->sc_ah->ah_channels[pos].chanmode =
		(curchan->band == IEEE80211_BAND_2GHZ) ? CHANNEL_G : CHANNEL_A;

	/* open ath_dev */
	error = ath_open(sc, &sc->sc_ah->ah_channels[pos]);
	if (error) {
		DPRINTF(sc, ATH_DBG_FATAL,
			"%s: Unable to complete ath_open\n", __func__);
		return error;
	}

#ifdef CONFIG_RFKILL
	/* Start rfkill polling */
	if (sc->sc_ah->ah_caps.hw_caps & ATH9K_HW_CAP_RFSILENT)
		queue_delayed_work(sc->hw->workqueue,
				   &sc->rf_kill.rfkill_poll, 0);

	if (!(sc->sc_flags & SC_OP_RFKILL_REGISTERED)) {
		if (rfkill_register(sc->rf_kill.rfkill)) {
			DPRINTF(sc, ATH_DBG_FATAL,
					"Unable to register rfkill\n");
			rfkill_free(sc->rf_kill.rfkill);

			/* Deinitialize the device */
			if (sc->pdev->irq)
				free_irq(sc->pdev->irq, sc);
			ath_detach(sc);
			pci_iounmap(sc->pdev, sc->mem);
			pci_release_region(sc->pdev, 0);
			pci_disable_device(sc->pdev);
			ieee80211_free_hw(hw);
			return -EIO;
		} else {
			sc->sc_flags |= SC_OP_RFKILL_REGISTERED;
		}
	}
#endif

	ieee80211_wake_queues(hw);
	return 0;
}

static int ath9k_tx(struct ieee80211_hw *hw,
		    struct sk_buff *skb)
{
	struct ath_softc *sc = hw->priv;
	int hdrlen, padsize;
	struct ieee80211_tx_info *info = IEEE80211_SKB_CB(skb);

	/*
	 * As a temporary workaround, assign seq# here; this will likely need
	 * to be cleaned up to work better with Beacon transmission and virtual
	 * BSSes.
	 */
	if (info->flags & IEEE80211_TX_CTL_ASSIGN_SEQ) {
		struct ieee80211_hdr *hdr = (struct ieee80211_hdr *) skb->data;
		if (info->flags & IEEE80211_TX_CTL_FIRST_FRAGMENT)
			sc->seq_no += 0x10;
		hdr->seq_ctrl &= cpu_to_le16(IEEE80211_SCTL_FRAG);
		hdr->seq_ctrl |= cpu_to_le16(sc->seq_no);
	}

	/* Add the padding after the header if this is not already done */
	hdrlen = ieee80211_get_hdrlen_from_skb(skb);
	if (hdrlen & 3) {
		padsize = hdrlen % 4;
		if (skb_headroom(skb) < padsize)
			return -1;
		skb_push(skb, padsize);
		memmove(skb->data, skb->data + padsize, hdrlen);
	}

	DPRINTF(sc, ATH_DBG_XMIT, "%s: transmitting packet, skb: %p\n",
		__func__,
		skb);

	if (ath_tx_start(sc, skb) != 0) {
		DPRINTF(sc, ATH_DBG_XMIT, "%s: TX failed\n", __func__);
		dev_kfree_skb_any(skb);
		/* FIXME: Check for proper return value from ATH_DEV */
		return 0;
	}

	return 0;
}

static void ath9k_stop(struct ieee80211_hw *hw)
{
	struct ath_softc *sc = hw->priv;
	int error;

	DPRINTF(sc, ATH_DBG_CONFIG, "%s: Driver halt\n", __func__);

	error = ath_suspend(sc);
	if (error)
		DPRINTF(sc, ATH_DBG_CONFIG,
			"%s: Device is no longer present\n", __func__);

	ieee80211_stop_queues(hw);

#ifdef CONFIG_RFKILL
	if (sc->sc_ah->ah_caps.hw_caps & ATH9K_HW_CAP_RFSILENT)
		cancel_delayed_work_sync(&sc->rf_kill.rfkill_poll);
#endif
}

static int ath9k_add_interface(struct ieee80211_hw *hw,
			       struct ieee80211_if_init_conf *conf)
{
	struct ath_softc *sc = hw->priv;
	int error, ic_opmode = 0;

	/* Support only vap for now */

	if (sc->sc_nvaps)
		return -ENOBUFS;

	switch (conf->type) {
	case NL80211_IFTYPE_STATION:
		ic_opmode = ATH9K_M_STA;
		break;
	case NL80211_IFTYPE_ADHOC:
		ic_opmode = ATH9K_M_IBSS;
		break;
	case NL80211_IFTYPE_AP:
		ic_opmode = ATH9K_M_HOSTAP;
		break;
	default:
		DPRINTF(sc, ATH_DBG_FATAL,
			"%s: Interface type %d not yet supported\n",
			__func__, conf->type);
		return -EOPNOTSUPP;
	}

	DPRINTF(sc, ATH_DBG_CONFIG, "%s: Attach a VAP of type: %d\n",
		__func__,
		ic_opmode);

	error = ath_vap_attach(sc, 0, conf->vif, ic_opmode);
	if (error) {
		DPRINTF(sc, ATH_DBG_FATAL,
			"%s: Unable to attach vap, error: %d\n",
			__func__, error);
		return error;
	}

	return 0;
}

static void ath9k_remove_interface(struct ieee80211_hw *hw,
				   struct ieee80211_if_init_conf *conf)
{
	struct ath_softc *sc = hw->priv;
	struct ath_vap *avp;
	int error;

	DPRINTF(sc, ATH_DBG_CONFIG, "%s: Detach VAP\n", __func__);

	avp = sc->sc_vaps[0];
	if (avp == NULL) {
		DPRINTF(sc, ATH_DBG_FATAL, "%s: Invalid interface\n",
			__func__);
		return;
	}

#ifdef CONFIG_SLOW_ANT_DIV
	ath_slow_ant_div_stop(&sc->sc_antdiv);
#endif

	/* Update ratectrl */
	ath_rate_newstate(sc, avp);

	/* Reclaim beacon resources */
	if (sc->sc_ah->ah_opmode == ATH9K_M_HOSTAP ||
	    sc->sc_ah->ah_opmode == ATH9K_M_IBSS) {
		ath9k_hw_stoptxdma(sc->sc_ah, sc->sc_bhalq);
		ath_beacon_return(sc, avp);
	}

	/* Set interrupt mask */
	sc->sc_imask &= ~(ATH9K_INT_SWBA | ATH9K_INT_BMISS);
	ath9k_hw_set_interrupts(sc->sc_ah, sc->sc_imask & ~ATH9K_INT_GLOBAL);
	sc->sc_flags &= ~SC_OP_BEACONS;

	error = ath_vap_detach(sc, 0);
	if (error)
		DPRINTF(sc, ATH_DBG_FATAL,
			"%s: Unable to detach vap, error: %d\n",
			__func__, error);
}

static int ath9k_config(struct ieee80211_hw *hw,
			struct ieee80211_conf *conf)
{
	struct ath_softc *sc = hw->priv;
	struct ieee80211_channel *curchan = hw->conf.channel;
	int pos;

	DPRINTF(sc, ATH_DBG_CONFIG, "%s: Set channel: %d MHz\n",
		__func__,
		curchan->center_freq);

	pos = ath_get_channel(sc, curchan);
	if (pos == -1) {
		DPRINTF(sc, ATH_DBG_FATAL, "%s: Invalid channel\n", __func__);
		return -EINVAL;
	}

	sc->sc_ah->ah_channels[pos].chanmode =
		(curchan->band == IEEE80211_BAND_2GHZ) ?
		CHANNEL_G : CHANNEL_A;

	if (sc->sc_curaid && hw->conf.ht_conf.ht_supported)
		sc->sc_ah->ah_channels[pos].chanmode =
			ath_get_extchanmode(sc, curchan);

	sc->sc_config.txpowlimit = 2 * conf->power_level;

	/* set h/w channel */
	if (ath_set_channel(sc, &sc->sc_ah->ah_channels[pos]) < 0)
		DPRINTF(sc, ATH_DBG_FATAL, "%s: Unable to set channel\n",
			__func__);

	return 0;
}

static int ath9k_config_interface(struct ieee80211_hw *hw,
				  struct ieee80211_vif *vif,
				  struct ieee80211_if_conf *conf)
{
	struct ath_softc *sc = hw->priv;
	struct ath_hal *ah = sc->sc_ah;
	struct ath_vap *avp;
	u32 rfilt = 0;
	int error, i;
	DECLARE_MAC_BUF(mac);

	avp = sc->sc_vaps[0];
	if (avp == NULL) {
		DPRINTF(sc, ATH_DBG_FATAL, "%s: Invalid interface\n",
			__func__);
		return -EINVAL;
	}

	/* TODO: Need to decide which hw opmode to use for multi-interface
	 * cases */
	if (vif->type == NL80211_IFTYPE_AP &&
	    ah->ah_opmode != ATH9K_M_HOSTAP) {
		ah->ah_opmode = ATH9K_M_HOSTAP;
		ath9k_hw_setopmode(ah);
		ath9k_hw_write_associd(ah, sc->sc_myaddr, 0);
		/* Request full reset to get hw opmode changed properly */
		sc->sc_flags |= SC_OP_FULL_RESET;
	}

	if ((conf->changed & IEEE80211_IFCC_BSSID) &&
	    !is_zero_ether_addr(conf->bssid)) {
		switch (vif->type) {
		case NL80211_IFTYPE_STATION:
		case NL80211_IFTYPE_ADHOC:
			/* Update ratectrl about the new state */
			ath_rate_newstate(sc, avp);

			/* Set BSSID */
			memcpy(sc->sc_curbssid, conf->bssid, ETH_ALEN);
			sc->sc_curaid = 0;
			ath9k_hw_write_associd(sc->sc_ah, sc->sc_curbssid,
					       sc->sc_curaid);

			/* Set aggregation protection mode parameters */
			sc->sc_config.ath_aggr_prot = 0;

			/*
			 * Reset our TSF so that its value is lower than the
			 * beacon that we are trying to catch.
			 * Only then hw will update its TSF register with the
			 * new beacon. Reset the TSF before setting the BSSID
			 * to avoid allowing in any frames that would update
			 * our TSF only to have us clear it
			 * immediately thereafter.
			 */
			ath9k_hw_reset_tsf(sc->sc_ah);

			/* Disable BMISS interrupt when we're not associated */
			ath9k_hw_set_interrupts(sc->sc_ah,
					sc->sc_imask &
					~(ATH9K_INT_SWBA | ATH9K_INT_BMISS));
			sc->sc_imask &= ~(ATH9K_INT_SWBA | ATH9K_INT_BMISS);

			DPRINTF(sc, ATH_DBG_CONFIG,
				"%s: RX filter 0x%x bssid %s aid 0x%x\n",
				__func__, rfilt,
				print_mac(mac, sc->sc_curbssid), sc->sc_curaid);

			/* need to reconfigure the beacon */
			sc->sc_flags &= ~SC_OP_BEACONS ;

			break;
		default:
			break;
		}
	}

	if ((conf->changed & IEEE80211_IFCC_BEACON) &&
	    ((vif->type == NL80211_IFTYPE_ADHOC) ||
	     (vif->type == NL80211_IFTYPE_AP))) {
		/*
		 * Allocate and setup the beacon frame.
		 *
		 * Stop any previous beacon DMA.  This may be
		 * necessary, for example, when an ibss merge
		 * causes reconfiguration; we may be called
		 * with beacon transmission active.
		 */
		ath9k_hw_stoptxdma(sc->sc_ah, sc->sc_bhalq);

		error = ath_beacon_alloc(sc, 0);
		if (error != 0)
			return error;

		ath_beacon_sync(sc, 0);
	}

	/* Check for WLAN_CAPABILITY_PRIVACY ? */
	if ((avp->av_opmode != NL80211_IFTYPE_STATION)) {
		for (i = 0; i < IEEE80211_WEP_NKID; i++)
			if (ath9k_hw_keyisvalid(sc->sc_ah, (u16)i))
				ath9k_hw_keysetmac(sc->sc_ah,
						   (u16)i,
						   sc->sc_curbssid);
	}

	/* Only legacy IBSS for now */
	if (vif->type == NL80211_IFTYPE_ADHOC)
		ath_update_chainmask(sc, 0);

	return 0;
}

#define SUPPORTED_FILTERS			\
	(FIF_PROMISC_IN_BSS |			\
	FIF_ALLMULTI |				\
	FIF_CONTROL |				\
	FIF_OTHER_BSS |				\
	FIF_BCN_PRBRESP_PROMISC |		\
	FIF_FCSFAIL)

/* FIXME: sc->sc_full_reset ? */
static void ath9k_configure_filter(struct ieee80211_hw *hw,
				   unsigned int changed_flags,
				   unsigned int *total_flags,
				   int mc_count,
				   struct dev_mc_list *mclist)
{
	struct ath_softc *sc = hw->priv;
	u32 rfilt;

	changed_flags &= SUPPORTED_FILTERS;
	*total_flags &= SUPPORTED_FILTERS;

	sc->rx_filter = *total_flags;
	rfilt = ath_calcrxfilter(sc);
	ath9k_hw_setrxfilter(sc->sc_ah, rfilt);

	if (changed_flags & FIF_BCN_PRBRESP_PROMISC) {
		if (*total_flags & FIF_BCN_PRBRESP_PROMISC)
			ath9k_hw_write_associd(sc->sc_ah, ath_bcast_mac, 0);
	}

	DPRINTF(sc, ATH_DBG_CONFIG, "%s: Set HW RX filter: 0x%x\n",
		__func__, sc->rx_filter);
}

static void ath9k_sta_notify(struct ieee80211_hw *hw,
			     struct ieee80211_vif *vif,
			     enum sta_notify_cmd cmd,
			     struct ieee80211_sta *sta)
{
	struct ath_softc *sc = hw->priv;
	struct ath_node *an;
	unsigned long flags;
	DECLARE_MAC_BUF(mac);

	spin_lock_irqsave(&sc->node_lock, flags);
	an = ath_node_find(sc, sta->addr);
	spin_unlock_irqrestore(&sc->node_lock, flags);

	switch (cmd) {
	case STA_NOTIFY_ADD:
		spin_lock_irqsave(&sc->node_lock, flags);
		if (!an) {
			ath_node_attach(sc, sta->addr, 0);
			DPRINTF(sc, ATH_DBG_CONFIG, "%s: Attach a node: %s\n",
				__func__, print_mac(mac, sta->addr));
		} else {
			ath_node_get(sc, sta->addr);
		}
		spin_unlock_irqrestore(&sc->node_lock, flags);
		break;
	case STA_NOTIFY_REMOVE:
		if (!an)
			DPRINTF(sc, ATH_DBG_FATAL,
				"%s: Removal of a non-existent node\n",
				__func__);
		else {
			ath_node_put(sc, an, ATH9K_BH_STATUS_INTACT);
			DPRINTF(sc, ATH_DBG_CONFIG, "%s: Put a node: %s\n",
				__func__,
				print_mac(mac, sta->addr));
		}
		break;
	default:
		break;
	}
}

static int ath9k_conf_tx(struct ieee80211_hw *hw,
			 u16 queue,
			 const struct ieee80211_tx_queue_params *params)
{
	struct ath_softc *sc = hw->priv;
	struct ath9k_tx_queue_info qi;
	int ret = 0, qnum;

	if (queue >= WME_NUM_AC)
		return 0;

	qi.tqi_aifs = params->aifs;
	qi.tqi_cwmin = params->cw_min;
	qi.tqi_cwmax = params->cw_max;
	qi.tqi_burstTime = params->txop;
	qnum = ath_get_hal_qnum(queue, sc);

	DPRINTF(sc, ATH_DBG_CONFIG,
		"%s: Configure tx [queue/halq] [%d/%d],  "
		"aifs: %d, cw_min: %d, cw_max: %d, txop: %d\n",
		__func__,
		queue,
		qnum,
		params->aifs,
		params->cw_min,
		params->cw_max,
		params->txop);

	ret = ath_txq_update(sc, qnum, &qi);
	if (ret)
		DPRINTF(sc, ATH_DBG_FATAL,
			"%s: TXQ Update failed\n", __func__);

	return ret;
}

static int ath9k_set_key(struct ieee80211_hw *hw,
			 enum set_key_cmd cmd,
			 const u8 *local_addr,
			 const u8 *addr,
			 struct ieee80211_key_conf *key)
{
	struct ath_softc *sc = hw->priv;
	int ret = 0;

	DPRINTF(sc, ATH_DBG_KEYCACHE, " %s: Set HW Key\n", __func__);

	switch (cmd) {
	case SET_KEY:
		ret = ath_key_config(sc, addr, key);
		if (!ret) {
			set_bit(key->keyidx, sc->sc_keymap);
			key->hw_key_idx = key->keyidx;
			/* push IV and Michael MIC generation to stack */
			key->flags |= IEEE80211_KEY_FLAG_GENERATE_IV;
			if (key->alg == ALG_TKIP)
				key->flags |= IEEE80211_KEY_FLAG_GENERATE_MMIC;
		}
		break;
	case DISABLE_KEY:
		ath_key_delete(sc, key);
		clear_bit(key->keyidx, sc->sc_keymap);
		sc->sc_keytype = ATH9K_CIPHER_CLR;
		break;
	default:
		ret = -EINVAL;
	}

	return ret;
}

static void ath9k_bss_info_changed(struct ieee80211_hw *hw,
				   struct ieee80211_vif *vif,
				   struct ieee80211_bss_conf *bss_conf,
				   u32 changed)
{
	struct ath_softc *sc = hw->priv;

	if (changed & BSS_CHANGED_ERP_PREAMBLE) {
		DPRINTF(sc, ATH_DBG_CONFIG, "%s: BSS Changed PREAMBLE %d\n",
			__func__,
			bss_conf->use_short_preamble);
		if (bss_conf->use_short_preamble)
			sc->sc_flags |= SC_OP_PREAMBLE_SHORT;
		else
			sc->sc_flags &= ~SC_OP_PREAMBLE_SHORT;
	}

	if (changed & BSS_CHANGED_ERP_CTS_PROT) {
		DPRINTF(sc, ATH_DBG_CONFIG, "%s: BSS Changed CTS PROT %d\n",
			__func__,
			bss_conf->use_cts_prot);
		if (bss_conf->use_cts_prot &&
		    hw->conf.channel->band != IEEE80211_BAND_5GHZ)
			sc->sc_flags |= SC_OP_PROTECT_ENABLE;
		else
			sc->sc_flags &= ~SC_OP_PROTECT_ENABLE;
	}

	if (changed & BSS_CHANGED_HT) {
		DPRINTF(sc, ATH_DBG_CONFIG, "%s: BSS Changed HT %d\n",
			__func__,
			bss_conf->assoc_ht);
		ath9k_ht_conf(sc, bss_conf);
	}

	if (changed & BSS_CHANGED_ASSOC) {
		DPRINTF(sc, ATH_DBG_CONFIG, "%s: BSS Changed ASSOC %d\n",
			__func__,
			bss_conf->assoc);
		ath9k_bss_assoc_info(sc, bss_conf);
	}
}

static u64 ath9k_get_tsf(struct ieee80211_hw *hw)
{
	u64 tsf;
	struct ath_softc *sc = hw->priv;
	struct ath_hal *ah = sc->sc_ah;

	tsf = ath9k_hw_gettsf64(ah);

	return tsf;
}

static void ath9k_reset_tsf(struct ieee80211_hw *hw)
{
	struct ath_softc *sc = hw->priv;
	struct ath_hal *ah = sc->sc_ah;

	ath9k_hw_reset_tsf(ah);
}

static int ath9k_ampdu_action(struct ieee80211_hw *hw,
		       enum ieee80211_ampdu_mlme_action action,
		       struct ieee80211_sta *sta,
		       u16 tid, u16 *ssn)
{
	struct ath_softc *sc = hw->priv;
	int ret = 0;

	switch (action) {
	case IEEE80211_AMPDU_RX_START:
		ret = ath_rx_aggr_start(sc, sta->addr, tid, ssn);
		if (ret < 0)
			DPRINTF(sc, ATH_DBG_FATAL,
				"%s: Unable to start RX aggregation\n",
				__func__);
		break;
	case IEEE80211_AMPDU_RX_STOP:
		ret = ath_rx_aggr_stop(sc, sta->addr, tid);
		if (ret < 0)
			DPRINTF(sc, ATH_DBG_FATAL,
				"%s: Unable to stop RX aggregation\n",
				__func__);
		break;
	case IEEE80211_AMPDU_TX_START:
		ret = ath_tx_aggr_start(sc, sta->addr, tid, ssn);
		if (ret < 0)
			DPRINTF(sc, ATH_DBG_FATAL,
				"%s: Unable to start TX aggregation\n",
				__func__);
		else
			ieee80211_start_tx_ba_cb_irqsafe(hw, sta->addr, tid);
		break;
	case IEEE80211_AMPDU_TX_STOP:
		ret = ath_tx_aggr_stop(sc, sta->addr, tid);
		if (ret < 0)
			DPRINTF(sc, ATH_DBG_FATAL,
				"%s: Unable to stop TX aggregation\n",
				__func__);

		ieee80211_stop_tx_ba_cb_irqsafe(hw, sta->addr, tid);
		break;
	default:
		DPRINTF(sc, ATH_DBG_FATAL,
			"%s: Unknown AMPDU action\n", __func__);
	}

	return ret;
}

static struct ieee80211_ops ath9k_ops = {
	.tx 		    = ath9k_tx,
	.start 		    = ath9k_start,
	.stop 		    = ath9k_stop,
	.add_interface 	    = ath9k_add_interface,
	.remove_interface   = ath9k_remove_interface,
	.config 	    = ath9k_config,
	.config_interface   = ath9k_config_interface,
	.configure_filter   = ath9k_configure_filter,
	.get_stats          = NULL,
	.sta_notify         = ath9k_sta_notify,
	.conf_tx 	    = ath9k_conf_tx,
	.get_tx_stats 	    = NULL,
	.bss_info_changed   = ath9k_bss_info_changed,
	.set_tim            = NULL,
	.set_key            = ath9k_set_key,
	.hw_scan            = NULL,
	.get_tkip_seq       = NULL,
	.set_rts_threshold  = NULL,
	.set_frag_threshold = NULL,
	.set_retry_limit    = NULL,
	.get_tsf 	    = ath9k_get_tsf,
	.reset_tsf 	    = ath9k_reset_tsf,
	.tx_last_beacon     = NULL,
	.ampdu_action       = ath9k_ampdu_action
};

static int ath_pci_probe(struct pci_dev *pdev, const struct pci_device_id *id)
{
	void __iomem *mem;
	struct ath_softc *sc;
	struct ieee80211_hw *hw;
	const char *athname;
	u8 csz;
	u32 val;
	int ret = 0;

	if (pci_enable_device(pdev))
		return -EIO;

	/* XXX 32-bit addressing only */
	if (pci_set_dma_mask(pdev, 0xffffffff)) {
		printk(KERN_ERR "ath_pci: 32-bit DMA not available\n");
		ret = -ENODEV;
		goto bad;
	}

	/*
	 * Cache line size is used to size and align various
	 * structures used to communicate with the hardware.
	 */
	pci_read_config_byte(pdev, PCI_CACHE_LINE_SIZE, &csz);
	if (csz == 0) {
		/*
		 * Linux 2.4.18 (at least) writes the cache line size
		 * register as a 16-bit wide register which is wrong.
		 * We must have this setup properly for rx buffer
		 * DMA to work so force a reasonable value here if it
		 * comes up zero.
		 */
		csz = L1_CACHE_BYTES / sizeof(u32);
		pci_write_config_byte(pdev, PCI_CACHE_LINE_SIZE, csz);
	}
	/*
	 * The default setting of latency timer yields poor results,
	 * set it to the value used by other systems. It may be worth
	 * tweaking this setting more.
	 */
	pci_write_config_byte(pdev, PCI_LATENCY_TIMER, 0xa8);

	pci_set_master(pdev);

	/*
	 * Disable the RETRY_TIMEOUT register (0x41) to keep
	 * PCI Tx retries from interfering with C3 CPU state.
	 */
	pci_read_config_dword(pdev, 0x40, &val);
	if ((val & 0x0000ff00) != 0)
		pci_write_config_dword(pdev, 0x40, val & 0xffff00ff);

	ret = pci_request_region(pdev, 0, "ath9k");
	if (ret) {
		dev_err(&pdev->dev, "PCI memory region reserve error\n");
		ret = -ENODEV;
		goto bad;
	}

	mem = pci_iomap(pdev, 0, 0);
	if (!mem) {
		printk(KERN_ERR "PCI memory map error\n") ;
		ret = -EIO;
		goto bad1;
	}

	hw = ieee80211_alloc_hw(sizeof(struct ath_softc), &ath9k_ops);
	if (hw == NULL) {
		printk(KERN_ERR "ath_pci: no memory for ieee80211_hw\n");
		goto bad2;
	}

	hw->flags = IEEE80211_HW_RX_INCLUDES_FCS |
		IEEE80211_HW_HOST_BROADCAST_PS_BUFFERING |
		IEEE80211_HW_SIGNAL_DBM |
		IEEE80211_HW_NOISE_DBM;

	hw->wiphy->interface_modes =
		BIT(NL80211_IFTYPE_AP) |
		BIT(NL80211_IFTYPE_STATION) |
		BIT(NL80211_IFTYPE_ADHOC);

	SET_IEEE80211_DEV(hw, &pdev->dev);
	pci_set_drvdata(pdev, hw);

	sc = hw->priv;
	sc->hw = hw;
	sc->pdev = pdev;
	sc->mem = mem;

	if (ath_attach(id->device, sc) != 0) {
		ret = -ENODEV;
		goto bad3;
	}

	/* setup interrupt service routine */

	if (request_irq(pdev->irq, ath_isr, IRQF_SHARED, "ath", sc)) {
		printk(KERN_ERR "%s: request_irq failed\n",
			wiphy_name(hw->wiphy));
		ret = -EIO;
		goto bad4;
	}

	athname = ath9k_hw_probe(id->vendor, id->device);

	printk(KERN_INFO "%s: %s: mem=0x%lx, irq=%d\n",
	       wiphy_name(hw->wiphy),
	       athname ? athname : "Atheros ???",
	       (unsigned long)mem, pdev->irq);

	return 0;
bad4:
	ath_detach(sc);
bad3:
	ieee80211_free_hw(hw);
bad2:
	pci_iounmap(pdev, mem);
bad1:
	pci_release_region(pdev, 0);
bad:
	pci_disable_device(pdev);
	return ret;
}

static void ath_pci_remove(struct pci_dev *pdev)
{
	struct ieee80211_hw *hw = pci_get_drvdata(pdev);
	struct ath_softc *sc = hw->priv;
	enum ath9k_int status;

	if (pdev->irq) {
		ath9k_hw_set_interrupts(sc->sc_ah, 0);
		/* clear the ISR */
		ath9k_hw_getisr(sc->sc_ah, &status);
		sc->sc_invalid = 1;
		free_irq(pdev->irq, sc);
	}
	ath_detach(sc);

	pci_iounmap(pdev, sc->mem);
	pci_release_region(pdev, 0);
	pci_disable_device(pdev);
	ieee80211_free_hw(hw);
}

#ifdef CONFIG_PM

static int ath_pci_suspend(struct pci_dev *pdev, pm_message_t state)
{
	struct ieee80211_hw *hw = pci_get_drvdata(pdev);
	struct ath_softc *sc = hw->priv;

	ath9k_hw_set_gpio(sc->sc_ah, ATH_LED_PIN, 1);

#ifdef CONFIG_RFKILL
	if (sc->sc_ah->ah_caps.hw_caps & ATH9K_HW_CAP_RFSILENT)
		cancel_delayed_work_sync(&sc->rf_kill.rfkill_poll);
#endif

	pci_save_state(pdev);
	pci_disable_device(pdev);
	pci_set_power_state(pdev, 3);

	return 0;
}

static int ath_pci_resume(struct pci_dev *pdev)
{
	struct ieee80211_hw *hw = pci_get_drvdata(pdev);
	struct ath_softc *sc = hw->priv;
	u32 val;
	int err;

	err = pci_enable_device(pdev);
	if (err)
		return err;
	pci_restore_state(pdev);
	/*
	 * Suspend/Resume resets the PCI configuration space, so we have to
	 * re-disable the RETRY_TIMEOUT register (0x41) to keep
	 * PCI Tx retries from interfering with C3 CPU state
	 */
	pci_read_config_dword(pdev, 0x40, &val);
	if ((val & 0x0000ff00) != 0)
		pci_write_config_dword(pdev, 0x40, val & 0xffff00ff);

	/* Enable LED */
	ath9k_hw_cfg_output(sc->sc_ah, ATH_LED_PIN,
			    AR_GPIO_OUTPUT_MUX_AS_OUTPUT);
	ath9k_hw_set_gpio(sc->sc_ah, ATH_LED_PIN, 1);

#ifdef CONFIG_RFKILL
	/*
	 * check the h/w rfkill state on resume
	 * and start the rfkill poll timer
	 */
	if (sc->sc_ah->ah_caps.hw_caps & ATH9K_HW_CAP_RFSILENT)
		queue_delayed_work(sc->hw->workqueue,
				   &sc->rf_kill.rfkill_poll, 0);
#endif

	return 0;
}

#endif /* CONFIG_PM */

MODULE_DEVICE_TABLE(pci, ath_pci_id_table);

static struct pci_driver ath_pci_driver = {
	.name       = "ath9k",
	.id_table   = ath_pci_id_table,
	.probe      = ath_pci_probe,
	.remove     = ath_pci_remove,
#ifdef CONFIG_PM
	.suspend    = ath_pci_suspend,
	.resume     = ath_pci_resume,
#endif /* CONFIG_PM */
};

static int __init init_ath_pci(void)
{
	printk(KERN_INFO "%s: %s\n", dev_info, ATH_PCI_VERSION);

	if (pci_register_driver(&ath_pci_driver) < 0) {
		printk(KERN_ERR
			"ath_pci: No devices found, driver not installed.\n");
		pci_unregister_driver(&ath_pci_driver);
		return -ENODEV;
	}

	return 0;
}
module_init(init_ath_pci);

static void __exit exit_ath_pci(void)
{
	pci_unregister_driver(&ath_pci_driver);
	printk(KERN_INFO "%s: driver unloaded\n", dev_info);
}
module_exit(exit_ath_pci);<|MERGE_RESOLUTION|>--- conflicted
+++ resolved
@@ -879,30 +879,8 @@
 
 	DPRINTF(sc, ATH_DBG_CONFIG, "%s: Detach ATH hw\n", __func__);
 
-<<<<<<< HEAD
 	/* Deinit LED control */
 	ath_deinit_leds(sc);
-=======
-	switch (cmd) {
-	case SET_KEY:
-		ret = ath_key_config(sc, addr, key);
-		if (!ret) {
-			set_bit(key->keyidx, sc->sc_keymap);
-			key->hw_key_idx = key->keyidx;
-			/* push IV and Michael MIC generation to stack */
-			key->flags |= IEEE80211_KEY_FLAG_GENERATE_IV;
-			if (key->alg == ALG_TKIP)
-				key->flags |= IEEE80211_KEY_FLAG_GENERATE_MMIC;
-		}
-		break;
-	case DISABLE_KEY:
-		ath_key_delete(sc, key);
-		clear_bit(key->keyidx, sc->sc_keymap);
-		break;
-	default:
-		ret = -EINVAL;
-	}
->>>>>>> 05238204
 
 #ifdef CONFIG_RFKILL
 	/* deinit rfkill */
@@ -1527,7 +1505,6 @@
 	case DISABLE_KEY:
 		ath_key_delete(sc, key);
 		clear_bit(key->keyidx, sc->sc_keymap);
-		sc->sc_keytype = ATH9K_CIPHER_CLR;
 		break;
 	default:
 		ret = -EINVAL;
@@ -1810,7 +1787,7 @@
 		ath9k_hw_set_interrupts(sc->sc_ah, 0);
 		/* clear the ISR */
 		ath9k_hw_getisr(sc->sc_ah, &status);
-		sc->sc_invalid = 1;
+		sc->sc_flags |= SC_OP_INVALID;
 		free_irq(pdev->irq, sc);
 	}
 	ath_detach(sc);

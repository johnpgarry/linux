/*
 * regmap based irq_chip
 *
 * Copyright 2011 Wolfson Microelectronics plc
 *
 * Author: Mark Brown <broonie@opensource.wolfsonmicro.com>
 *
 * This program is free software; you can redistribute it and/or modify
 * it under the terms of the GNU General Public License version 2 as
 * published by the Free Software Foundation.
 */

#include <linux/device.h>
#include <linux/export.h>
#include <linux/interrupt.h>
#include <linux/irq.h>
#include <linux/irqdomain.h>
#include <linux/pm_runtime.h>
#include <linux/regmap.h>
#include <linux/slab.h>

#include "internal.h"

struct regmap_irq_chip_data {
	struct mutex lock;
	struct irq_chip irq_chip;

	struct regmap *map;
	const struct regmap_irq_chip *chip;

	int irq_base;
	struct irq_domain *domain;

	int irq;
	int wake_count;

	void *status_reg_buf;
	unsigned int *status_buf;
	unsigned int *mask_buf;
	unsigned int *mask_buf_def;
	unsigned int *wake_buf;
	unsigned int *type_buf;
	unsigned int *type_buf_def;

	unsigned int irq_reg_stride;
	unsigned int type_reg_stride;

	bool clear_status:1;
};

static inline const
struct regmap_irq *irq_to_regmap_irq(struct regmap_irq_chip_data *data,
				     int irq)
{
	return &data->chip->irqs[irq];
}

static void regmap_irq_lock(struct irq_data *data)
{
	struct regmap_irq_chip_data *d = irq_data_get_irq_chip_data(data);

	mutex_lock(&d->lock);
}

static int regmap_irq_update_bits(struct regmap_irq_chip_data *d,
				  unsigned int reg, unsigned int mask,
				  unsigned int val)
{
	if (d->chip->mask_writeonly)
		return regmap_write_bits(d->map, reg, mask, val);
	else
		return regmap_update_bits(d->map, reg, mask, val);
}

static void regmap_irq_sync_unlock(struct irq_data *data)
{
	struct regmap_irq_chip_data *d = irq_data_get_irq_chip_data(data);
	struct regmap *map = d->map;
	int i, ret;
	u32 reg;
	u32 unmask_offset;
	u32 val;

	if (d->chip->runtime_pm) {
		ret = pm_runtime_get_sync(map->dev);
		if (ret < 0)
			dev_err(map->dev, "IRQ sync failed to resume: %d\n",
				ret);
	}

	if (d->clear_status) {
		for (i = 0; i < d->chip->num_regs; i++) {
			reg = d->chip->status_base +
				(i * map->reg_stride * d->irq_reg_stride);

			ret = regmap_read(map, reg, &val);
			if (ret)
				dev_err(d->map->dev,
					"Failed to clear the interrupt status bits\n");
		}

		d->clear_status = false;
	}

	/*
	 * If there's been a change in the mask write it back to the
	 * hardware.  We rely on the use of the regmap core cache to
	 * suppress pointless writes.
	 */
	for (i = 0; i < d->chip->num_regs; i++) {
		if (!d->chip->mask_base)
			continue;

		reg = d->chip->mask_base +
			(i * map->reg_stride * d->irq_reg_stride);
		if (d->chip->mask_invert) {
			ret = regmap_irq_update_bits(d, reg,
					 d->mask_buf_def[i], ~d->mask_buf[i]);
		} else if (d->chip->unmask_base) {
			/* set mask with mask_base register */
			ret = regmap_irq_update_bits(d, reg,
					d->mask_buf_def[i], ~d->mask_buf[i]);
			if (ret < 0)
				dev_err(d->map->dev,
					"Failed to sync unmasks in %x\n",
					reg);
			unmask_offset = d->chip->unmask_base -
							d->chip->mask_base;
			/* clear mask with unmask_base register */
			ret = regmap_irq_update_bits(d,
					reg + unmask_offset,
					d->mask_buf_def[i],
					d->mask_buf[i]);
		} else {
			ret = regmap_irq_update_bits(d, reg,
					 d->mask_buf_def[i], d->mask_buf[i]);
		}
		if (ret != 0)
			dev_err(d->map->dev, "Failed to sync masks in %x\n",
				reg);

		reg = d->chip->wake_base +
			(i * map->reg_stride * d->irq_reg_stride);
		if (d->wake_buf) {
			if (d->chip->wake_invert)
				ret = regmap_irq_update_bits(d, reg,
							 d->mask_buf_def[i],
							 ~d->wake_buf[i]);
			else
				ret = regmap_irq_update_bits(d, reg,
							 d->mask_buf_def[i],
							 d->wake_buf[i]);
			if (ret != 0)
				dev_err(d->map->dev,
					"Failed to sync wakes in %x: %d\n",
					reg, ret);
		}

		if (!d->chip->init_ack_masked)
			continue;
		/*
		 * Ack all the masked interrupts unconditionally,
		 * OR if there is masked interrupt which hasn't been Acked,
		 * it'll be ignored in irq handler, then may introduce irq storm
		 */
		if (d->mask_buf[i] && (d->chip->ack_base || d->chip->use_ack)) {
			reg = d->chip->ack_base +
				(i * map->reg_stride * d->irq_reg_stride);
			/* some chips ack by write 0 */
			if (d->chip->ack_invert)
				ret = regmap_write(map, reg, ~d->mask_buf[i]);
			else
				ret = regmap_write(map, reg, d->mask_buf[i]);
			if (ret != 0)
				dev_err(d->map->dev, "Failed to ack 0x%x: %d\n",
					reg, ret);
		}
	}

	/* Don't update the type bits if we're using mask bits for irq type. */
	if (!d->chip->type_in_mask) {
		for (i = 0; i < d->chip->num_type_reg; i++) {
			if (!d->type_buf_def[i])
				continue;
			reg = d->chip->type_base +
				(i * map->reg_stride * d->type_reg_stride);
			if (d->chip->type_invert)
				ret = regmap_irq_update_bits(d, reg,
					d->type_buf_def[i], ~d->type_buf[i]);
			else
				ret = regmap_irq_update_bits(d, reg,
					d->type_buf_def[i], d->type_buf[i]);
			if (ret != 0)
				dev_err(d->map->dev, "Failed to sync type in %x\n",
					reg);
		}
	}

	if (d->chip->runtime_pm)
		pm_runtime_put(map->dev);

	/* If we've changed our wakeup count propagate it to the parent */
	if (d->wake_count < 0)
		for (i = d->wake_count; i < 0; i++)
			irq_set_irq_wake(d->irq, 0);
	else if (d->wake_count > 0)
		for (i = 0; i < d->wake_count; i++)
			irq_set_irq_wake(d->irq, 1);

	d->wake_count = 0;

	mutex_unlock(&d->lock);
}

static void regmap_irq_enable(struct irq_data *data)
{
	struct regmap_irq_chip_data *d = irq_data_get_irq_chip_data(data);
	struct regmap *map = d->map;
	const struct regmap_irq *irq_data = irq_to_regmap_irq(d, data->hwirq);
	unsigned int mask, type;
<<<<<<< HEAD

	type = irq_data->type.type_falling_val | irq_data->type.type_rising_val;

=======

	type = irq_data->type.type_falling_val | irq_data->type.type_rising_val;

>>>>>>> f17b5f06
	/*
	 * The type_in_mask flag means that the underlying hardware uses
	 * separate mask bits for rising and falling edge interrupts, but
	 * we want to make them into a single virtual interrupt with
	 * configurable edge.
	 *
	 * If the interrupt we're enabling defines the falling or rising
	 * masks then instead of using the regular mask bits for this
	 * interrupt, use the value previously written to the type buffer
	 * at the corresponding offset in regmap_irq_set_type().
	 */
	if (d->chip->type_in_mask && type)
		mask = d->type_buf[irq_data->reg_offset / map->reg_stride];
	else
		mask = irq_data->mask;

	if (d->chip->clear_on_unmask)
		d->clear_status = true;

	d->mask_buf[irq_data->reg_offset / map->reg_stride] &= ~mask;
}

static void regmap_irq_disable(struct irq_data *data)
{
	struct regmap_irq_chip_data *d = irq_data_get_irq_chip_data(data);
	struct regmap *map = d->map;
	const struct regmap_irq *irq_data = irq_to_regmap_irq(d, data->hwirq);

	d->mask_buf[irq_data->reg_offset / map->reg_stride] |= irq_data->mask;
}

static int regmap_irq_set_type(struct irq_data *data, unsigned int type)
{
	struct regmap_irq_chip_data *d = irq_data_get_irq_chip_data(data);
	struct regmap *map = d->map;
	const struct regmap_irq *irq_data = irq_to_regmap_irq(d, data->hwirq);
	int reg;
	const struct regmap_irq_type *t = &irq_data->type;

	if ((t->types_supported & type) != type)
<<<<<<< HEAD
		return -ENOTSUPP;
=======
		return 0;
>>>>>>> f17b5f06

	reg = t->type_reg_offset / map->reg_stride;

	if (t->type_reg_mask)
		d->type_buf[reg] &= ~t->type_reg_mask;
	else
		d->type_buf[reg] &= ~(t->type_falling_val |
				      t->type_rising_val |
				      t->type_level_low_val |
				      t->type_level_high_val);
	switch (type) {
	case IRQ_TYPE_EDGE_FALLING:
		d->type_buf[reg] |= t->type_falling_val;
		break;

	case IRQ_TYPE_EDGE_RISING:
		d->type_buf[reg] |= t->type_rising_val;
		break;

	case IRQ_TYPE_EDGE_BOTH:
		d->type_buf[reg] |= (t->type_falling_val |
					t->type_rising_val);
<<<<<<< HEAD
		break;

	case IRQ_TYPE_LEVEL_HIGH:
		d->type_buf[reg] |= t->type_level_high_val;
		break;

=======
		break;

	case IRQ_TYPE_LEVEL_HIGH:
		d->type_buf[reg] |= t->type_level_high_val;
		break;

>>>>>>> f17b5f06
	case IRQ_TYPE_LEVEL_LOW:
		d->type_buf[reg] |= t->type_level_low_val;
		break;
	default:
		return -EINVAL;
	}
	return 0;
}

static int regmap_irq_set_wake(struct irq_data *data, unsigned int on)
{
	struct regmap_irq_chip_data *d = irq_data_get_irq_chip_data(data);
	struct regmap *map = d->map;
	const struct regmap_irq *irq_data = irq_to_regmap_irq(d, data->hwirq);

	if (on) {
		if (d->wake_buf)
			d->wake_buf[irq_data->reg_offset / map->reg_stride]
				&= ~irq_data->mask;
		d->wake_count++;
	} else {
		if (d->wake_buf)
			d->wake_buf[irq_data->reg_offset / map->reg_stride]
				|= irq_data->mask;
		d->wake_count--;
	}

	return 0;
}

static const struct irq_chip regmap_irq_chip = {
	.irq_bus_lock		= regmap_irq_lock,
	.irq_bus_sync_unlock	= regmap_irq_sync_unlock,
	.irq_disable		= regmap_irq_disable,
	.irq_enable		= regmap_irq_enable,
	.irq_set_type		= regmap_irq_set_type,
	.irq_set_wake		= regmap_irq_set_wake,
};

static irqreturn_t regmap_irq_thread(int irq, void *d)
{
	struct regmap_irq_chip_data *data = d;
	const struct regmap_irq_chip *chip = data->chip;
	struct regmap *map = data->map;
	int ret, i;
	bool handled = false;
	u32 reg;

	if (chip->handle_pre_irq)
		chip->handle_pre_irq(chip->irq_drv_data);

	if (chip->runtime_pm) {
		ret = pm_runtime_get_sync(map->dev);
		if (ret < 0) {
			dev_err(map->dev, "IRQ thread failed to resume: %d\n",
				ret);
			pm_runtime_put(map->dev);
			goto exit;
		}
	}

	/*
	 * Read in the statuses, using a single bulk read if possible
	 * in order to reduce the I/O overheads.
	 */
	if (!map->use_single_read && map->reg_stride == 1 &&
	    data->irq_reg_stride == 1) {
		u8 *buf8 = data->status_reg_buf;
		u16 *buf16 = data->status_reg_buf;
		u32 *buf32 = data->status_reg_buf;

		BUG_ON(!data->status_reg_buf);

		ret = regmap_bulk_read(map, chip->status_base,
				       data->status_reg_buf,
				       chip->num_regs);
		if (ret != 0) {
			dev_err(map->dev, "Failed to read IRQ status: %d\n",
				ret);
			goto exit;
		}

		for (i = 0; i < data->chip->num_regs; i++) {
			switch (map->format.val_bytes) {
			case 1:
				data->status_buf[i] = buf8[i];
				break;
			case 2:
				data->status_buf[i] = buf16[i];
				break;
			case 4:
				data->status_buf[i] = buf32[i];
				break;
			default:
				BUG();
				goto exit;
			}
		}

	} else {
		for (i = 0; i < data->chip->num_regs; i++) {
			ret = regmap_read(map, chip->status_base +
					  (i * map->reg_stride
					   * data->irq_reg_stride),
					  &data->status_buf[i]);

			if (ret != 0) {
				dev_err(map->dev,
					"Failed to read IRQ status: %d\n",
					ret);
				if (chip->runtime_pm)
					pm_runtime_put(map->dev);
				goto exit;
			}
		}
	}

	/*
	 * Ignore masked IRQs and ack if we need to; we ack early so
	 * there is no race between handling and acknowleding the
	 * interrupt.  We assume that typically few of the interrupts
	 * will fire simultaneously so don't worry about overhead from
	 * doing a write per register.
	 */
	for (i = 0; i < data->chip->num_regs; i++) {
		data->status_buf[i] &= ~data->mask_buf[i];

		if (data->status_buf[i] && (chip->ack_base || chip->use_ack)) {
			reg = chip->ack_base +
				(i * map->reg_stride * data->irq_reg_stride);
			ret = regmap_write(map, reg, data->status_buf[i]);
			if (ret != 0)
				dev_err(map->dev, "Failed to ack 0x%x: %d\n",
					reg, ret);
		}
	}

	for (i = 0; i < chip->num_irqs; i++) {
		if (data->status_buf[chip->irqs[i].reg_offset /
				     map->reg_stride] & chip->irqs[i].mask) {
			handle_nested_irq(irq_find_mapping(data->domain, i));
			handled = true;
		}
	}

	if (chip->runtime_pm)
		pm_runtime_put(map->dev);

exit:
	if (chip->handle_post_irq)
		chip->handle_post_irq(chip->irq_drv_data);

	if (handled)
		return IRQ_HANDLED;
	else
		return IRQ_NONE;
}

static int regmap_irq_map(struct irq_domain *h, unsigned int virq,
			  irq_hw_number_t hw)
{
	struct regmap_irq_chip_data *data = h->host_data;

	irq_set_chip_data(virq, data);
	irq_set_chip(virq, &data->irq_chip);
	irq_set_nested_thread(virq, 1);
	irq_set_parent(virq, data->irq);
	irq_set_noprobe(virq);

	return 0;
}

static const struct irq_domain_ops regmap_domain_ops = {
	.map	= regmap_irq_map,
	.xlate	= irq_domain_xlate_onetwocell,
};

/**
 * regmap_add_irq_chip() - Use standard regmap IRQ controller handling
 *
 * @map: The regmap for the device.
 * @irq: The IRQ the device uses to signal interrupts.
 * @irq_flags: The IRQF_ flags to use for the primary interrupt.
 * @irq_base: Allocate at specific IRQ number if irq_base > 0.
 * @chip: Configuration for the interrupt controller.
 * @data: Runtime data structure for the controller, allocated on success.
 *
 * Returns 0 on success or an errno on failure.
 *
 * In order for this to be efficient the chip really should use a
 * register cache.  The chip driver is responsible for restoring the
 * register values used by the IRQ controller over suspend and resume.
 */
int regmap_add_irq_chip(struct regmap *map, int irq, int irq_flags,
			int irq_base, const struct regmap_irq_chip *chip,
			struct regmap_irq_chip_data **data)
{
	struct regmap_irq_chip_data *d;
	int i;
	int ret = -ENOMEM;
	int num_type_reg;
	u32 reg;
	u32 unmask_offset;

	if (chip->num_regs <= 0)
		return -EINVAL;

	if (chip->clear_on_unmask && (chip->ack_base || chip->use_ack))
		return -EINVAL;

	for (i = 0; i < chip->num_irqs; i++) {
		if (chip->irqs[i].reg_offset % map->reg_stride)
			return -EINVAL;
		if (chip->irqs[i].reg_offset / map->reg_stride >=
		    chip->num_regs)
			return -EINVAL;
	}

	if (irq_base) {
		irq_base = irq_alloc_descs(irq_base, 0, chip->num_irqs, 0);
		if (irq_base < 0) {
			dev_warn(map->dev, "Failed to allocate IRQs: %d\n",
				 irq_base);
			return irq_base;
		}
	}

	d = kzalloc(sizeof(*d), GFP_KERNEL);
	if (!d)
		return -ENOMEM;

	d->status_buf = kcalloc(chip->num_regs, sizeof(unsigned int),
				GFP_KERNEL);
	if (!d->status_buf)
		goto err_alloc;

	d->mask_buf = kcalloc(chip->num_regs, sizeof(unsigned int),
			      GFP_KERNEL);
	if (!d->mask_buf)
		goto err_alloc;

	d->mask_buf_def = kcalloc(chip->num_regs, sizeof(unsigned int),
				  GFP_KERNEL);
	if (!d->mask_buf_def)
		goto err_alloc;

	if (chip->wake_base) {
		d->wake_buf = kcalloc(chip->num_regs, sizeof(unsigned int),
				      GFP_KERNEL);
		if (!d->wake_buf)
			goto err_alloc;
	}

	num_type_reg = chip->type_in_mask ? chip->num_regs : chip->num_type_reg;
	if (num_type_reg) {
		d->type_buf_def = kcalloc(num_type_reg,
					  sizeof(unsigned int), GFP_KERNEL);
		if (!d->type_buf_def)
			goto err_alloc;

		d->type_buf = kcalloc(num_type_reg, sizeof(unsigned int),
				      GFP_KERNEL);
		if (!d->type_buf)
			goto err_alloc;
	}

	d->irq_chip = regmap_irq_chip;
	d->irq_chip.name = chip->name;
	d->irq = irq;
	d->map = map;
	d->chip = chip;
	d->irq_base = irq_base;

	if (chip->irq_reg_stride)
		d->irq_reg_stride = chip->irq_reg_stride;
	else
		d->irq_reg_stride = 1;

	if (chip->type_reg_stride)
		d->type_reg_stride = chip->type_reg_stride;
	else
		d->type_reg_stride = 1;

	if (!map->use_single_read && map->reg_stride == 1 &&
	    d->irq_reg_stride == 1) {
		d->status_reg_buf = kmalloc_array(chip->num_regs,
						  map->format.val_bytes,
						  GFP_KERNEL);
		if (!d->status_reg_buf)
			goto err_alloc;
	}

	mutex_init(&d->lock);

	for (i = 0; i < chip->num_irqs; i++)
		d->mask_buf_def[chip->irqs[i].reg_offset / map->reg_stride]
			|= chip->irqs[i].mask;

	/* Mask all the interrupts by default */
	for (i = 0; i < chip->num_regs; i++) {
		d->mask_buf[i] = d->mask_buf_def[i];
		if (!chip->mask_base)
			continue;

		reg = chip->mask_base +
			(i * map->reg_stride * d->irq_reg_stride);
		if (chip->mask_invert)
			ret = regmap_irq_update_bits(d, reg,
					 d->mask_buf[i], ~d->mask_buf[i]);
		else if (d->chip->unmask_base) {
			unmask_offset = d->chip->unmask_base -
					d->chip->mask_base;
			ret = regmap_irq_update_bits(d,
					reg + unmask_offset,
					d->mask_buf[i],
					d->mask_buf[i]);
		} else
			ret = regmap_irq_update_bits(d, reg,
					 d->mask_buf[i], d->mask_buf[i]);
		if (ret != 0) {
			dev_err(map->dev, "Failed to set masks in 0x%x: %d\n",
				reg, ret);
			goto err_alloc;
		}

		if (!chip->init_ack_masked)
			continue;

		/* Ack masked but set interrupts */
		reg = chip->status_base +
			(i * map->reg_stride * d->irq_reg_stride);
		ret = regmap_read(map, reg, &d->status_buf[i]);
		if (ret != 0) {
			dev_err(map->dev, "Failed to read IRQ status: %d\n",
				ret);
			goto err_alloc;
		}

		if (d->status_buf[i] && (chip->ack_base || chip->use_ack)) {
			reg = chip->ack_base +
				(i * map->reg_stride * d->irq_reg_stride);
			if (chip->ack_invert)
				ret = regmap_write(map, reg,
					~(d->status_buf[i] & d->mask_buf[i]));
			else
				ret = regmap_write(map, reg,
					d->status_buf[i] & d->mask_buf[i]);
			if (ret != 0) {
				dev_err(map->dev, "Failed to ack 0x%x: %d\n",
					reg, ret);
				goto err_alloc;
			}
		}
	}

	/* Wake is disabled by default */
	if (d->wake_buf) {
		for (i = 0; i < chip->num_regs; i++) {
			d->wake_buf[i] = d->mask_buf_def[i];
			reg = chip->wake_base +
				(i * map->reg_stride * d->irq_reg_stride);

			if (chip->wake_invert)
				ret = regmap_irq_update_bits(d, reg,
							 d->mask_buf_def[i],
							 0);
			else
				ret = regmap_irq_update_bits(d, reg,
							 d->mask_buf_def[i],
							 d->wake_buf[i]);
			if (ret != 0) {
				dev_err(map->dev, "Failed to set masks in 0x%x: %d\n",
					reg, ret);
				goto err_alloc;
			}
		}
	}

	if (chip->num_type_reg && !chip->type_in_mask) {
		for (i = 0; i < chip->num_type_reg; ++i) {
			if (!d->type_buf_def[i])
				continue;

			reg = chip->type_base +
				(i * map->reg_stride * d->type_reg_stride);

			ret = regmap_read(map, reg, &d->type_buf_def[i]);

			if (d->chip->type_invert)
				d->type_buf_def[i] = ~d->type_buf_def[i];

			if (ret) {
				dev_err(map->dev, "Failed to get type defaults at 0x%x: %d\n",
					reg, ret);
				goto err_alloc;
			}
		}
	}

	if (irq_base)
		d->domain = irq_domain_add_legacy(map->dev->of_node,
						  chip->num_irqs, irq_base, 0,
						  &regmap_domain_ops, d);
	else
		d->domain = irq_domain_add_linear(map->dev->of_node,
						  chip->num_irqs,
						  &regmap_domain_ops, d);
	if (!d->domain) {
		dev_err(map->dev, "Failed to create IRQ domain\n");
		ret = -ENOMEM;
		goto err_alloc;
	}

	ret = request_threaded_irq(irq, NULL, regmap_irq_thread,
				   irq_flags | IRQF_ONESHOT,
				   chip->name, d);
	if (ret != 0) {
		dev_err(map->dev, "Failed to request IRQ %d for %s: %d\n",
			irq, chip->name, ret);
		goto err_domain;
	}

	*data = d;

	return 0;

err_domain:
	/* Should really dispose of the domain but... */
err_alloc:
	kfree(d->type_buf);
	kfree(d->type_buf_def);
	kfree(d->wake_buf);
	kfree(d->mask_buf_def);
	kfree(d->mask_buf);
	kfree(d->status_buf);
	kfree(d->status_reg_buf);
	kfree(d);
	return ret;
}
EXPORT_SYMBOL_GPL(regmap_add_irq_chip);

/**
 * regmap_del_irq_chip() - Stop interrupt handling for a regmap IRQ chip
 *
 * @irq: Primary IRQ for the device
 * @d: &regmap_irq_chip_data allocated by regmap_add_irq_chip()
 *
 * This function also disposes of all mapped IRQs on the chip.
 */
void regmap_del_irq_chip(int irq, struct regmap_irq_chip_data *d)
{
	unsigned int virq;
	int hwirq;

	if (!d)
		return;

	free_irq(irq, d);

	/* Dispose all virtual irq from irq domain before removing it */
	for (hwirq = 0; hwirq < d->chip->num_irqs; hwirq++) {
		/* Ignore hwirq if holes in the IRQ list */
		if (!d->chip->irqs[hwirq].mask)
			continue;

		/*
		 * Find the virtual irq of hwirq on chip and if it is
		 * there then dispose it
		 */
		virq = irq_find_mapping(d->domain, hwirq);
		if (virq)
			irq_dispose_mapping(virq);
	}

	irq_domain_remove(d->domain);
	kfree(d->type_buf);
	kfree(d->type_buf_def);
	kfree(d->wake_buf);
	kfree(d->mask_buf_def);
	kfree(d->mask_buf);
	kfree(d->status_reg_buf);
	kfree(d->status_buf);
	kfree(d);
}
EXPORT_SYMBOL_GPL(regmap_del_irq_chip);

static void devm_regmap_irq_chip_release(struct device *dev, void *res)
{
	struct regmap_irq_chip_data *d = *(struct regmap_irq_chip_data **)res;

	regmap_del_irq_chip(d->irq, d);
}

static int devm_regmap_irq_chip_match(struct device *dev, void *res, void *data)

{
	struct regmap_irq_chip_data **r = res;

	if (!r || !*r) {
		WARN_ON(!r || !*r);
		return 0;
	}
	return *r == data;
}

/**
 * devm_regmap_add_irq_chip() - Resource manager regmap_add_irq_chip()
 *
 * @dev: The device pointer on which irq_chip belongs to.
 * @map: The regmap for the device.
 * @irq: The IRQ the device uses to signal interrupts
 * @irq_flags: The IRQF_ flags to use for the primary interrupt.
 * @irq_base: Allocate at specific IRQ number if irq_base > 0.
 * @chip: Configuration for the interrupt controller.
 * @data: Runtime data structure for the controller, allocated on success
 *
 * Returns 0 on success or an errno on failure.
 *
 * The &regmap_irq_chip_data will be automatically released when the device is
 * unbound.
 */
int devm_regmap_add_irq_chip(struct device *dev, struct regmap *map, int irq,
			     int irq_flags, int irq_base,
			     const struct regmap_irq_chip *chip,
			     struct regmap_irq_chip_data **data)
{
	struct regmap_irq_chip_data **ptr, *d;
	int ret;

	ptr = devres_alloc(devm_regmap_irq_chip_release, sizeof(*ptr),
			   GFP_KERNEL);
	if (!ptr)
		return -ENOMEM;

	ret = regmap_add_irq_chip(map, irq, irq_flags, irq_base,
				  chip, &d);
	if (ret < 0) {
		devres_free(ptr);
		return ret;
	}

	*ptr = d;
	devres_add(dev, ptr);
	*data = d;
	return 0;
}
EXPORT_SYMBOL_GPL(devm_regmap_add_irq_chip);

/**
 * devm_regmap_del_irq_chip() - Resource managed regmap_del_irq_chip()
 *
 * @dev: Device for which which resource was allocated.
 * @irq: Primary IRQ for the device.
 * @data: &regmap_irq_chip_data allocated by regmap_add_irq_chip().
 *
 * A resource managed version of regmap_del_irq_chip().
 */
void devm_regmap_del_irq_chip(struct device *dev, int irq,
			      struct regmap_irq_chip_data *data)
{
	int rc;

	WARN_ON(irq != data->irq);
	rc = devres_release(dev, devm_regmap_irq_chip_release,
			    devm_regmap_irq_chip_match, data);

	if (rc != 0)
		WARN_ON(rc);
}
EXPORT_SYMBOL_GPL(devm_regmap_del_irq_chip);

/**
 * regmap_irq_chip_get_base() - Retrieve interrupt base for a regmap IRQ chip
 *
 * @data: regmap irq controller to operate on.
 *
 * Useful for drivers to request their own IRQs.
 */
int regmap_irq_chip_get_base(struct regmap_irq_chip_data *data)
{
	WARN_ON(!data->irq_base);
	return data->irq_base;
}
EXPORT_SYMBOL_GPL(regmap_irq_chip_get_base);

/**
 * regmap_irq_get_virq() - Map an interrupt on a chip to a virtual IRQ
 *
 * @data: regmap irq controller to operate on.
 * @irq: index of the interrupt requested in the chip IRQs.
 *
 * Useful for drivers to request their own IRQs.
 */
int regmap_irq_get_virq(struct regmap_irq_chip_data *data, int irq)
{
	/* Handle holes in the IRQ list */
	if (!data->chip->irqs[irq].mask)
		return -EINVAL;

	return irq_create_mapping(data->domain, irq);
}
EXPORT_SYMBOL_GPL(regmap_irq_get_virq);

/**
 * regmap_irq_get_domain() - Retrieve the irq_domain for the chip
 *
 * @data: regmap_irq controller to operate on.
 *
 * Useful for drivers to request their own IRQs and for integration
 * with subsystems.  For ease of integration NULL is accepted as a
 * domain, allowing devices to just call this even if no domain is
 * allocated.
 */
struct irq_domain *regmap_irq_get_domain(struct regmap_irq_chip_data *data)
{
	if (data)
		return data->domain;
	else
		return NULL;
}
EXPORT_SYMBOL_GPL(regmap_irq_get_domain);<|MERGE_RESOLUTION|>--- conflicted
+++ resolved
@@ -218,15 +218,9 @@
 	struct regmap *map = d->map;
 	const struct regmap_irq *irq_data = irq_to_regmap_irq(d, data->hwirq);
 	unsigned int mask, type;
-<<<<<<< HEAD
 
 	type = irq_data->type.type_falling_val | irq_data->type.type_rising_val;
 
-=======
-
-	type = irq_data->type.type_falling_val | irq_data->type.type_rising_val;
-
->>>>>>> f17b5f06
 	/*
 	 * The type_in_mask flag means that the underlying hardware uses
 	 * separate mask bits for rising and falling edge interrupts, but
@@ -267,11 +261,7 @@
 	const struct regmap_irq_type *t = &irq_data->type;
 
 	if ((t->types_supported & type) != type)
-<<<<<<< HEAD
-		return -ENOTSUPP;
-=======
 		return 0;
->>>>>>> f17b5f06
 
 	reg = t->type_reg_offset / map->reg_stride;
 
@@ -294,21 +284,12 @@
 	case IRQ_TYPE_EDGE_BOTH:
 		d->type_buf[reg] |= (t->type_falling_val |
 					t->type_rising_val);
-<<<<<<< HEAD
 		break;
 
 	case IRQ_TYPE_LEVEL_HIGH:
 		d->type_buf[reg] |= t->type_level_high_val;
 		break;
 
-=======
-		break;
-
-	case IRQ_TYPE_LEVEL_HIGH:
-		d->type_buf[reg] |= t->type_level_high_val;
-		break;
-
->>>>>>> f17b5f06
 	case IRQ_TYPE_LEVEL_LOW:
 		d->type_buf[reg] |= t->type_level_low_val;
 		break;
